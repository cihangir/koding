version = `VBoxManage --version 2> /dev/null` rescue "0"
if version < "4.2.12r84980"
  print "VirtualBox not installed or outdated. "

  install = false
  if `uname`.strip == "Darwin"
    print "Download and install VirtualBox automatically? (yN) "
    install = ($stdin.gets.strip == "y")
  end

  if not install
    puts "No automatic installation. Please download and install VirtualBox manually from:"
    puts "https://www.virtualbox.org/wiki/Downloads"
    exit 1
  end

  system "wget -O /tmp/VirtualBox.dmg http://download.virtualbox.org/virtualbox/4.2.12/VirtualBox-4.2.12-84980-OSX.dmg" or exit 1
  system "hdiutil attach /tmp/VirtualBox.dmg" or exit 1
  system "sudo installer -pkg /Volumes/VirtualBox/VirtualBox.pkg  -target /" or exit 1
  sleep 1 # somehow the installer stays active for some time
  system "hdiutil detach /Volumes/VirtualBox" or exit 1
  puts "", "VirtualBox successfully installed.", ""
end

if $0 == "Vagrantfile" || Vagrant::VERSION < "1.2.1"
  print "Vagrant not installed or outdated. " unless $0 == "Vagrantfile"

  install = false
  if `uname`.strip == "Darwin"
    print "Download and install Vagrant automatically? (yN) "
    install = ($stdin.gets.strip == "y")
  end

  if not install
    puts "No automatic installation. Please download and install Vagrant manually from:"
    puts "http://downloads.vagrantup.com/tags/v1.2.1"
    exit 1
  end

  system "wget -O /tmp/Vagrant.dmg http://files.vagrantup.com/packages/a7853fe7b7f08dbedbc934eb9230d33be6bf746f/Vagrant-1.2.1.dmg" or exit 1
  system "hdiutil attach /tmp/Vagrant.dmg" or exit 1
  system "sudo installer -pkg /Volumes/Vagrant/Vagrant.pkg  -target /" or exit 1
  sleep 1 # somehow the installer stays active for some time
  system "hdiutil detach /Volumes/Vagrant" or exit 1
  puts "", "Vagrant successfully installed.", ""
  system "vagrant", *ARGV if $0 != "Vagrantfile"
  exit
end

provision = ENV.has_key? "PROVISION"
if provision
  if ARGV[0] != "plugin" and not `vagrant plugin list`.split("\n").include? "vagrant-salt (0.4.0)"
    system "vagrant plugin install vagrant-salt" or exit 1
    puts "", "Salt plugin successfully installed.", ""
    system "vagrant", *ARGV
    exit
  end
  if not File.exist? File.join(File.dirname(__FILE__), "saltstack")
    system "git clone git@git.in.koding.com:saltstack.git" or exit 1
  end
end

Vagrant.configure("2") do |config|
  config.vm.define :default do |default|
    if provision
      default.vm.box = "raring-server-cloudimg-amd64-vagrant-disk1"
      default.vm.box_url = "http://cloud-images.ubuntu.com/vagrant/raring/current/raring-server-cloudimg-amd64-vagrant-disk1.box"
    else
      default.vm.box = "koding-7"
      default.vm.box_url = "http://salt-master.in.koding.com/downloads/koding-7.box"
    end

    default.vm.network :forwarded_port, :guest => 27017, :host => 27017 # mongodb
    default.vm.network :forwarded_port, :guest =>  5672, :host => 5672  # rabbitmq
    default.vm.network :forwarded_port, :guest => 15672, :host => 15672 # rabbitmq api
    default.vm.network :forwarded_port, :guest => 8000, :host => 8000 # rockmongo
<<<<<<< HEAD
=======
    default.vm.network :forwarded_port, :guest => 7474, :host => 7474 # neo4j

>>>>>>> fc4c2df0
    default.vm.hostname = "vagrant"

    default.vm.synced_folder ".", "/opt/koding"
    default.vm.synced_folder "saltstack", "/srv" if provision

    default.vm.provider "virtualbox" do |v|
      v.name = "koding_#{Time.new.to_i}"
      v.customize ["setextradata", :id, "VBoxInternal2/SharedFoldersEnableSymlinksCreate/koding", "1"]
      v.customize ["modifyvm", :id, "--memory", "1024", "--cpus", "2"]
    end

    if provision
      default.vm.provision :shell, :inline => "
        apt-get --assume-yes install python-pip python-dev
        pip install mako
      "
      default.vm.provision :salt do |salt|
        salt.verbose = true
        salt.minion_config = "saltstack/vagrant-minion"
        salt.run_highstate = true
      end
    end
  end

  if ENV.has_key? "SECONDARY"
    config.vm.define :secondary do |secondary|
<<<<<<< HEAD
      secondary.vm.box = "koding-4"
      secondary.vm.box_url = "http://salt-master.in.koding.com/downloads/koding-4.box"
=======
      secondary.vm.box = "koding-7"
      secondary.vm.box_url = "http://salt-master.in.koding.com/downloads/koding-7.box"
>>>>>>> fc4c2df0
      secondary.vm.hostname = "secondary"
      secondary.vm.synced_folder ".", "/opt/koding"

      secondary.vm.provider "virtualbox" do |v|
        v.name = "second_#{Time.new.to_i}"
        v.customize ["setextradata", :id, "VBoxInternal2/SharedFoldersEnableSymlinksCreate/koding", "1"]
        v.customize ["modifyvm", :id, "--memory", "1024", "--cpus", "2"]
      end
    end
  end
end<|MERGE_RESOLUTION|>--- conflicted
+++ resolved
@@ -74,11 +74,7 @@
     default.vm.network :forwarded_port, :guest =>  5672, :host => 5672  # rabbitmq
     default.vm.network :forwarded_port, :guest => 15672, :host => 15672 # rabbitmq api
     default.vm.network :forwarded_port, :guest => 8000, :host => 8000 # rockmongo
-<<<<<<< HEAD
-=======
     default.vm.network :forwarded_port, :guest => 7474, :host => 7474 # neo4j
-
->>>>>>> fc4c2df0
     default.vm.hostname = "vagrant"
 
     default.vm.synced_folder ".", "/opt/koding"
@@ -105,13 +101,10 @@
 
   if ENV.has_key? "SECONDARY"
     config.vm.define :secondary do |secondary|
-<<<<<<< HEAD
       secondary.vm.box = "koding-4"
       secondary.vm.box_url = "http://salt-master.in.koding.com/downloads/koding-4.box"
-=======
-      secondary.vm.box = "koding-7"
-      secondary.vm.box_url = "http://salt-master.in.koding.com/downloads/koding-7.box"
->>>>>>> fc4c2df0
+      #secondary.vm.box = "koding-7"
+      #secondary.vm.box_url = "http://salt-master.in.koding.com/downloads/koding-7.box"
       secondary.vm.hostname = "secondary"
       secondary.vm.synced_folder ".", "/opt/koding"
 

--- conflicted
+++ resolved
@@ -157,18 +157,11 @@
 
 class ActivityTickerItem extends KDListItemView
   itemClassMap =
-<<<<<<< HEAD
-    follower   : ActivityTickerFollowItem
-    like       : ActivityTickerLikeItem
-    member     : ActivityTickerMemberItem
-    user       : ActivityTickerAppUserItem
-    reply      : ActivityTickerCommentItem
-=======
     "JGroup_member_JAccount" : ActivityTickerMemberItem
     "JAccount_like_JAccount" : ActivityTickerLikeItem
     "JTag_follower_JAccount" : ActivityTickerFollowItem
     "JApp_user_JAccount"     : ActivityTickerAppUserItem
->>>>>>> eb791c5f
+    "JAccount_reply_JAccount": ActivityTickerCommentItem
 
   constructor: (options = {}, data) ->
     options.type = "activity-ticker-item"

--- conflicted
+++ resolved
@@ -27,7 +27,7 @@
 
   constructor: (options = {}) ->
 
-    options.cssClass  = 'activity-sidebar'
+    options.cssClass     = 'activity-sidebar'
     options.maxListeners = 20
 
     super options
@@ -165,13 +165,9 @@
         when 'announcement' then 2
         else 0
 
-<<<<<<< HEAD
       if KD.utils.isChannelCollaborative data
         @setWorkspaceUnreadCount data, unreadCount
       else
-=======
-      unless KD.utils.isChannelCollaborative data
->>>>>>> 56dd1e1a
         item = @addItem data, index
         @setUnreadCount item, data, unreadCount
 
@@ -220,16 +216,12 @@
 
       isPrivateMessage = typeConstant is 'privatemessage'
 
-<<<<<<< HEAD
       index = 0  if isPrivateMessage
 
       if KD.utils.isChannelCollaborative channel
         @fetchMachines => @fetchWorkspaces =>
           @setWorkspaceUnreadCount channel, unreadCount
       else
-=======
-      unless KD.utils.isChannelCollaborative channel
->>>>>>> 56dd1e1a
         item = @addItem channel, index
         @setUnreadCount item, channel, unreadCount
 

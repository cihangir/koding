class SidebarMessageItem extends SidebarItem

  JView.mixin @prototype

  constructor: (options = {}, data) ->

    options.type     = 'member'
    options.cssClass = 'kdlistitemview-sidebar-item'
    options.route    = "Message/#{data.id}"

    super options, data

<<<<<<< HEAD
    data = @getData()

    data.on 'ChannelDeleted', =>
      if location.pathname is "/Activity/Message/#{ data.getId() }"
        KD.singletons.router.clear()
      @getDelegate().removeItem this

    # users can send messages to themselves and to others; if they're others
    # show their avatars, fallback to user's avatar if they're the only one
    if data.participantsPreview.length is 1
      origin = data.participantsPreview[0]
    else
      for account in data.participantsPreview when account._id isnt KD.userAccount._id
        origin = account
        break

    origin = constructorName : 'JAccount', id : origin._id

    @actor = new ProfileTextView {origin}

    # we need a multiple avatarview here
    @avatar = new AvatarStaticView
      size       : width : 24, height : 24
      cssClass   : "avatarview"
      showStatus : yes
      origin     : origin

    if data.purpose
      @purpose = new KDCustomHTMLView
        tagName  : 'span'
        cssClass : 'purpose'
        partial  : data.purpose
=======
    @icon = new SidebarMessageItemIcon {}, data
    @text = new SidebarMessageItemText {}, data
>>>>>>> 0e7dfe76


  pistachio: ->
    "{{> @icon}}{{> @text}}{{> @unreadCount}}"

<|MERGE_RESOLUTION|>--- conflicted
+++ resolved
@@ -10,45 +10,14 @@
 
     super options, data
 
-<<<<<<< HEAD
-    data = @getData()
+    @icon = new SidebarMessageItemIcon {}, data
+    @text = new SidebarMessageItemText {}, data
 
     data.on 'ChannelDeleted', =>
       if location.pathname is "/Activity/Message/#{ data.getId() }"
         KD.singletons.router.clear()
       @getDelegate().removeItem this
 
-    # users can send messages to themselves and to others; if they're others
-    # show their avatars, fallback to user's avatar if they're the only one
-    if data.participantsPreview.length is 1
-      origin = data.participantsPreview[0]
-    else
-      for account in data.participantsPreview when account._id isnt KD.userAccount._id
-        origin = account
-        break
-
-    origin = constructorName : 'JAccount', id : origin._id
-
-    @actor = new ProfileTextView {origin}
-
-    # we need a multiple avatarview here
-    @avatar = new AvatarStaticView
-      size       : width : 24, height : 24
-      cssClass   : "avatarview"
-      showStatus : yes
-      origin     : origin
-
-    if data.purpose
-      @purpose = new KDCustomHTMLView
-        tagName  : 'span'
-        cssClass : 'purpose'
-        partial  : data.purpose
-=======
-    @icon = new SidebarMessageItemIcon {}, data
-    @text = new SidebarMessageItemText {}, data
->>>>>>> 0e7dfe76
-
-
   pistachio: ->
     "{{> @icon}}{{> @text}}{{> @unreadCount}}"
 

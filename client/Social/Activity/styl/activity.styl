@import "../../../Framework/themes/default/kdfn"
@import "../../../Main/styl/appfn"


@css {
/*
Activity stylesheet
resurrection.activity.styl
*/
}


// .feeder-header
// .common-inner-nav
// .system-message
.activity-status-context
// .comment-container.no-comment
  display               none

.content-page.activity
.member.content-display
  .lazy-loader
    margin              30px auto !important
    text-align          center

.status.content-display
  article
    max-height          100%

.content-page.activity
  max-width             100%
  min-height            1026px
  margin                85px auto
  padding               0
  position              static
  overflow              visible

  > main
    size                  689px, auto
    kalc                  margin-right, 37% \+ 34px
    fr()

    >.activity-input-widget
      margin-left       80px
      display           block

      .input-view
        border            none
        border-top        1px solid #CDCCC2
        border-left       1px solid #CDCCC2

      button[type=submit]
        &.solid.green .icon
          margin        1px 0 0 7px
          r-sprite        activity, "update-bubble"

        &[disabled=disabled]
          bg            color, #DDD !important

      .bug-notification
        display         block
        size            600px 38px
        margin          -40px 5px 0
        line-height     38px
        color           #f5f5f5
        font-weight     300
        text-align      left
        font-size       14px
        rounded         0 0 3px 3px
        bg              color #E94B35
        z-index         0
        vendor          transition, margin-top .177s ease
        borderBox()
        figure
          sprite        app 'nav-bugs-frameless'
          margin        5px 18px 0 4px
          fl()
        strong
          font-weight   400
          color         white
        a
          font-weight   400
          color         white

      &.bug-tagged
        .bug-notification
          margin-top    -1px

      //   &:after
      //     content         "You tagged this as a #bug, this will appear on our bug tracker app!"

    .filter-warning
      background        rgba(37, 46, 48, 1.0)
      width             calc( 100% \- 10px)
      padding           10px 0 10px 10px
      margin            25px 0 10px 0
      border-radius     2px
      color             #89A5A8

      .goback-button
        right           10px
        top             8px
        r-sprite          app '20-close-tab'
        border          none
        abs()

    .activity-content
      size              auto, auto
      margin            0 0 0 80px
      font-size         14px
      overflow          visible

      .kdview
        overflow        visible

    .feeder-header
      margin-top        31px
      text-align        right
      overflow          visible

    .new-updates
      padding           4px 10px
      bg                color logoBg
      color             white
      margin            -2px 10px 0 0
      font-weight       400
      display           inline-block
      rounded           11px
      min-width         22px
      text-align        center
      font-weight       300
      letter-spacing    .5px
      noTextDeco()
      borderBox()
      &:hover
        bg              color, socialColor


    .kdbutton.live-updates
      bg              color transparent
      border          none
      border-right    1px solid #ccc
      outline         none
      margin          -2px 17px 0 0
      padding         0 10px 0 0
      &:focus
        shadow        none
      .icon.broken
        r-sprite      activity 'thunder-broken'
      .icon.live
        r-sprite      activity 'thunder'

    .feed-type-selection
      margin-right      3px
      fr()

      a
        font-weight     300
        padding-left    18px
        color           #838987
        font-size       20px
        noTextDeco()

        &:first-child
          padding-left  0

        &.active
          color         logoBg


  > aside
    right               0
    top                 55px
    padding             0 0 0 35px
    bg                  color, #ebebeb
    size                37%, 100%
    border-left         1px solid #d5d5d5
    borderBox()
    abs()

    > div
      size              269px, auto

    .referal-box
      margin-top        33px
      color             #5b5b5b
      overflow          visible

      &:hover .hide
        visible()

      .hide
        bottom          0
        right           20px
        line-height     31px
        font-size       14px
        color           #999
        z-index         3
        hidden()
        abs()

      > figure
        sprite          activity 'refer-friend'
        margin          0 9px 0 15px
        fl()

      > p
        overflow        hidden
        width           auto
        font-size       13px
        line-height     1.25em
        padding-right   20px
        borderBox()
        a
          color         logoBg
          noTextDeco()

      .progressbar-container
        overflow            hidden
        size                100% 31px
        border              none
        rounded             16px
        margin-top          16px
        gradient            #cfcece #cfcece
        borderBox()
        rel()
        span
          display           block
          size              100% 100%
          line-height       31px
          font-size         14px
          text-align        left
          color             white
          text-shadow       none
          padding           0 20px
          abs()
        .bar
          rounded           15px
          gradient          logoBg logoBg
          shadow            none
          vendor            transition, width 400ms ease
          overflow          hidden
          z-index           3
          abs()

    .right-block-box
      size              auto, auto
      margin            33px 0 0

      h3
        display         block
        font-size       14px
        font-weight     400
        color           logoBg
        margin          0
        padding         0 0 7px
        border-bottom   1px solid #2eb398
        letter-spacing  .2px

        .show-all-link
          color         #a1a1a1
          font-weight   200
          font-size     12px
          noTextDeco()
          fr()

      .kdscrollview
        size            auto, 203px
        padding         0

    .kdlistitemview-activity-ticker-item
    .kdlistitemview-member
      size              auto auto
      min-height        60px
      position          relative
      padding           14px 0 11px
      margin            0 0 0 42px
      overflow          visible
      border-bottom     1px solid #d3d3d3
      color             #3c4752
      font-weight       400
      font-size         13px
      letter-spacing    .2px
      borderBox()

      .action
        overflow        visible
        width           auto
        line-height     18px

        .kdview
          font-weight   300

      .text-overflow
        overflow        hidden
        text-overflow   ellipsis

      a
        color           inherit
        white-space     nowrap
        display         inline
        noTextDeco()

        &.profile
          font-weight   500

        &.ttag.expandable
          display       block
          overflow      hidden
          text-overflow ellipsis
          width         240px

      .avatarview
        display         block
        left            -41px
        top             1px
        abs()

      .follow-btn
        size            25px, 25px
        padding         0
        rounded         13px
        bg              color, transparent
        border          2px solid #b5b5b5
        right           4px
        vendor          transition, width .1s ease \,\
                                    border-color .3s ease
        abs()
        .icon
          padding       0
          r-sprite      activity, "follow-check"
          top           6px
          left          8px
          abs()

        .button-title
          z-index       -1
          opacity       0
          right         0
          top           4px
          font-size     12px
          color         #b5b5b5
          vendor        transition, opacity .4s ease
          abs()

        &:hover
          width         64px
          background    #ebebeb
          .button-title
            right       4px
            z-index     1
            opacity     1

        &.following-account
        &.following-topic
          border-color  #2eb398
          .icon
            r-sprite      activity, "following-check"
          .button-title
            color       #2eb398
          &:hover
            width       78px

    .activity-ticker
      &.fixed
        top           55px
        fix()

      .kdscrollview
        height        240px

      .profile
        display       inline

      .avatarview
        top           3px

      .action
        a.ttag
          font-weight 400
          color       #3c4752
          display     inline
          width       auto

    .active-users
      .kdscrollview
        height        240px

      .profile
      .user-numbers
        width           170px

    .active-topics
      h3
        margin-bottom   4px

      .kdscrollview
        height          auto
        max-height      252px

      .kdlistitemview-activity-ticker-item
        margin          0
        padding-top     9px

      .follow-btn
        top             16px

      .tag-info
        line-height     19px
        margin          6px 0 0

        .avatarview
          position      static
          margin        0 1px 0
          fl()

        .total-following
          margin        0 0 0 5px
          font-size     12px
          font-weight   200
          color         #9a9a9a
          fl()

    .kdbuttonwithmenu-wrapper.ticker-settings-menu
        abs()
        top                 26px
        right               2px
        size                21px 21px
        padding             0
        button.kdbutton
          size              21px 21px
          bg                color transparent
          border            none
          padding           0
          padding-right     0 !important
          span.icon
            hidden()
        .chevron-separator
          hidden()
        .chevron
          r-sprite    activity chevron-icon

.activity-input-widget
  size                auto auto
  position            relative
  margin              0

  .avatarview
    top               6px
    left              6px
    z-index           2
    abs()

  .input-view
    rounded           5px
    borderBox()

    > div
      size            100% auto
      min-height      45px
      line-height     16px
      font-size       14px
      color           #3c4752
      padding         15px 100px 14px 56px
      background      #fff
      borderBox()

    &.placeholder
      > div
        color         #acacac

    .preview-icon
      display         block
      abs             0 48px 16px 0
      r-sprite        "activity", "preview-eye"
      cursor          pointer

    button[type=submit]
      size            30px, 30px
      abs             0 9px 8px 0
      padding         0
      z-index         1
      text-align      center

      &.solid.green .icon
        margin        0 !important
        abs           7px 0 0 7px
        r-sprite      activity, "update-bubble"

      &[disabled=disabled]
        bg            color, #DDD !important

  &.preview-active
    .input-view > div
      &:not(.update-preview)
        display       none

    .preview-icon
      r-sprite        "activity", "preview-eye-active"


  &.edit-widget
    .input-view
      button[type=submit]
        size          auto auto
        rel()
        right         initial
        bottom        initial
        padding       0 10px

span.collapsedtext
  borderBox()
  vendor              transition, font-size .2s linear
  a.more-link
  a.less-link
    font-size         11px
    font-weight       400
    // padding           0 5px
    margin-left       5px
    color             linkColor1
    vendor            transition, font-size .2s linear
    // bg                color, linkColor1
    // rounded           8px

  &.hide
    font-size         0!important
    *
      visibility      hidden
      display         none
    a.more-link
      font-size       11px!important
      visibility      visible
      display         inline

  &.show
    a.more-link
      font-size       0
      margin-left     0
      padding         0

/* Activity items */
.kdlistitemview-activity.hidden-item
  hidden()

.activity-item
  background      #fff
  rounded         5px
  overflow        visible
  position        relative
  margin          31px 0 11px 0
  border          1px solid #d8d8d8
  shadow          1px 1px 0 rgba(196, 196, 196, .75)
  borderBox()

  &.content-display-main-section /* Content display */
    kalc          width, 100% \- 100px
    margin-left   100px

  a.ttag
    color         #3aaaab
    noTextDeco()
    span:before
      content     '#'

  .kdbuttonwithmenu-wrapper.activity-settings-menu
    abs()
    top                 8px
    right               11px
    size                21px 21px
    padding             0
    button.kdbutton
      size              21px 21px
      bg                color transparent
      border            none
      padding           0
      padding-right     0 !important
      span.icon
        hidden()
    .chevron-separator
      hidden()
    .chevron
      r-sprite    activity chevron-icon

  .author-avatar
    display       block
    top           0
    right         100%
    margin        0 11px 0 0
    borderBox()
    abs()

  .profile
  > article
    display       block
    color         #3c4752
    font-weight   200
    word-break    break-word

  > article
    // to avoid too long posts
    // until we find a better solution - SY
    overflow          auto
    max-height        400px
    line-height       22px
    margin-bottom     16px

    > *
      padding       0 21px

    > ol
    > ul
      padding       10px 42px

    > blockquote
      padding       0 10px

    > pre
      padding       10px 0

  >.profile
    color         #1aaf5d
    font-weight   400
    padding       18px 20px 5px
    display       inline-block
    noTextDeco()

  .edit-widget-wrapper
    margin        14px
    border        1px solid #ececec
    background    #f6f6f6

    div[contenteditable = "true"]
      bg             color, #fdfdfd
      padding        14px
      border-bottom  1px solid #ececec
      color          #3c4752
      borderBox()

    button
      size        auto, 25px
      padding     0 10px
      margin      8px 8px 8px 0
      fr()

      .button-title
        line-height     25px
        font-size       12px
        font-weight     300

    &:not(.hidden) ~ .status-body
      display      none

  footer
    size          100%, 25px
    borderBox()

    time
      width       auto
      line-height 19px
      font-size   12px
      color       #dadcdd
      padding     0 19px 0 0
      fr()

    .activity-actions
      width       auto
      padding     0 0 0 8px
      fl()

    .action-link
      display         inline-block
      opacity         .9
      font-size       12px
      color           #a6abb1
      noTextDeco()

    .action-container
      size            auto 18px
      margin          0 0 0 13px
      fl()

      &.liked .action-link
        color         #2db66a
        opacity       .8

    .count
      font-size       12px
      display         inline-block
      color           #9da0a4
      margin          0 0 0 6px
      noTextDeco()

  .comment-container
    bg                color, #f6f6f6
    rounded           0 0 5px 5px

    .activity-settings-menu
      top           22px
      right         21px
      opacity       0
      transition    opacity .2s ease
      abs()


  .comment-container.commented
    border-top        1px solid #d8d8d8

    .show-more-comments
      size            auto, 40px
      line-height     40px
      bg              color, #ececec
      border-top      1px solid #d8d8d8
      border-bottom   1px solid #d8d8d8
      text-align      center
      margin          -1px 0 0 0

      a
        display         block
        width           auto 55px
        color           rgba(78, 78, 78, .78)
        font-size       13px
        letter-spacing  .2px
        noTextDeco()

      &.new
        bg              color, #2eb398

        a
          color         #fff

  .kdlistitemview-comment
    padding           22px 22px 17px 20px
    borderBox()

    &:hover
      .activity-settings-menu
        opacity         .5
        &:hover
          opacity       1

    &:last-of-type
      padding-bottom  26px

    .avatarview
      // border          1px solid #bdc3c7
      top             22px
      left            20px
      borderBox()
      abs()

    .comment-contents
      size            auto, auto
      margin          0 0 0 56px
      font-size       13px  !important
      font-weight     400   !important
      color           #515b65

      .profile
        display       inline-block
        color         #1aaf5d
        font-weight   500
        margin        3px 0 6px 0
        font-weight   400
        noTextDeco()

      .comment-body-container
        > p
          word-break  break-word
          line-height 17px
          font-weight 200

          a
            color     inherit

      .edited
        display       block
        font-size     12px
        color         #cacaca
        margin        6px 0 0

      .like-view
      .reply-link
      time
        font-size         11px
        display           inline-block
        margin            12px 0 0
        width             auto
        font-weight       200

      .reply-link
        margin-left       15px
        position          relative

        &:before
          content         "\2022"
          display         block
          font-size       14px
          left            -14px
          top             -1px
          color           #d8d8d8
          abs()

      .like-view a
      .reply-link
        color           #a6abb1
        noTextDeco()

        &.count
          display       inline-block
          margin        0 0 0 9px
          font-weight   500

      .like-view.liked a
        color           #1aaf5d

      time
        fr()
        opacity         0
        vendor          transition, opacity .2s ease
        color           #a5acad

    &:hover
      time
        opacity         1

    &~.kdlistitemview-comment
      padding-top       0
      border-top        1px solid #d8d8d8

      .comment-contents
        padding-top     22px

    &.deleted
      width           auto
      padding         16px 0
      margin          0 23px 0 81px
      font-size       12px
      color           #717e80
      .profile
        display       inline

    &~.deleted
      border-top      1px solid #eeeeef


  .item-add-comment-box
  .edit-comment-box
    borderBox()

    .avatarview
      size        35px, 35px
      display     block
      left        5px
      top         5px
      z-index     10
      abs()

    .item-add-comment-form
      margin      -1px
      size        auto, auto

      textarea
        size        100% 47px
        min-height  47px
        border      1px solid #d1d3d3
        box-shadow  none
        background  #fff
        line-height 24px
        padding     9px 9px 8px 54px
        color       #50595a
        font-size   13px
        rounded     0 0 5px 5px
        vendor      transition, line-height .2s ease
        borderBox()

        &::-webkit-input-placeholder
          color     #acacac
        &::-moz-placeholder
          color     #acacac

        &:focus
          line-height     24px

    &.edit-comment-box
      textarea
        padding           9px
        rounded           5px
        margin            4px 0

      .cancel-description
        font-size         12px
        color             #cacaca

/* Embed Styles */
.embed-image-view
  margin                0 0 18px
  border-top            2px solid #e4e4e4

  a
  img
    display             block
    margin              0
    padding             0

.embed-link-view
  padding               1px 19px 19px
  border-top            1px solid transparent

  .preview-image
    overflow            hidden
    size                144px, 100px
    fl()

    img
      max-width         100%

    &+.preview-text
      kalc              width, 100% \- 144px

  .preview-text
    font-size           12px
    font-weight         300
    color               #50595a
    bg                  color, #f3f3f3
    height              100px
    padding             15px
    borderBox()
    fl()

    .preview-text-link
      size              auto, auto
      color             inherit
      display           block
      word-break        break-word
      overflow          visible
      noTextDeco()

      .preview-title
        font-weight     500

      &.description
        padding         13px 0
        line-height     15px
        height          45px
        overflow        hidden !important
        borderBox()

        .description-input
          width         100%
          margin        15px 0 0 0

    .provider-info
      size              auto, auto
      margin-top        8px
      font-size         12px
      color             #a9aeaf

  .preview-link-pager
    .preview-link-switch
      size                  24px 24px
      margin                9px 0 0
      rounded               5px 0 0 5px
      background            #f7f7f7
      position              relative
      cursor                pointer
      fl()

      &:hover
        opacity             .9

      &:after
        content             ""
        size                0 0
        border              6px solid transparent
        border-right-color  #aab5bc
        left                3px
        top                 6px
        abs()

      &:nth-child(2)
        margin-left         2px
        rounded             0 5px 5px 0

        &:after
          left              9px
          border-right      none
          border-left-color #aab5bc

    .thumb-count
      margin                9px 0 0 7px
      line-height           24px
      font-size             14px
      color                 #7a8287
      fl()

    .thumb-text
      font-size             12px
      vertical-align        middle
      color                 #aab5bc

.activity-input-widget
  .link-embed-box
    margin                  18px 0 0
    rounded                 5px
    position                relative
    borderBox()

  .embed-link-view
    margin                  0
    border                  none

  .embed-image-view
    margin                  0 0 -18px
    border                  none

    &:after
      content               ""
      display               block
      size                  38px 38px
      rounded               0 0 0 60%
      bg                    color rgba(255, 255, 255, .6)
      top                   0
      right                 0
      abs()

  .embed-link-view
    padding                 0

  .preview-image
    rounded                 5px 0 0 5px
  .preview-text
    rounded                 0 5px 5px 0

  .hide-embed
    right                   7px
    top                     7px
    border                  none
    outline                 none
    shadow                  none
    z-index                 10
    r-sprite                  app "20-close-tab"
    abs()

.activity-item.status
  .link-embed-box
    .preview-text-link
      input.preview-title-input
        display             none
      textarea.description-input
        display             none

/* Activity item menu */
body.activity
body.profile
  .kdbuttonmenu.jcontextmenu
    margin              4px 0 0 14px
    rounded             6px
    border              1px solid #e4e4e4
    shadow              0 8px 35px rgba(0, 0, 0, .22)
    padding             5px 0

    &:after
      content             ""
      display             block
      size                0 0
      right               19px
      bottom              100%
      border              7px solid transparent
      border-bottom-color #fff
      z-index             600
      abs()

    &:before
      content             ""
      display             block
      size                0 0
      right               18px
      bottom              100%
      border              8px solid transparent
      border-bottom-color #e4e4e4
      z-index             599
      abs()

    &.comment-menu
      margin              0 0 0 16px

    .kdlistitemview-contextitem
      color               #50595f
      font-size           12px
      line-height         24px
      cursor              pointer
      padding             0 0 0 12px

      .icon
        margin            0 7px 0 0
        display           inline-block
        vertical-align    sub
        &.edit
          r-sprite          activity "edit-icon"
        &.delete
          r-sprite          activity "delete-icon"

      &:hover
      &.selected
        bg                color #F8f8f8
        text-shadow       none


    .chevron-ghost-wrapper
      opacity           0

/** Markdown Styling **/
.activity-item > article
.activity-input-widget .update-preview

  /* Headings */
  h1, h2, h3, h4, h5, h6
    color         #50595a
    font-size     14px

  /* Lists */
  ol
  ul
    padding               0 25px 12px
    list-style            none
    display               block
    position              relative
    li
      position            relative
    li:before
      color               #c4c4c9
      left                -20px
      abs()
  ol
    counter-reset         i 0
    li:before
      content             counter(i)
      counter-increment   i
  ul
    li:before
      content             "\2022"
      font-size           20px

  /* Paragraphs and other text */
  p  p
    padding               0 0 12px
    word-wrap             break-word
  em
    font-style            italic
  strong
    font-weight           600
  a
    color                 inherit
  hr
    height                1px
    background            #c4c4c9
    border                none
  blockquote
    border-left           4px solid #DDD
    margin                4px 21px
  p
    code
      padding             2px 5px
      border              1px solid #DDD
      background-color    #F8F8F8
      font-family         monoFamily
      border-radius       3px
      vertical-align      top
      font-size           12px
  pre
    code
      display             block
      line-height         16px
      font-size           12px
      font-family         monoFamily
      padding             14px
      color               white
      bg                  color, #28292A

      .hljs-comment
      .hljs-string
      .hljs-regexp
        color             #96B486

      .hljs-keyword
        color             #9B8298

      .hljs-title
      .hljs-variable
        color             #6096BE

      .hljs-literal
      .hljs-number
        color             #D17819

      .hljs-constant
      .hljs-decorator
      .hljs-typename
        color             #DEB63A

      &.lang-go
        .built_in
          color           #6096BE

      &.lang-css
        .hljs-pseudo
          color           #DEB63A

        .hljs-id
        .hljs-tag
        .hljs-class
          color           #9B8298

        .hljs-attribute
          color           #6096BE

.activity-share-popup
  bg                      color, #ececec
  margin                  4px 0 0 14px
  rounded                 3px 11px 11px 3px
  size                    176px, 22px

  &:after
    content             ""
    display             block
    size                0 0
    left                -12px
    top                 5px
    border              6px solid transparent
    border-right-color  #ececec
    z-index             600
    abs()

  .context-list-wrapper
    padding               0

  input.share-input
  input.share-input:hover
  input.share-input:focus
  input.share-input:active
    background            transparent
    border                none
    margin                0 2px 0 0
    font-size             12px
    color                 #6e6e6e
    line-height           22px
    size                  106px, 22px
    outline               0
    fl()

  .icon-link
    margin                3px 0 0 4px
    fl()

    &.share-twitter
      r-sprite              activity, "twitter-16"
    &.share-facebook
      r-sprite              activity, "facebook-16"
    &.share-linkedin
      r-sprite              activity, "linkedin-16"



/* Temp style for contentdisplay */

.content-display

  .sub-header
    margin                22px 0 0
    display               inline-block
    padding               5px 15px
    border                1px solid #c4c4c9
    rounded               3px
    &:hover
      opacity             .5
    a
      color               #50595a
      noTextDeco()


  // quick fix:
  // burak please check and fix if necessary - SY
  &.activity-related.status
    kalc                  width, (100% \- 100px)
    margin-left           100px
    overflow              visible

    .sub-header
      margin-left         -78px


/* Bug reports */
.bugs
  .content-page.bugreports
    min-height            1026px
    margin                85px auto
    padding               0
    position              static
    overflow              visible

  .item-add-comment-form
    textarea
      rounded             0 !important

  .on-off
    margin                0 -1px -2px -1px

    a
      kalc                width, 20%
      height              35px
      line-height         35px
      padding             0
      shadow              none
      font-weight         300
      font-size           12px
      border-color        #d8d8d8 !important
      background          #f6f6f6
      text-transform      capitalize
      color               #a0a7af
      text-shadow         none
      borderBox()

      &.active
        background        #6ccab7
        color             #fff
        shadow            inset 0 0 0 1px #2eb398

      &:first-of-type
        rounded           0 0 0 4px

      &:last-of-type
        rounded           0 0 4px 0

  .kdlistview-all
    margin-left          80px
    overflow             visible

  .bug-status
    width                269px !important

    .bug-status-title
      display            block
      line-height        45px
      color              #3c4752
      padding            0 0 0 18px
      borderBox()
      noTextDeco()

      &:hover
        color            #73899e

      &~.bug-status-title
        border-top       1px solid #d3d3d3

<<<<<<< HEAD

// Group Activity
body.group
  .content-page
    margin-top             55px
    min-height             2070px

    main
      margin-top           24px

    >aside
      padding-top          306px

      .group-description
        font-size          13px
        line-height        17px
        letter-spacing     .2px
        color              #4a4a4a
        padding            17px 0 0
        font-weight        400
        opacity            .9

      .group-members
        .kdscrollview
          height           auto
          max-height       217px
        .kdlistview
          padding          20px 0 0
        .avatarview
          margin           0 8px 8px 0
          fl()

          &:nth-of-type(4n)
            margin-right   0


    .group-cover-view
      max-width            950px
      height               315px
      bg                   color, #e6e6e6
      margin               0 auto
      kalc                 margin-right, 37% \- 306px
      z-index              3
      bg                   size, 100% \, 67%
      bg                   image, -webkit-linear-gradient(90deg\, rgba(0,0,0,.06) 50%\, transparent 50%) \,
                                  -webkit-linear-gradient(0deg\, rgba(0,0,0,.1) 25%\, transparent 25% \, transparent 50% \, rgba(0,0,0,.1) 50% \, rgba(0,0,0,.1) 75% \, transparent 75% \, rgba(255,255,255,.06) 75%)
      bg                   image, -moz-linear-gradient(90deg\, rgba(0,0,0,.1) 50%\, transparent 50%) \,
                                  -moz-linear-gradient(0deg\, rgba(0,0,0,.06) 25%\, transparent 25% \, transparent 50% \, rgba(0,0,0,.1) 50% \, rgba(0,0,0,.1) 75% \, transparent 75% \, rgba(255,255,255,.06) 75%)

      .avatarview
        rounded            0

      figure
        abs                0px 0 0 0px
        size               100%, 100%
        bg-size            cover

      .kdbutton.update-cover
        abs                0 27px 27px 0
        margin             0
        padding            0 0 0 14px
        font-size          13px
        font-weight        400
        color              #fff
        size               auto, 36px
        line-height        35px
        z-index            5
        rounded            12px
        bg                 color, #1aaf5d
        border             1px solid #159950

        .button-title
          padding          0
          line-height      35px
          color            inherit
          font-size        inherit
          font-weight      inherit

        .icon
          r-sprite         "activity", "image"
          margin           9px 13px 0 9px
          fr()

  .kdmodal.group-cover-uploader
    .kdmodal-content
      .kdloader
        abs               50% 0 0 50%
        margin            -47px 0 0 -47px
        padding           15px
        rounded           50%
        background        rgba(255,255,255,.8)


=======
>>>>>>> 7458753c
// Crawlable //
nav.crawler-pagination
  size                    100%, auto
  margin                  25px 0 50px

  a
    margin                0 5px 5px
    padding               3px 5px
    border                1px solid #cdcdcd
    background            #fafafa
    color                 #b1b1b1
    noTextDeco()
    fl()<|MERGE_RESOLUTION|>--- conflicted
+++ resolved
@@ -1352,7 +1352,6 @@
       &~.bug-status-title
         border-top       1px solid #d3d3d3
 
-<<<<<<< HEAD
 
 // Group Activity
 body.group
@@ -1446,8 +1445,6 @@
         background        rgba(255,255,255,.8)
 
 
-=======
->>>>>>> 7458753c
 // Crawlable //
 nav.crawler-pagination
   size                    100%, auto

{
  "name": "koding-client",
  "version": "0.1.0",
  "private": "true",
  "dependencies": {
    "accounting": "^0.4.1",
    "backoff": "2.4.1",
    "bluebird": "^2.8.2",
    "bongo-client": "git+ssh://git@github.com:koding/bongo-client#v0.2.0",
    "broker-client": "git+ssh://git@github.com:koding/broker-client#v0.2.0",
    "dateformat": "^1.0.11",
    "emojify.js": "^0.9.5",
    "getscript": "^0.1.0",
    "highlight.js": "^8.4.0",
    "htmlencode": "0.0.4",
    "jquery": "^2.1.3",
    "js-yaml": "^3.0.1",
    "kd-shim-algoliasearch": "2.9.2-commonjs",
    "kd-shim-jspath": "^0.2.0",
    "kd-shim-sockjs-client": "^0.3.4",
    "kd-shim-jquery-sketchpad": "^0.1.1",
<<<<<<< HEAD
    "kd.js": "^1.0.11",
    "kite.js": "git://github.com/tetsuo/kite.js#v0.5.0",
=======
    "kd.js": "^1.0.12",
    "kite.js": "git://github.com/tetsuo/kite.js#0.4.0",
>>>>>>> 23749b9b
    "kookies": "^0.1.1",
    "lodash": "^2.4.1",
    "machina": "1.0.0-1",
    "marked": "^0.3.2",
    "ndpane": "^0.1.2",
    "node-uuid": "^1.4.2",
    "sinkrow": "git+ssh://git@github.com:koding/sinkrow#v0.1.2",
    "timeago": "^0.2.0",
    "validator": "^3.33.0"
  },
  "scripts": {
    "preinstall": "npm --prefix builder install && npm --prefix landing install"
  },
  "browser": {
    "kd": "kd.js",
    "jspath": "kd-shim-jspath",
    "algoliasearch": "kd-shim-algoliasearch",
    "underscore": "lodash/dist/lodash.underscore.js",
    "sockjs-client": "kd-shim-sockjs-client"
  }
}<|MERGE_RESOLUTION|>--- conflicted
+++ resolved
@@ -19,13 +19,8 @@
     "kd-shim-jspath": "^0.2.0",
     "kd-shim-sockjs-client": "^0.3.4",
     "kd-shim-jquery-sketchpad": "^0.1.1",
-<<<<<<< HEAD
-    "kd.js": "^1.0.11",
+    "kd.js": "^1.0.12",
     "kite.js": "git://github.com/tetsuo/kite.js#v0.5.0",
-=======
-    "kd.js": "^1.0.12",
-    "kite.js": "git://github.com/tetsuo/kite.js#0.4.0",
->>>>>>> 23749b9b
     "kookies": "^0.1.1",
     "lodash": "^2.4.1",
     "machina": "1.0.0-1",

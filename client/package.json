--- conflicted
+++ resolved
@@ -19,11 +19,7 @@
     "kd-shim-jspath": "^0.2.0",
     "kd-shim-sockjs-client": "^0.3.4",
     "kd-shim-jquery-sketchpad": "^0.1.1",
-<<<<<<< HEAD
     "kd.js": "^1.0.12",
-=======
-    "kd.js": "^1.0.11",
->>>>>>> 2cc422da
     "kite.js": "git://github.com/tetsuo/kite.js#v0.5.0",
     "kookies": "^0.1.1",
     "lodash": "^2.4.1",
@@ -36,12 +32,8 @@
     "validator": "^3.33.0"
   },
   "scripts": {
-<<<<<<< HEAD
-    "preinstall": "npm --prefix builder install && npm --prefix landing install"
-=======
     "preinstall": "npm --prefix builder install && npm --prefix landing install",
     "test": "make test"
->>>>>>> 2cc422da
   },
   "browser": {
     "kd": "kd.js",
@@ -49,13 +41,10 @@
     "algoliasearch": "kd-shim-algoliasearch",
     "underscore": "lodash/dist/lodash.underscore.js",
     "sockjs-client": "kd-shim-sockjs-client"
-<<<<<<< HEAD
-=======
   },
   "devDependencies": {
     "coffee-script": "1.8.0",
     "nightwatch": "^0.5.36",
     "yargs": "^3.5.4"
->>>>>>> 2cc422da
   }
 }
--- conflicted
+++ resolved
@@ -59,13 +59,8 @@
           @setGroup groupName
           @currentGroupData.setGroup group
           callback null, groupName, group
-<<<<<<< HEAD
-          @emit 'GroupChanged', groupName, group
-          @openGroupChannel group, => @emit 'ready'
-=======
           @openGroupChannel KD.getGroup()
           @emit 'ready'
->>>>>>> ca6799c1
 
 
   getUserArea:->

--- conflicted
+++ resolved
@@ -157,14 +157,11 @@
 
           {entryPoint} = KD.config
           KD.getSingleton('router').handleRoute lastRoute or '/Activity', {replaceState: yes, entryPoint}
-<<<<<<< HEAD
-=======
 
         @utils.wait 3000, cookieChangeHandler
     # Note: I am using wait instead of repeat, for the subtle difference.  See this StackOverflow answer for more info: 
     #       http://stackoverflow.com/questions/729921/settimeout-or-setinterval/731625#731625
     @utils.wait 3000, cookieChangeHandler
->>>>>>> c8412f4a
 
   setVisitor:(visitor)-> @visitor = visitor
   getVisitor: -> @visitor

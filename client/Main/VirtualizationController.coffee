class VirtualizationController extends KDController

  constructor:->
    super

    @kc = KD.getSingleton("kiteController")
    @payment = KD.singleton "paymentController"
    @resetVMData()

    KD.getSingleton('mainController')
      .once('AppIsReady', @bound 'fetchVMs')
      .on('AccountChanged', => @emit 'VMListChanged')

    @on 'VMListChanged', @bound 'resetVMData'


  run:(options, callback = noop)->
    [callback, options] = [options, callback]  unless callback
    options ?= {}
    if "string" is typeof options
      command = options
      options =
        withArgs : command

    @fetchVmName options, (err, vmName) =>
      return callback err  if err?
      options.correlationName = vmName
      @fetchRegion vmName, (region)=>
        options.kiteName = "os-#{region}"
        @kc.run options, (rest...) ->
          # log rest...
          callback rest...

  getKite:(vmName, callback)->
    @fetchRegion vmName, (region)=>
      kiteName = "os-#{region}"
      kite = @kc.getKite kiteName, vmName
      return callback kite

  _runWrapper:(command, vm, callback)->
    [callback, vm] = [vm, callback]  if vm and 'string' isnt typeof vm
    @fetchDefaultVmName (defaultVm)=>
      vm or= defaultVm
      return  unless vm
      @askForApprove command, (approved)=>
        if approved
          cb =
            unless command is 'vm.info'
            then @_cbWrapper vm, callback
            else callback
          @run
            method   : command
            vmName   : vm
          , cb
        else unless command is 'vm.info' then @info vm

  resizeDisk:(vm, callback)->
    @_runWrapper 'vm.resizeDisk', vm, callback

  start:(vm, callback)->
    @_runWrapper 'vm.start', vm, callback

  stop:(vm, callback)->
    @_runWrapper 'vm.shutdown', vm, callback

  halt:(vm, callback)->
    @_runWrapper 'vm.stop', vm, callback

  reinitialize:(vm, callback)->
    @_runWrapper 'vm.reinitialize', vm, callback

  fetchVmInfo: (vm, callback) ->
    { JVM } = KD.remote.api

    JVM.fetchVmInfo vm, callback

  confirmVmDeletion: (vmInfo, callback = (->)) ->
    { hostnameAlias } = vmInfo

    vmPrefix = (@parseAlias hostnameAlias)?.prefix or hostnameAlias

    modal = new VmDangerModalView
      name     : vmInfo.hostnameAlias
      title    : "Destroy '#{hostnameAlias}'"
      action   : "Destroy my VM"
      callback : =>
        @deleteVmByHostname hostnameAlias, (err) ->
          return if KD.showError err
          new KDNotificationView title:'Successfully destroyed!'
        modal.destroy()
    , vmPrefix

  deleteVmByHostname: (hostnameAlias, callback) ->
    { JVM } = KD.remote.api

    JVM.removeByHostname hostnameAlias, (err)->
      return callback err  if err

      vmc = KD.getSingleton("vmController")
      vmc.emit 'VMListChanged'
      vmc.emit 'VMDestroyed', hostnameAlias

      callback null

  remove: (vm, callback=noop)->
    @fetchVmInfo vm, (err, vmInfo)=>
      return  if KD.showError err

      if vmInfo

        if vmInfo.underMaintenance is yes
          message = "Your VM is under maintenance, not allowed to delete."
          new KDNotificationView title: message
          callback { message }

        else
          @confirmVmDeletion vmInfo

      else
        new KDNotificationView title: 'Failed to remove!'
        callback { message: "No such VM!" }

  info:(vm, callback)->
    [callback, vm] = [vm, callback]  if 'function' is typeof vm
    @_runWrapper 'vm.info', vm, (err, info)=>
      warn "[VM-#{vm}]", err  if err
      if err?.name is "UnderMaintenanceError"
        info = state: "MAINTENANCE"
        err  = null
        delete @vmRegions[vm]
      @emit 'StateChanged', err, vm, info
      callback? err, vm, info

  fetchRegion: (vmName, callback)->
    if region = @vmRegions[vmName]
      return @utils.defer -> callback region

    KD.remote.api.JVM.fetchVmRegion vmName, (err, region)=>
      if err or not region
        warn err  if err
        callback 'sj' # This by default 'aws' please change it if needed! ~ GG
      else
        @vmRegions[vmName] = region
        callback @vmRegions[vmName]

  fetchVmName: (options, callback) ->
    if options.vmName?
      @utils.defer -> callback null, options.vmName
    else
      @fetchDefaultVmName (defaultVmName) ->
        if defaultVmName?
        then callback null, defaultVmName
        else callback message: 'There is no VM for this account.', code: 100

  fetchDefaultVmName:(callback=noop, force=no)->
    if @defaultVmName and not force
      return @utils.defer => callback @defaultVmName

    {entryPoint}   = KD.config
    currentGroup   = if entryPoint?.type is 'group' then entryPoint.slug
    currentGroup or= KD.defaultSlug

    @fetchVMs (err, vmNames)=>
      if err or not vmNames
        return callback null

      # If there is just one return it
      # if vmNames.length is 1
      #   return callback @defaultVmName = vmNames.first

      # If current group is 'koding' ask to backend for the default one
      KD.remote.api.JVM.fetchDefaultVm (err, defaultVmName)=>
        if currentGroup is 'koding' and defaultVmName
          return callback @defaultVmName = defaultVmName

        vmSort   = (x,y)-> x.uid - y.uid
        vms      = (@parseAlias vm for vm in vmNames)
        userVMs  = (vm for vm in vms when vm?.type is 'user').sort vmSort
        groupVMs = (vm for vm in vms when vm?.type is 'group').sort vmSort

        # Check for personal VMs in current group
        for vm in userVMs when vm.groupSlug is currentGroup
          return callback @defaultVmName = vm.alias

        # Check for shared VMs in current group
        for vm in groupVMs when vm.groupSlug is currentGroup
          return callback @defaultVmName = vm.alias

        # Check for personal VMs in Koding or Guests group
        # for vm in userVMs when vm.groupSlug in ['koding', 'guests']
        #   return callback @defaultVmName = vm.alias

        # Fallback to Koding VM if exists
        return callback()

  createGroupVM:(type='user', planCode, callback=->)->
    vmCreateCallback = (err, vm)->
      vmController = KD.getSingleton('vmController')

      if err
        warn err
        return new KDNotificationView
          title : err.message or "Something bad happened while creating VM"
      else
        # KD.getSingleton("finderController").mountVm vm.hostnameAlias
        vmController.emit 'VMListChanged'
        vmController.showVMDetails vm

    defaultVMOptions = {planCode}
    group = KD.getSingleton("groupsController").getCurrentGroup()
    group.createVM {type, planCode}, vmCreateCallback

  fetchVMs: do (waiting = []) -> (force, callback)->
    [callback, force] = [force, callback]  unless callback?

    return  unless callback?

    if @vms.length
      @utils.defer => callback null, @vms
      return

    return  if not force and (waiting.push callback) > 1

    KD.remote.api.JVM.fetchVmsByContext (err, vms)=>
      @vms = vms  unless err
      if force
      then callback err, vms
      else
        cb err, vms  for cb in waiting
        waiting = []

  fetchGroupVMs:(force, callback = noop)->
    if @groupVms.length > 0 and not force
      return @utils.defer =>
        callback null, @groupVms

    KD.remote.api.JVM.fetchVmsByContext (err, vms)=>
      @groupVms = vms  unless err
      callback? err, vms

  fetchVMDomains:(vmName, callback = noop)->
    if domains = @vmDomains[vmName]
      return @utils.defer -> callback null, domains

    KD.remote.api.JVM.fetchDomains vmName, (err, domains=[])=>
      if err
        callback err, domains
      else
        @vmDomains[vmName] = domains.sort (x, y)-> x.length>y.length
        callback null, @vmDomains[vmName]

  resetVMData:->
    @vms      = []
    @groupVms = []
    @defaultVmName = null
    @vmDomains = {}
    @vmRegions = {}

  fetchTotalVMCount:(callback)->
    KD.remote.api.JVM.count (err, count)->
      if err then warn err
      callback null, count ? "0"

  # fixme GG!
  fetchTotalLoC:(callback)->
    callback null, "0"

  _cbWrapper:(vm, callback)->
    return (rest...)=>
      @info vm, callback? rest...

  fetchDiskUsage:(vmName, callback = noop)->
    command = "df | grep aufs | awk '{print $2, $3}'"
    @run { vmName, withArgs:command }, (err, res)->
      if err or not res then [max, current] = [0, 0]
      else [max, current] = res.trim().split " "
      warn err  if err
      callback
        max     : 1024 * parseInt max, 10
        current : 1024 * parseInt current, 10

  fetchRamUsage:(vmName, callback = noop)->
    @info vmName, (err, vm, info)->
      if err or info.state isnt "RUNNING" then [max, current] = [0, 0]
      else [max, current] = [info.totalMemoryLimit, info.memoryUsage]
      warn err  if err
      callback {max, current}

  hasDefaultVM:(callback)->
    KD.remote.api.JVM.fetchDefaultVm callback

<<<<<<< HEAD
  createDefaultVM: (stackId, callback)->
    @hasDefaultVM (err, state)->
      return warn 'Default VM already exists.'  if state

      notify = new KDNotificationView
        title         : "Creating your VM..."
        overlay       :
          transparent : no
          destroyOnClick: no
        loader        :
          color       : "#ffffff"
        duration      : 120000

      { JVM } = KD.remote.api
      JVM.createFreeVm stackId, (err, vm)->
        unless err
          vmController = KD.getSingleton('vmController')
          vmController.fetchDefaultVmName (defaultVmName)->
            vmController.emit 'VMListChanged'
            notify.destroy()
            callback?()
        else
          notify?.destroy()
          KD.showError err

  createNewVM: (stackId, callback)->
    @hasDefaultVM (err, state)=>
      create = @bound if state then "createPaidVM" else "createDefaultVM"
      create stackId, callback
=======
  createNewVM: (callback)->
    @createPaidVM (err) =>
      @emit 'VMListChanged'
      callback err
>>>>>>> 6f885bd6

  showVMDetails: (vm)->
    vmName = vm.hostnameAlias
    url    = "http://#{vm.hostnameAlias}"

    content = """
              <div class="item">
                <span class="title">Name:</span>
                <span class="value">#{vmName}</span>
              </div>
              <div class="item">
                <span class="title">Hostname:</span>
                <span class="value">
                  <a target="_new" href="#{url}">#{url}</a>
                </span>
              </div>
              """

    modal           = new KDModalView
      title         : "Your VM is ready"
      content       : "<div class='modalformline'>#{content}</div>"
      cssClass      : "vm-details-modal"
      overlay       : yes
      buttons       :
        OK          :
          title     : "OK"
          cssClass  : "modal-clean-green"
          callback  : =>
            modal.destroy()

<<<<<<< HEAD
  createPaidVM: (stackId) ->
=======
  createPaidVM: (callback) ->
>>>>>>> 6f885bd6
    @payment.fetchActiveSubscription tags: "vm", (err, subscription) =>
      if err
        @showUpgradeModal()  if err.code is "no subscription"
        return callback err
      else if not subscription
        @showUpgradeModal()
        return callback()

      KD.remote.api.JPaymentPack.one tags: "vm", (err, pack) =>
<<<<<<< HEAD
        return KD.showError err  if err
        @provisionVm {stackId, subscription, productData: {pack}}, (err, nonce) =>
=======
        return callback err  if err

        @provisionVm {subscription, productData: {pack}}, (err, nonce) =>
>>>>>>> 6f885bd6
          return  unless err

          if err.message is "quota exceeded"
            if KD.getGroup().slug is "koding"
              @showUpgradeModal()
              callback()
            else
              callback message: "Your group is out of VM quota"
          else callback err

  showUpgradeModal: ->
    modal      = new KDModalView
      title    : "Create a new VM"
      cssClass : "create-vm"
      view     : upgradeForm = @payment.createUpgradeForm()
      height   : "auto"
      width    : 500
      showNav  : no
      overlay  : yes

    upgradeForm.on "Cancel", modal.bound "destroy"
    return modal

  provisionVm: ({ subscription, stackId, paymentMethod, productData }, callback) ->
    { JVM } = KD.remote.api

    { plan, pack } = productData

    payment = KD.getSingleton 'paymentController'

    if paymentMethod and not subscription

      plan.subscribe paymentMethod.paymentMethodId, (err, subscription) =>
        return  if KD.showError err

        @provisionVm { subscription, productData, stackId }, callback

      return

    payment.debitSubscription subscription, pack, (err, nonce) =>
      return callback err  if err

<<<<<<< HEAD
      JVM.createVmByNonce nonce, stackId, (err, vm) =>
=======
      notify = new KDNotificationView
        title            : "Creating your VM..."
        overlay          :
          transparent    : no
          destroyOnClick : no
        loader           :
          color          : "white"
        duration         : 120000

      JVM.createVmByNonce nonce, (err, vm) =>
        notify.destroy()
>>>>>>> 6f885bd6
        return  if KD.showError err

        @emit 'VMListChanged'
        @showVMDetails vm

        callback null, nonce

  askForApprove:(command, callback)->

    switch command
      when 'vm.stop', 'vm.shutdown'
        content = """<p>Turning off your VM will <b>stop</b> running Terminal
                     instances and all running processes that you have on
                     your VM. Do you want to continue?</p>"""
        button  =
          title : "Turn off"
          style : "modal-clean-red"

      when 'vm.reinitialize'
        content = """<p>Re-initializing your VM will <b>reset</b> all of your
                     settings that you've done in root filesystem. This
                     process will not remove any of your files under your
                     home directory. Do you want to continue?</p>"""
        button  =
          title : "Re-initialize"
          style : "modal-clean-red"

      when 'vm.remove'
        content = """<p>Removing this VM will <b>destroy</b> all the data in
                     this VM including all other users in filesystem. <b>Please
                     be careful this process cannot be undone.</b></p>

                     <p>Do you want to continue?</p>"""
        button  =
          title : "Remove VM"
          style : "modal-clean-red"

      else
        return callback yes

    modal = new KDModalView
      title          : "Approval required"
      content        : "<div class='modalformline'>#{content}</div>"
      cssClass       : "vm-approval"
      height         : "auto"
      overlay        : yes
      buttons        :
        Action       :
          title      : button.title
          style      : button.style
          callback   : ->
            modal.destroy()
            callback yes
        Cancel       :
          style      : "modal-clean-gray"
          callback   : ->
            modal.destroy()
            callback no

  askToTurnOn:(options, callback)->

    [options, callback] = [callback, options]  if typeof options is "function"
    {appName, vmName, state} = options

    title   = "Your VM is turned off"
    content = """To #{if appName then 'run' else 'do this'} <b>#{appName}</b>
                 you need to turn on your VM first, you can do that by
                 clicking '<b>Turn ON VM</b>' button below."""

    unless @defaultVmName
      title   = "You don't have any VM"
      content = """To #{if appName then 'use' else 'do this'}
                 <b>#{appName or ''}</b> you need to have at lease one VM
                 created, you can do that by clicking '<b>Create Default
                 VM</b>' button below."""

    if state is "MAINTENANCE"
      title   = "Your VM is under maintenance"
      content = """Your VM <b>#{vmName}</b> is <b>UNDER MAINTENANCE</b> now,
                   #{if appName then "to run <b>#{appName}</b> app"} please try
                   again later."""

    _runAppAfterStateChanged = (appName, vmName)=>
      return  unless appName
      params = params: {vmName}  if vmName
      @once 'StateChanged', (err, vm, info)->
        return  if err or not info or info.state isnt "RUNNING"
        return  unless vm is vmName
        KD.utils.wait 1200, ->
          KD.getSingleton("appManager").open appName, params

    modal = new KDModalView
      title          : title
      content        : "<div class='modalformline'><p>#{content}</p></div>"
      height         : "auto"
      overlay        : yes
      buttons        :
        'Turn ON VM' :
          style      : "modal-clean-green"
          callback   : =>
            _runAppAfterStateChanged appName, vmName
            @start vmName, ->
              modal.destroy()
              callback?()
        'Create Default VM' :
          style      : "modal-clean-green"
          callback   : =>
            _runAppAfterStateChanged appName
            @createNewVM callback
            modal.destroy()
        Cancel       :
          style      : "modal-cancel"
          callback   : ->
            modal.destroy()
            callback? cancel: yes

    if @defaultVmName then modal.buttons['Create Default VM'].destroy() \
                      else modal.buttons['Turn ON VM'].destroy()

    if state is "MAINTENANCE"
      modal.setButtons
        Ok           :
          style      : "modal-clean-gray"
          callback   : ->
            modal.destroy()
            callback? cancel: yes
      , yes

    modal.once 'KDModalViewDestroyed', -> callback? destroy: yes

  # there may be a better place for these who methods below - SY

  fetchVMPlans: (callback) ->

    { JPaymentPlan } = KD.remote.api

    @emit "VMPlansFetchStart"

    JPaymentPlan.fetchPlans tag: 'vm', (err, plans) =>
      return warn err  if err

      if plans then plans.sort (a, b) -> a.feeAmount - b.feeAmount

      @emit "VMPlansFetchEnd"

      callback err, plans

  sanitizeVMPlansForInputs:(plans)->
    # fix this one on radios value cannot have some chars and that's why i keep index as the value
    descriptions = plans.map (plan) -> plan.description
    hostTypes    = plans.map (plan, i)->
      title      : plan.description.title
      value      : i
      feeAmount  : (plan.feeAmount / 100).toFixed 0

    { descriptions, hostTypes }

  # This is a copy of JVM.parseAlias
  # make sure to update this if change other one ~ GG
  parseAlias:(alias)->
    # group-vm alias
    if /^shared\-[0-9]+/.test alias
      result = alias.match /(.*)\.([a-z0-9\-]+)\.kd\.io$/
      if result
        [rest..., prefix, groupSlug] = result
        uid = parseInt(prefix.split(/-/)[1], 10)
        return {groupSlug, prefix, uid, type:'group', alias}
    # personal-vm alias
    else if /^vm\-[0-9]+/.test alias
      result = alias.match /(.*)\.([a-z0-9\-]+)\.([a-z0-9\-]+)\.kd\.io$/
      if result
        [rest..., prefix, nickname, groupSlug] = result
        uid = parseInt(prefix.split(/-/)[1], 10)
        return {groupSlug, prefix, nickname, uid, type:'user', alias}
    return null<|MERGE_RESOLUTION|>--- conflicted
+++ resolved
@@ -289,42 +289,10 @@
   hasDefaultVM:(callback)->
     KD.remote.api.JVM.fetchDefaultVm callback
 
-<<<<<<< HEAD
-  createDefaultVM: (stackId, callback)->
-    @hasDefaultVM (err, state)->
-      return warn 'Default VM already exists.'  if state
-
-      notify = new KDNotificationView
-        title         : "Creating your VM..."
-        overlay       :
-          transparent : no
-          destroyOnClick: no
-        loader        :
-          color       : "#ffffff"
-        duration      : 120000
-
-      { JVM } = KD.remote.api
-      JVM.createFreeVm stackId, (err, vm)->
-        unless err
-          vmController = KD.getSingleton('vmController')
-          vmController.fetchDefaultVmName (defaultVmName)->
-            vmController.emit 'VMListChanged'
-            notify.destroy()
-            callback?()
-        else
-          notify?.destroy()
-          KD.showError err
-
-  createNewVM: (stackId, callback)->
-    @hasDefaultVM (err, state)=>
-      create = @bound if state then "createPaidVM" else "createDefaultVM"
-      create stackId, callback
-=======
   createNewVM: (callback)->
-    @createPaidVM (err) =>
+    @createPaidVM stackId, (err) =>
       @emit 'VMListChanged'
       callback err
->>>>>>> 6f885bd6
 
   showVMDetails: (vm)->
     vmName = vm.hostnameAlias
@@ -355,11 +323,7 @@
           callback  : =>
             modal.destroy()
 
-<<<<<<< HEAD
-  createPaidVM: (stackId) ->
-=======
-  createPaidVM: (callback) ->
->>>>>>> 6f885bd6
+  createPaidVM: (stackId, callback) ->
     @payment.fetchActiveSubscription tags: "vm", (err, subscription) =>
       if err
         @showUpgradeModal()  if err.code is "no subscription"
@@ -369,14 +333,9 @@
         return callback()
 
       KD.remote.api.JPaymentPack.one tags: "vm", (err, pack) =>
-<<<<<<< HEAD
-        return KD.showError err  if err
+        return callback err  if err
+
         @provisionVm {stackId, subscription, productData: {pack}}, (err, nonce) =>
-=======
-        return callback err  if err
-
-        @provisionVm {subscription, productData: {pack}}, (err, nonce) =>
->>>>>>> 6f885bd6
           return  unless err
 
           if err.message is "quota exceeded"
@@ -419,9 +378,6 @@
     payment.debitSubscription subscription, pack, (err, nonce) =>
       return callback err  if err
 
-<<<<<<< HEAD
-      JVM.createVmByNonce nonce, stackId, (err, vm) =>
-=======
       notify = new KDNotificationView
         title            : "Creating your VM..."
         overlay          :
@@ -431,9 +387,8 @@
           color          : "white"
         duration         : 120000
 
-      JVM.createVmByNonce nonce, (err, vm) =>
+      JVM.createVmByNonce nonce, stackId, (err, vm) =>
         notify.destroy()
->>>>>>> 6f885bd6
         return  if KD.showError err
 
         @emit 'VMListChanged'

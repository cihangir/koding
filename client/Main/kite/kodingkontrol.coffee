class KodingKontrol extends KontrolJS = (require 'kontrol')

  constructor: (options = {})->

    @_kontrolUrl = options.kontrolUrl  if options.kontrolUrl?

    super @getAuthOptions()

    @kites   = {}
    @regions = {}

<<<<<<< HEAD
    # authenticate with the current session token
    @authenticate @getAuthOptions()
=======
>>>>>>> 3b785f83

  getAuthOptions: ->

    @_lastUsedKey = Cookies.get 'clientId'

    autoConnect           : no
    autoReconnect         : yes
    url                   : @_kontrolUrl ? KD.config.newkontrol.url
    auth                  :
      type                : 'sessionID'
      key                 : @_lastUsedKey
    transportClass        : SockJS
    transportOptions      :
      heartbeatTimeout    : 30 * 1000 # 30 seconds
      # Force XHR for all kind of kite connection
      protocols_whitelist : ['xhr-polling'] # , 'xhr-streaming']


<<<<<<< HEAD
  reauthenticate: do -> KD.utils.debounce 2500, ->
    # disconnect the old kontrol kite
    @kite?.disconnect()
=======
  reauthenticate: (initial)->

    if @_lastUsedKey?
      if (Cookies.get 'clientId') isnt @_lastUsedKey
        # disconnect the old kontrol kite
        @kite?.disconnect()

>>>>>>> 3b785f83
    # reauthenticate with the current session token
    @authenticate @getAuthOptions()


  fetchKite: Promise.promisify (args, callback)->

    if (cachedKite = KiteCache.get args.query)?
      return callback null, @createKite cachedKite, args.query

    KontrolJS::fetchKite.call this, args, callback


  fetchKites: Promise.promisify (args, callback) ->

    @reauthenticate()  unless @kite?

    {query} = args
    args    = @injectQueryParams args

    @kite.tell 'getKites', [args], (err, result) =>
      return callback err  if err?

      unless result?
        callback @createKiteNotFoundError args.query
        return

      if query?
        KiteCache.cache query, result.kites.first

      callback null, @createKites result.kites


  getVersion: (name) ->
    return KD.config.kites[name].version ? '1.0.0'


  injectQueryParams: (args = {}) ->

    args.query             ?= {}
    args.query.version     ?= @getVersion args.query.name
    args.query.username    ?= KD.config.kites.kontrol.username
    args.query.environment ?= KD.config.environment

    return args


  getCachedKite: (name, correlationName) ->
    @kites[name]?[correlationName]


  setCachedKite: (name, correlationName, kite) ->
    @kites[name] ?= {}
    unless kite?
      delete @kites[name][correlationName]
    else
      @kites[name][correlationName] = kite


  getKiteProxy: (options) ->

    { name, correlationName } = options

    konstructor = KodingKite.constructors[name]
    kite = new konstructor options

    @setCachedKite name, correlationName, kite

    return kite


  createKite: (options, query)->

    {computeController} = KD.singletons

    {kite} = options
    kiteName = kite.name

    # If its trying to create a klient kite instance
    # allow to use websockets by emptying the protocols_whitelist
    if kiteName is 'klient'
      options.transportOptions = protocols_whitelist: []

    kite = KontrolJS::createKite.call this, options

    if query?

      queryString = KiteCache.generateQueryString query

      kite.on 'close', (event)=>

        if event?.code is 1002 and \
           event?.reason is "Can't connect to server"

          kite.options.autoReconnect = no
          KiteCache.unset query

          kiteInstance = @kites[kiteName]?['singleton'] or {}
          {waitingPromises} = kiteInstance

          delete @kites[kiteName]['singleton']

          if machine = computeController.findMachineFromQueryString queryString
            delete @kites[kiteName][machine.uid]

          (@getKite { name: kiteName, queryString, waitingPromises })?.connect()

    return kite


  getKite: (options = {}) ->

    # Get options
    { name, correlationName, region, transportOptions, waitingPromises
      username, environment, version, queryString } = options

    # If no `correlationName` is defined assume this kite instance
    # is a singleton kite instance and keep track of it with this keyword
    correlationName ?= "singleton"

    # If queryString provided try to split it first
    # and if successful, use it as query
    if queryString? and queryObject = KD.utils.splitKiteQuery queryString
      query    = queryObject
      { name } = queryObject  if query.name

    # Check for cached version of requested kite with correlationName
    return kite  if (kite = @getCachedKite name, correlationName)?

    # Get Kite Proxy, it will be created at this point
    # since its not cached before
    kite = @getKiteProxy { name, correlationName, transportOptions }

    if kite.options.name is 'klient'
      kite
        .on 'close', ->
          if not kite.isDisconnected and kite.transport?.options.autoReconnect
            KodingKontrol.dcNotification ?= new KDNotificationView
              title     : 'Trying to reconnect...'
              type      : 'tray'
              duration  : 999999
        .on 'open', ->
          KodingKontrol.dcNotification?.destroy()
          KodingKontrol.dcNotification = null

    if waitingPromises? and waitingPromises.length > 0

      kite.once 'connected', ->
        for promise in waitingPromises
          [resolve, args] = promise
          resolve kite.transport?.tell args...

    # Query kontrol
    @fetchKite
      query : query ? { name, region, username, version, environment }

    # Connect to kite
    .then(kite.bound 'setTransport')
    .then(kite.bound 'logTransportFailures')

    # Report error
    .catch (err)=>

      warn "[KodingKontrol] ", err

      # Instead parsing message we need to define a code or different
      # name for `No kite found` error in kite.js ~ FIXME GG
      if err and err.name is "KiteError" and /^No kite found/.test err.message
        @setCachedKite name, correlationName
        kite.invalid = err

      {message} = err
      message   = if message then message else err

      ErrorLog.create message

    return kite
<|MERGE_RESOLUTION|>--- conflicted
+++ resolved
@@ -9,11 +9,6 @@
     @kites   = {}
     @regions = {}
 
-<<<<<<< HEAD
-    # authenticate with the current session token
-    @authenticate @getAuthOptions()
-=======
->>>>>>> 3b785f83
 
   getAuthOptions: ->
 
@@ -32,11 +27,6 @@
       protocols_whitelist : ['xhr-polling'] # , 'xhr-streaming']
 
 
-<<<<<<< HEAD
-  reauthenticate: do -> KD.utils.debounce 2500, ->
-    # disconnect the old kontrol kite
-    @kite?.disconnect()
-=======
   reauthenticate: (initial)->
 
     if @_lastUsedKey?
@@ -44,7 +34,6 @@
         # disconnect the old kontrol kite
         @kite?.disconnect()
 
->>>>>>> 3b785f83
     # reauthenticate with the current session token
     @authenticate @getAuthOptions()
 

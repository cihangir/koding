class OsKite extends KDKite

  @createApiMapping
    exec            : 'exec'

    appInstall      : 'app.install'
    appDownload     : 'app.download'
    appPublish      : 'app.publish'
    appSkeleton     : 'app.skeleton'

    fsReadDirectory : 'fs.readDirectory'
    fsGlob          : 'fs.glob'
    fsReadFile      : 'fs.readFile'
    fsGetInfo       : 'fs.getInfo'
    fsSetPermissions: 'fs.setPermissions'
    fsRemove        : 'fs.remove'

    fsUniquePath    : 'fs.uniquePath'
    fsWriteFile     : 'fs.writeFile'
    fsRename        : 'fs.rename'
    fsCreateDirectory: 'fs.createDirectory'

    s3Store         : 's3.store'
    s3Delete        : 's3.delete'

    vmStart         : 'vm.start'
    vmPrepareAndStart: 'vm.prepareAndStart'
    vmStopAndUnprepare: 'vm.stopAndUnprepare'
    vmShutdown      : 'vm.shutdown'
    vmUnprepare     : 'vm.unprepare'
    vmStop          : 'vm.stop'
    vmReinitialize  : 'vm.reinitialize'
    vmInfo          : 'vm.info'
    vmResizeDisk    : 'vm.resizeDisk'
    vmCreateSnapshot: 'vm.createSnapshot'

  constructor: (options = {}, data) ->
    super options, data
    @pollState()

  stopPollingState: ->
    log 'stop polling state'
    KD.utils.killRepeat @intervalId
    @intervalId = null

  pollState: ->
    log 'start polling state'
    @fetchState()

    KD.getSingleton('mainController')
      .once('userIdle', @bound 'stopPollingState')
      .once('userBack', @bound 'pollState')

    @intervalId = KD.utils.repeat KD.config.osKitePollingMs, @bound 'fetchState'

  fetchState: ->
    @vmInfo().then (state) =>
      @recentState = state
      @emit 'vm.state.info', @recentState
      @cycleChannel()  unless state # backend's cycleChannel regressed - SY

  changeState: (state, event, method) ->
    if not @recentState? or @recentState.state isnt state
      method.call this, onProgress: (update) =>
        return @handleError update  if update.error
        @emit event, update
        if update.message is 'FINISHED'
          @recentState?.state = state
    else
<<<<<<< HEAD
      Promise.resolve()

  vmOff: ->
    if not @recentState? or @recentState.state is 'RUNNING'
      @vmStopAndUnprepare onProgress: (update) =>
        @emit 'vm.progress.stop', update
        if update.message is 'FINISHED'
          @recentState?.state = 'STOPPED'
    else
      Promise.resolve()
=======
      Promise.resolve true

  vmOn: ->
    @changeState 'RUNNING', 'vm.progress.start', @vmPrepareAndStart

  vmOff: ->
    @changeState 'STOPPED', 'vm.progress.stop', @vmStopAndUnprepare

  handleError: (update) ->
    {error} = update
    warn "vm prepare error ", error.Message
    @recentState?.state = 'FAILED'
    @emit 'vm.progress.error', error
>>>>>>> 20f84ff8

  fsExists: (options) ->
    @fsGetInfo(options).then (result) -> return !!result

  @constructors['oskite'] = this
  @constructors['os'] = this<|MERGE_RESOLUTION|>--- conflicted
+++ resolved
@@ -67,19 +67,7 @@
         if update.message is 'FINISHED'
           @recentState?.state = state
     else
-<<<<<<< HEAD
       Promise.resolve()
-
-  vmOff: ->
-    if not @recentState? or @recentState.state is 'RUNNING'
-      @vmStopAndUnprepare onProgress: (update) =>
-        @emit 'vm.progress.stop', update
-        if update.message is 'FINISHED'
-          @recentState?.state = 'STOPPED'
-    else
-      Promise.resolve()
-=======
-      Promise.resolve true
 
   vmOn: ->
     @changeState 'RUNNING', 'vm.progress.start', @vmPrepareAndStart
@@ -92,7 +80,6 @@
     warn "vm prepare error ", error.Message
     @recentState?.state = 'FAILED'
     @emit 'vm.progress.error', error
->>>>>>> 20f84ff8
 
   fsExists: (options) ->
     @fsGetInfo(options).then (result) -> return !!result

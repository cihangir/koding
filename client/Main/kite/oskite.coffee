--- conflicted
+++ resolved
@@ -42,11 +42,6 @@
     @::[method] = @createMethod @prototype, { method, rpcMethod }
 
   constructor: (options = {}, data) ->
-<<<<<<< HEAD
-    debugger unless options.kiteName
-=======
-    options.kiteName = 'os-sj'
->>>>>>> b0fd66b5
     super options, data
     @pollState()
 
@@ -95,8 +90,4 @@
 
     .then (result) -> return result
 
-<<<<<<< HEAD
-  @constructors['os'] = this
-=======
-  @constructors['os-sj'] = this
->>>>>>> b0fd66b5
+  @constructors['os'] = this
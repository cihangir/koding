@import "../../Framework/src/themes/default/kdfn"
@import "../styl/appfn"
@import "../styl/app.fonts"

@css {
/*
MAIN APP stylesheet
resurrection.styl
*/
}

// When app class is added to html tag
// layout becomes 100% width and height
// so that apps can control their own
// scrollviews and add their chrome frames
html.app
  height            100%
  body
    height          100%

body
  font-family       openSansFamily
<<<<<<< HEAD
  font-weight       300
  bg                color, #e9e9e9
=======
  font-weight       400
>>>>>>> 4a61c544

  &.noscroll
    overflow        hidden

  &.logged-in
    #main-header
      nav
        hidden()

input
textarea
button
  font-family       openSansFamily

pre
  font-family       monoFamily

.no-anim
  noAnim()

#kdmaincontainer
  width             auto
  // vendor            transform, translateX(0)
  &.fullscreen
    width             100%!important
    left              0!important
    top               0!important
    bottom            0!important
    right             0!important
    z-index           10
    .application-page
      padding         0!important
    .app-settings-menu
      top             0
      right           0
    #main-header
      hidden()


#main-header
  margin              0
  size                100%,55px
  z-index             1000
  overflow            visible
  visibility          visible
  shadow              0 3px 0 rgba(0, 0, 0, .15)
  fix()

  .inner-container
    bg                  color, #1f2628
    size                100%, 55px
    // vendor              transform, translateY(0)
    // -webkit-transition  -webkit-transform .2s ease
    // -moz-transition     -moz-transform .2s ease
    // transition          transform .2s ease
    z-index             1
    rel()

    .logotype
      hidden()

    nav
      line-height         18px
      fr()

      a
        -webkit-font-smoothing  antialiased
        font-smoothing          antialiased

        font-size         16px
        margin-left       12px
        font-weight       500
        font-family       openSansFamily
        color             rgba(255,255,255,.83)
        padding-bottom    1px
        noTextDeco()
        visibility        hidden

        &.active
          font-weight     600
          border-bottom   1px solid rgba(255,255,255,.83)

        &:last-child
          visibility      visible

        &.login
          padding         7px 13px
          rounded         4px
          white-space     nowrap
          margin-left     21px
          font-size       14px
          font-weight     600
          border          1px solid rgba(255, 255, 255, .5)

  &.no-dock
    max-width             1290px
    shadow                none
    margin                0
    padding               0 45px
    abs                   48px 0 0 50%
    vendor                transform, translateX(-50%)
    z-index               15
    borderBox()


    #dock
    .account-area
      hidden()

    .inner-container
      bg                  color, transparent

    .logotype
      font-size               24px
      color                   #444
      font-weight             700
      line-height             16px
      color                   #fff
      font-family             asapFamily
      -webkit-font-smoothing  antialiased
      noTextDeco()
      visible()
      fl()

    #koding-logo
      margin              0 14px 0 0
      size                auto auto
      bg                  color, transparent
      position            static
      letter-spacing      .01em
      fl()

      cite
        r-sprite          home 'logo'
        margin            0
        display           block

    nav a
      visibility          visible

.header-notification
  size                100% 26px
  bg                  color rgba(24, 148, 83, .9)
  bg                  image url('data:image/png;base64,iVBORw0KGgoAAAANSUhEUgAAABQAAAAUCAQAAAAngNWGAAAAT0lEQVQ4y43SOxIAIAxCQUruf+HYqBPNj6HdjgdjHLJpzCLMWYAV+2DNHtgxB3t24cQ2nJkRGjNCYyksThXZD5tERObhEJzIDhTyFRkhMi6JHdO5oh57CwAAAABJRU5ErkJggg==')
  bg                  repeat repeat
  bg                  scroll no-scroll
  vendor              transition, top .077s ease-in
  left                0
  top                 29px
  z-index             0
  color               white
  letter-spacing      .05em
  text-align          center
  line-height         26px
  font-size           12px
  borderBox()
  abs()
  &.in
    top               55px
  &.warn
    bg                color rgba(187, 159, 9, .9)
  &.err
    bg                color rgba(238, 100, 98, .9)
  &.fx
    vendor            animation, progress 60s linear infinite
  strong
    font-weight       600
  .cancel
    right             10px
    top               3px
    abs()
  a
    border-bottom     1px solid white
    color             white
    noTextDeco()
  .custom-link-view
    display           inline-block
    size              16px 16px
    vertical-align    top
    border-bottom     none
    margin            5px 0 0 5px
    span.close.icon
      display         block
      r-sprite        app '16-close-white'


#dock

  size              auto, 55px
  width             calc( 100% \- 434px )
  overflow          visible
  position          relative
  margin-left       58px
  background        rgba(31,38,40,0.8);
  border-radius     4px
  vendor            transition, height .2s ease

  &:after
    opacity         0
    content         ""
    vendor          transition, opacity .5s ease

  .kdscrolltrack
    display         none

  .kdcustomscrollview
    padding         0

  &.remove-app-state
    height          180px

    &:after
      opacity       1
      size          100%, 30px
      content       "drag here to remove"
      text-align    center
      color         #eee
      padding-top   10px
      bottom        0
      font-size     13px
      font-weight   300
      abs()



#main-panel-wrapper
  overflow          visible
  display           block
  top               0
  left              0

#koding-logo
  size              57px 55px
  bg                color, logoBg
  z-index           11
  top               0
  left              0
  abs()

  &.staging
    bg              color #ff9200 // old koding orange

  &.vagrant
    bg              color purple

  &.custom
    bg              color transparent
    bg              position, center center
    bg              repeat, no-repeat
    cite
      hidden()

  cite
    r-sprite        app 'nav-logo'
    margin          0 0 0 1px
    display         block

#main-nav
  height            55px
  overflow          visible

  .on-top
    z-index         100
    border          none !important
    shadow          none !important
    background      none !important

  > a
    abs()
    display         block
    size            55px 55px
    border-right    1px solid #252e30
    opacity         1
    z-index         1
    vendor          transition, top .2s  linear \,\
                                left .2s linear

    cite
      hidden()

    .fake-icon
      width         30px
      height        20px
      left          13px
      top           14px
      text-align    center
      padding-top    4px
      padding-bottom 4px
      font-size     20px
      color         white
      border-radius 3px
      abs()

    .icon
      display       block

    &.remove
      cursor        url('/a/images/cursor-trash.png'), auto

    &.explode
      vendor        animation, explode .5s ease-in-out 100

    &.selected
      bg            color, #2b3335

    &.running
      shadow        inset 0 2px 0 #1aaf5d
      borderBox()

    &.loading
      vendor      animation, pulse 1.5s ease-in-out 100

    &.activity .icon
      r-sprite      app nav-activity
    &.topics .icon
      r-sprite      app nav-topics
    &.editor .icon
      r-sprite      app nav-editor
    &.terminal .icon
      r-sprite      app nav-terminal
    &.apps .icon
      r-sprite      app nav-apps
    &.teamwork .icon
      r-sprite      app nav-teamwork
    &.bugs .icon
      r-sprite      app nav-bugs
    &.devtools .icon
      r-sprite      app nav-develop
    // &.finder .icon
    //   r-sprite      app nav-finder

.account-area
  vendor            transform-style, preserve-3d
  vendor            perspective, 300px
  vendor            transition, right .5s ease
  top               0
  right             0
  background        rgba(31, 38, 40, 0.9)
  height            55px
  border-left       1px solid #252E31
  abs()

  > div
    display         inline-block
    width           auto
    vertical-align  top


  .acc-dropdown-icon
    size            45px 55px
    display         inline-block
    border-left     1px solid #1f2628

    .icon
      padding-bottom 1px
    // i know, this is not a proper solution. [BC]

    &.help
      width         30px
      .icon
        margin      18px 0 0 13px
        r-sprite    app question-mark

    .count
      vendor        transform, scale(0)
      size          16px, 16px
      bg            color, #e94b35
      top           9px
      right         6px
      font-size     10px
      color         #fff
      line-height   16px
      text-align    center
      rounded       100%
      -webkit-transition -webkit-transform .3s cubic-bezier(0.68, -0.55, 0.265, 1.55)
      -moz-transition    -moz-transform .3s ease
      transition         transform .3s cubic-bezier(0.68, -0.55, 0.265, 1.55)
      z-index            1001
      abs()

      &.in
        vendor        transform, scale(1)

    .icon
      display       block
    &.notifications .icon
      margin        18px 0 0 13px
      r-sprite      app account-notifications
    &.search
      width         55px
      .icon
        margin      17px 0 0 17px
        r-sprite    app account-search
    &.groups
      abs()
      top           0
      right         0
      size          50px 55px
      .icon
        margin      24px 0 0 15px
        r-sprite      app '25-down-chevron'

  .search-form-container
    bg                 color, #212932
    size               400px 55px
    opacity            0
    vendor             transform, rotateY(90deg)
    vendor             transform-origin-x, 0
    vendor             backface-visibility, hidden
    -webkit-transition -webkit-transform .5s ease \,\
                       opacity .5s ease
    top                0
    left               100%
    abs()
    borderBox()

    .kdinput
      text-align       left
      size             100% 55px
      border           none
      shadow           none
      text-indent      14px
      bg               color, transparent
      color            #9caeb3
      font-size        16px

      &:hover
        border         none

      &:focus
        shadow         none
        outline        none
        border         none

  .account-menu
    vendor             transform-origin-x, 274px
    vendor             backface-visibility, hidden
    -webkit-transition -webkit-transform .5s ease \,\
                       opacity .5s ease

  .avatar-area
    bg                 color, headerBg
    padding            15px 20px
    height             55px
    width              238px
    opacity            1
    vendor             transform-origin-x, 100%
    vendor             backface-visibility, hidden
    -webkit-transition -webkit-transform .5s ease \,\
                       opacity .5s ease
    borderBox()
    rel()

    .avatarview
      margin-right    14px
      fl()
    section
      width           auto
      display         block
      overflow        hidden
      margin-top      -3px
      line-height     15px
      fl()
      h2, h3
        margin        0
      h2
        font-size     14px
        font-weight   400
        white-space   nowrap
        width         133px
        a
          display     block
          color       #aeb8c2
          overflow    hidden
          text-overflow ellipsis
          noTextDeco()

      h3
        color         #828a93
        font-size     12px
        font-weight   300
        margin-top    2px

  &.search-open
    right             400px

    .account-menu
    .avatar-area
      vendor          transform, rotateY(-90deg)
      opacity         0

    .search-form-container
      vendor          transform, rotateY(0deg)
      opacity         1

  .header-sign-in
    font-size         16px
    color             #e9e9e9
    line-height       55px
    margin-right       8px
    noTextDeco()

    &:last-of-type
      margin-right    18px


#kdmaincontainer.logout-tv
  vendor                  animation, logoutTv .5s 1 forwards ease
  abs                     0px 0 0 0px
  size                    100vw, 100vh

  &~.turn-off-line
    top                   50%
    left                  0
    size                  100%, 2px
    background            #fff
    opacity               0
    z-index               1000
    vendor                animation, logoutTvLine .3s .35s 1 forwards ease
    abs()
    &:after
      content             ""
      display             block
      margin              -3px auto 0
      size                50%, 6px
      background          #fff
      rounded             100%
      box-shadow          0 0 20px 10px rgba(255,255,255,.6)
  &~.turn-off-dot
    top                   50%
    left                  50%
    bg                    color, #fff
    rounded               20px
    size                  10px, 10px
    margin-top            -5px
    vendor                transform, scaleX(0) scaleY(0)
    shadow                0 0 8px #fff
    vendor                animation, logoutTvDot .3s .6s 1 forwards ease
    z-index               1000
    abs()

#kdmaincontainer.scale
    vendor            animation, shrink 1s ease-out
    vendor            animation-iteration-count, 1
    vendor            transform-style, preserve-3d
    vendor            transform, scale(0)


/*3d loading*/
/* logo */
#main-loading
  vendor               perspective, 600px
  vendor               transform-style, preserve-3d
  abs()
  top                 0
  left                0
  z-index             10000
  bg                  color, #111617
  vendor              transition, opacity .75s ease-in-out
  opacity             1
  overflow            hidden
  &.out
    opacity           0

  figure.splash
    // max-width         40%
    // margin            0 auto
    text-align        center
    text-shadow       0 1px 0 rgba(0,0,0,.5)
    padding           20px
    // bg                color, rgba(0, 0, 0, .05)
    // border            1px solid rgba(0, 0, 0, .1)
    top               50px
    rel()
    .splash-title
      font-weight     300
      font-size       18px
      padding         0 0 20px
      color           #eee
    .splash-name
      bg              color, rgba(0, 0, 0, .05)
      display         inline-block
      font-weight     300
      font-size       24px
      color           linkColor1
      padding         5px 10px
    .splash-body
      font-weight     300
      margin          0 auto
      max-width       400px
      max-height      100px
      font-size       14px
      color           #ccc

.threed-logo
  left                 50%
  top                  50%;
  size                 200px, 260px
  margin               -130px 0 0 -100px
  // -moz-animation       logoHeartBeat 2s infinite ease
  abs()

  &
  & *
    vendor             transform-style, preserve-3d

  .line
    display            block
    position           relative
    size               200px, 60px
    bg                 color, #fff

    &~.line
      margin-top       20px

    &:nth-child(1)
      bg               color, #ff9200
    &:nth-child(2)
      width            142px

    i
      abs()
      top              0
      left             0
      display          block
      size             100%, 20px
      bg               color, #eee
      vendor           backface-visibility, hidden
      vendor           transform, rotateX(90deg) translateZ(10px) translateY(-10px)

      &:after
        abs()
        top            0
        left           0
        content        ""
        display        block
        bg             color, #ccc
        size           100%, 100%
        vendor         backface-visibility, hidden
        vendor         transform, translateZ(-60px) rotateX(180deg)

    &:nth-child(1) i
      bg               color, #c97200
      &:after
        bg             color, #b86800

    &:nth-child(1)
      vendor           animation, lineRotate 2.5s 0.01s infinite forwards ease-out /* .01s = hack for firefox :@ */
    &:nth-child(2)
      vendor           animation, lineRotate 2.5s .5s infinite forwards ease-out
    &:nth-child(3)
      vendor           animation, lineRotate 2.5s 1s infinite forwards ease-out


//
// BOOK STYLES
//

#instruction-book
  abs()
  bottom                    15px
  left                      -1609px
  size                      1509px, 425px
  z-index                   1000
  rounded                   4px
  shadow                    inset 0 5px 5px rgba(0,0,0,.35), 0 15px 40px rgba(0,0,0,.8)
  background                transparent url("../images/book/book.jpg") no-repeat 0 0
  vendor                    transition, all .3s ease-in-out
  overflow                  visible
  &.more-terminal
      bottom                40px
  &.moveUp
    bottom                  145px
  &.in
    left                    -700px
  &.aside
    left                    -1500px
  .contents
    overflow                auto
    height                  290px
    padding-right           0.7em
    li
      min-height            26px
  .controls
    abs()
    top                     33px
    right                   61px
    z-index                 999
    size                    auto, auto
    text-align              right
    .page-nav
      display               inline-block
      margin-left           15px
      text-align            center
      a
        width               28px
        padding             0
        margin              0
        i
          display                          inline-block
          size                             0,0
          border                           7px solid #727272
          border-top-width                 5px
          border-bottom-width              5px
          border-top-color                 transparent
          border-bottom-color              transparent
          margin-top                       8px
        &:first-child
          border-top-right-radius          0
          border-bottom-right-radius       0
          border-right                     0
          i
            border-left-color              transparent
            margin-left                    -7px
        &:last-child
          border-top-left-radius           0
          border-bottom-left-radius        0
          i
            border-right-color             transparent
            margin-right                   -7px
        &.disabled
          i.prev
            border-right-color             #ccc
          i.next
            border-left-color              #ccc
    a
      noTextDeco()
      font-size                            11px
      color                                #727272
      text-shadow                          0 1px 0 #fff
      border-radius                        4px
      background                           linear-gradient(#fff 0%, #F0F0F0 100%)
      border                               1px solid #D9D9D9
      shadow                               0 1px 0 0 #fff
      height                               26px
      line-height                          26px
      display                              inline-block
      padding                              0 0.8em
      vendor                               transition, color .1s linear
      font-weight                          600
      margin-left                          15px
      &.dismiss-button
        abs()
        top                                 -50px
        right                               -73px
        background                          transparent url('../images/book/close_button.png') center center no-repeat
        border                              0
        size                                30px, 30px
        line-height                         50px
        padding                             0
        text-indent                         -100px
        overflow                            hidden
        color                               transparent
        noTextDeco()
        text-align                          left
        shadow                              0 0 0 0 #fff
        &:hover
        &:focus
          color                             transparent
          background-color                  transparent
      &:hover
      &:focus
        color                               rgba(0,0,0,.8)
  .controls .cta_button
  .cta_button
    color                   #fff
    text-shadow             0 1px 1px #2E1A00
    border-radius           4px
    gradient                #FFAB23 0%, #F27500 100%
    background              linear-gradient(#FFAB23 0%, #F27500 100%)
    font-weight             600
    border                  1px solid #C1650F
    shadow                  0 1px 1px 0 #fff
    noTextDeco()
    &.full_width
      display               block
      font-size             13px
      width                 auto
      border-bottom-color   #8F4907
      line-height           20px
      text-align            center
      margin                1em auto
      padding               0.6em 1em
      shadow                0 1px 3px 0 rgba(194,110,0,0.50)
    &:hover
    &:focus
      gradient              #FFBF57 0%, #F27500 100%
      background            linear-gradient(#FFBF57 0%, #F27500 100%)
      color                 #fff
    &:active
      shadow                inset 0 1px 3px 0 rgba(0,0,0,.5)
      gradient              #F27500 0%, #FC7A00 100%
      background            linear-gradient(#F27500 0%, #FC7A00 100%)

  &.new-feature
    >div
      &.right-page
        background          url(/a/images/book/new-feature.png) bottom right no-repeat

  >div
    size                    735px, 408px
    vendor                  transition, opacity .3s ease-out
    &.left-page
      margin                6px 0 0 15px
    &.right-page
      margin                6px 0 0 0
    &.out
      opacity               0

section.page
  background            transparent no-repeat 0 0
  &.table-of-contents
    bg                  image, url("../images/book/01.png")
    bg                  position, 55px 90px
    .embedded
      margin            20px 30px 0 450px
      line-height       25px
      font-size         14px
      a
        color           linkColor1
        fl()
      span
        fr()

  &.a-story
    bg                  image, url("../images/book/02.png")
    bg                  position, center 74px
    >article
      text-align        center
      margin            250px 0 0 0
    &.no-header
      bg                position, center top
      >article
        margin          324px 0 0 0

    &.more-1
      bg                image, url("../images/book/03.png")
    &.more-2
      bg                image, url("../images/book/04.png")
    &.more-3
      bg                image, url("../images/book/05.png")
    &.more-4
      bg                image, url("../images/book/06.png")
    &.more-5
      bg                image, url("../images/book/07.png")
    &.more-6
      bg                image, url("../images/book/08.png")

  &.foreword
    bg                  image, url("../images/book/09.png")
    bg                  position, right bottom

  &.activity
    bg                  image, url("../images/book/10.png")
    bg                  position, center bottom
    p
      width             auto
  &.topics
    bg                  image, url("../images/book/11.png")
    bg                  position, left 174px
    p
      width             55%
      margin-left       45%
      padding           15px 20px 0 0

    .embedded
      abs()
      top               97px
      left              43px
      size              260px, 130px
      .ttag
        font-size       12px
        margin          0 6px 6px 0
        line-height     20px
        padding         0 7px
        max-width       150px
        rounded         4px
      .kdloader
        margin          40px 0 0 120px


  &.members
    bg                  image, url("../images/book/12.png")
    bg                  position, left bottom
    >article
      margin            20px 0 0 255px
      gradient          rgba(247, 247, 247, 0), rgba(247, 247, 247, .65)
      p
        width           auto
        padding-left    0

  &.develop
    bg                  image, url("../images/book/13.png")
    bg                  position, left bottom
    &.enviroments
      >article
        margin-top      80px
        padding-left    35px
        p
          padding-left  0
    >article
      margin            20px 15px 0 360px
      .tip
        margin-top    7px
        display       block
        font-style    italic
        color         #777
        padding       7px 13px
        background    #eee
        rounded       4px
        span
          color       k-orange
          font-weight 600
      p
        width           auto
    &.more-1
      bg                image, url("../images/book/14.png")
      bg                position, left center
      >article
        padding-top     60px
        p
          padding-left  0
        strong
          color         linkColor1
          font-weight   600
          word-break    break-all
    &.more-2
      bg                image, url("../images/book/15.png")
      bg                position, center center
      >article
        margin          130px 20px 0 120px
    &.more-3
      bg                image, url("../images/book/17.png")
      bg                position, center center
      >article
        margin          160px 60px 0 330px
    &.more-4
      >article
        margin          70px 30px 0 400px
        p
          padding-left  0

      .embedded
        .editor-advanced-settings-menu
          top           66px
          left          336px
    &.more-5
      bg                image, url("../images/book/drag-drop.jpg")
      bg                position, 40px 70px
      >article
        margin          70px 30px 0 400px
        p
          padding-left  0

  &.terminal
    bg                  image, url("../images/book/13a.png")
    bg                  position, left 80px
    >article
      margin            55px 20px 0 260px
      font-size         13px
      p
        width           auto
    &.more-1
      >article
        strong
          color         linkColor1
          font-weight   600
        code
          margin        14px 20px 0 40px
          display       block
          font-size     14px
          padding       3px 6px
          color         #28fe14
          background    #444
          font-weight   400
          border        1px solid #eee
          word-break    break-all
          rounded       2px

  &.apps
    bg                  image, url("../images/book/18.png")
    bg                  position, right bottom

  &.share
    bg                  image, url("../images/book/share.jpg")
    bg                  position, 90% 100px

  &.etiquette
    bg                  image, url("../images/book/19.png")
    bg                  position, right 90%
    >article
      font-size         13px
    p
      padding-right     0
      &:last-child
        abs()
        top             0
        right           0
        padding         15px 20px 0 20px

  &.enjoy
    bg                  image, url("../images/book/08.png")
    bg                  position, center 74px
    .embedded
      abs               30px, 165px
    >article
      overflow          visible
      p
        padding         300px 0 0
        text-align      center
        width           100%
      span
        abs()
        top             15px
        right           20px
        font-weight     300
        font-size       12px
        line-height     16px
        color           #aaa
        a
          color         linkColor1

  >article
    size                auto, auto
    font-size           14px
    >p
      padding           15px 20px 0 43px
      line-height       1.75em
      width             50%
      borderBox()
      &.centered
        margin          0 auto
        padding-top     5em
    ul
    ol
      li
        margin-left      2em
        list-style-type  disc
        line-height      1.75em

  >header
    color               #37342f
    padding-top         13px
    size                auto, 60px
    line-height         60px
    font-size           32px
    border-bottom       1px solid rgba(0,0,0,.08)
    padding-left        43px


#kdmaincontainer > .pointer
  abs()
  bottom                380px
  left                  500px
  top                   auto
  display               block
  z-index               99999
  size                  20px, 20px
  border                3px solid white
  opacity               1
  bg                    color, #ff9200
  gradient              #FFAB23, #F27500
  vendor                transition, left 2s ease-in-out\,\
                                    top 2s ease-in-out\,\
                                    opacity .4s
  border-radius         50%
  shadow                0px 1px 3px 0px rgba(0,0,0,.2)
  &.clickPulse
    vendor              animation, clickAnimate 1s forwards ease-in-out
  &.out
    opacity             0

.kdnotification
  a
    color               inherit

@-webkit-keyframes clickAnimate
  0%
    -webkit-transform   scale(1)
    shadow              0 0 0 0 rgba(255,146,0,0)
  15%
    -webkit-transform   scale(0.6)
  25%
    -webkit-transform   scale(1)
  50%
    shadow              0 0 0 10px rgba(255,146,0,.8)
  100%
    shadow              0 0 0 25px rgba(255,146,0,0)

@-moz-keyframes clickAnimate
  0%
    -moz-transform      scale(1)
    shadow              0 0 0 0 rgba(255,146,0,0)
  15%
    -moz-transform      scale(0.6)
  25%
    -moz-transform      scale(1)
  50%
    shadow              0 0 0 10px rgba(255,146,0,.8)
  100%
    shadow              0 0 0 25px rgba(255,146,0,0)

// Intro animation for 'Show me how!' button

.cta_button
  vendor                animation, bounceIn .6s ease-in-out

@-webkit-keyframes bounceIn
  0%
    -webkit-transform   scale(0)
    opacity             0
  50%
    -webkit-transform   scale(1.1)
    opacity             1
  75%
    -webkit-transform   scale(0.9)
  100%
    -webkit-transform   scale(1)

@-moz-keyframes bounceIn
  0%
    -moz-transform      scale(0)
    opacity             0
  50%
    -moz-transform      scale(1.1)
    opacity             1
  75%
    -moz-transform      scale(0.9)
  100%
    -moz-transform      scale(1)


.nominate-modal

  z-index                       10001
  background                    white
  border-radius                 7px
  text-align                    center
  box-shadow                    0 0 20px

  a
    text-decoration             none

  .logo

    background                  url("../images/icon_rocket.png") no-repeat
    height                      160px
    top                         -20px
    left                        130px
    width                       160px
    abs()

  .header

    height                      100px
    background                  #504E4B
    border-top-right-radius     5px
    border-top-left-radius      5px
    margin-bottom               40px

  p

    padding                     20px 70px 10px 70px
    font-size                   15px

  div.button

    background                  #2E7FA1
    text-shadow                 none
    color                       white
    font-size                   20px
    padding                     10px
    width                       210px
    margin                      20px auto
    border-radius               4px
    cursor                      pointer

div.nominateicon
  width                         45px
  height                        55px
  background                    url("../images/icon_medal.png") no-repeat
  background-position           12px 0px
  background-color              #2B3335
  border-radius                 3px
  cursor                        pointer
  right                         285px
  z-index                       1
  top                           0
  abs()

.kdmodal.redeem-modal

  .formline
    overflow              visible
    padding               15px 0 0
    .input-wrapper
      overflow            visible
      margin-right        8px
      fr()
    label
      margin              0

#editor-modal
  &.loading
    .kdmodal-inner
    .kdmodal-content
      height                 400px
    .kdloader
      margin                 -18px 0 0 -18px
      top                    50%
      left                   50%

  .kdbutton.disabled
    cursor                   not-allowed

  h4 span
    font-size                12px
    color                    #747474

  .kdmodal-inner
  .kdmodal-content
    margin                    0 !important
    position                  relative
  .close-icon
    display                   none
  .editor-pane > div:first-child
    overflow                  hidden
    padding                   6px
    bg                        color, rgba(204, 204, 204, .4)
    color                     #333
    h4
      fl()
      font-size               18px
      position                relative
      top                     6px
    button
      fr()
      margin-left             6px
  figure
    height                    358px
    border-radius             0 0 6px 6px
  .kdnotification
    abs()
    top                       8px !important
    vendor                    shadow, none
    vendor                    rounded, 4px


@media only screen and (min-width : 320px) and (max-width : 568px)
  #main-header.no-dock
    #koding-logo
      kalc                margin-left, 50% \- 60px

    nav
      float               none
      clear               both
      padding-top         48px
      text-align          center

      a
        font-size         14px

        &:first-of-type
          margin-left     0

        &.about
        &.pricing
          display         none

        &.login
          padding         0
          rounded         0
          margin-left     12px
          font-weight     500
          border          none<|MERGE_RESOLUTION|>--- conflicted
+++ resolved
@@ -20,12 +20,7 @@
 
 body
   font-family       openSansFamily
-<<<<<<< HEAD
-  font-weight       300
-  bg                color, #e9e9e9
-=======
   font-weight       400
->>>>>>> 4a61c544
 
   &.noscroll
     overflow        hidden

--- conflicted
+++ resolved
@@ -100,34 +100,6 @@
 
   accountChanged:(account)->
 
-<<<<<<< HEAD
-    {listController} = @notificationsPopup
-    listController.removeAllItems()
-
-    return  unless KD.isLoggedIn()
-
-    # Fetch Notifications
-    KD.utils.defer ->
-      listController.fetchNotificationTeasers (err, teasers)->
-        return warn "Notifications cannot be received", err  if err?
-        listController.instantiateListItems filterNotifications teasers
-
-
-  filterNotifications=(notifications)->
-    activityNameMap = [
-      "JNewStatusUpdate"
-      "JAccount"
-      "JPrivateMessage"
-      "JComment"
-      "JReview"
-      "JGroup"
-    ]
-    notifications.filter (notification) ->
-      return  unless notification.snapshot
-      try
-        snapshot = JSON.parse Encoder.htmlDecode notification.snapshot
-        snapshot.anchor.constructorName in activityNameMap
-=======
     {notificationsPopup} = this
 
     notificationsPopup.listController.removeAllItems()
@@ -136,5 +108,4 @@
       # Fetch Notifications
       notificationsPopup.listController.fetchNotificationTeasers (err, notifications)=>
         return warn "Notifications cannot be received", err  if err
-        notificationsPopup.listController.instantiateListItems notifications
->>>>>>> 3671007a
+        notificationsPopup.listController.instantiateListItems notifications
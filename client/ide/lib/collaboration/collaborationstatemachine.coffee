# to be able to test i am using relative requires for now. ~Umut
KDStateMachine = require '../../../app/lib/statemachine'

module.exports = class CollaborationStateMachine extends KDStateMachine

  states: [
<<<<<<< HEAD
    'Loading', 'ErrorLoading', 'Resuming', 'NotStarted', 'Prepared'
    'Creating', 'ErrorCreating', 'Active', 'Ending'
=======
    'Loading', 'ErrorLoading', 'Resuming', 'NotStarted', 'Preparing'
    'ErrorPreparing', 'Prepared', 'Creating', 'ErrorCreating', 'Active', 'Ending'
>>>>>>> 833e4791
    # 'ErrorResuming_'
  ]

  transitions:
    Loading       : ['NotStarted', 'Resuming', 'ErrorLoading']
    ErrorLoading  : ['Loading']
    Resuming      : ['Active']
<<<<<<< HEAD
    NotStarted    : ['Prepared']
=======
    NotStarted    : ['Preparing']
    Preparing     : ['Prepared', 'ErrorPreparing']
    ErrorPreparing: ['Preparing', 'NotStarted']
>>>>>>> 833e4791
    Prepared      : ['Creating']
    Creating      : ['ErrorCreating', 'Active']
    ErrorCreating : ['Creating', 'NotStarted']
    Active        : ['Ending']
    Ending        : []<|MERGE_RESOLUTION|>--- conflicted
+++ resolved
@@ -4,13 +4,8 @@
 module.exports = class CollaborationStateMachine extends KDStateMachine
 
   states: [
-<<<<<<< HEAD
-    'Loading', 'ErrorLoading', 'Resuming', 'NotStarted', 'Prepared'
-    'Creating', 'ErrorCreating', 'Active', 'Ending'
-=======
     'Loading', 'ErrorLoading', 'Resuming', 'NotStarted', 'Preparing'
     'ErrorPreparing', 'Prepared', 'Creating', 'ErrorCreating', 'Active', 'Ending'
->>>>>>> 833e4791
     # 'ErrorResuming_'
   ]
 
@@ -18,13 +13,9 @@
     Loading       : ['NotStarted', 'Resuming', 'ErrorLoading']
     ErrorLoading  : ['Loading']
     Resuming      : ['Active']
-<<<<<<< HEAD
-    NotStarted    : ['Prepared']
-=======
     NotStarted    : ['Preparing']
     Preparing     : ['Prepared', 'ErrorPreparing']
     ErrorPreparing: ['Preparing', 'NotStarted']
->>>>>>> 833e4791
     Prepared      : ['Creating']
     Creating      : ['ErrorCreating', 'Active']
     ErrorCreating : ['Creating', 'NotStarted']

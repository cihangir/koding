class IDE.TerminalPane extends IDE.Pane

  constructor: (options = {}, data) ->

    options.cssClass  = 'terminal-pane terminal'
    options.paneType  = 'terminal'
    options.readOnly ?= no

    super options, data

    {@machine, @session} = @getOptions()

    @createTerminal()


  createTerminal: ->
    options =
      delegate         : this
      readOnly         : @getOption 'readOnly'
      machine          : @machine
<<<<<<< HEAD
      mode             : 'create'
=======
      mode             : @getMode()
      session          : @session
>>>>>>> 2353792d
      cssClass         : 'webterm'
      advancedSettings : no


    {joinUser, session} = @getOptions()

    if joinUser and session
      # TODO: Also pass sizeX and sizeY
      options.joinUser = joinUser
      options.session  = session
      options.mode     = 'shared'

    @webtermView = new WebTermView options

    @addSubView @webtermView

    @webtermView.on 'WebTermConnected', (remote) =>
      @remote = remote
      @emit 'WebtermCreated'

      KD.utils.wait 166, =>
        {path} = @getOptions()
        @runCommand "cd #{path}" if path

    @webtermView.connectToTerminal()

    @webtermView.once "WebTerm.terminated", =>

      return  unless @parent

      paneView = @parent
      tabView  = paneView.parent

      tabView.removePane paneView

      @machine.getBaseKite().fetchTerminalSessions()


  getMode: ->
    return  if @session? then 'resume' else 'create'

  runCommand: (command, callback) ->
    return unless command

    unless @remote
      return new Error 'Could not execute your command, remote is not created'

    if callback
      @webtermView.once 'WebTermEvent', callback
      command += ';echo $?|kdevent'

    @remote.input "#{command}\n"

  notify: (message) -> console.log 'notify:', message

  resurrect: ->
    @destroySubViews()
    @createTerminal()

  setFocus: (state) ->
    super state
    @webtermView.setFocus state


  serialize: ->
    {label, ipAddress, slug, uid} = @machine
    {path, paneType} = @getOptions()

    data       =
      path     : path
      machine  : { label, ipAddress, slug, uid }
      paneType : paneType
      session  : @remote?.session
      hash     : @hash<|MERGE_RESOLUTION|>--- conflicted
+++ resolved
@@ -18,12 +18,8 @@
       delegate         : this
       readOnly         : @getOption 'readOnly'
       machine          : @machine
-<<<<<<< HEAD
-      mode             : 'create'
-=======
       mode             : @getMode()
       session          : @session
->>>>>>> 2353792d
       cssClass         : 'webterm'
       advancedSettings : no
 

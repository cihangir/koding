--- conflicted
+++ resolved
@@ -117,13 +117,9 @@
 
     return if newKeyView is @keyView
     # debugger
-<<<<<<< HEAD
-    log newKeyView, "newKeyView" if newKeyView
-=======
     # unless newKeyView
     #   debugger
     # log newKeyView, "newKeyView" if newKeyView
->>>>>>> 95769cce
 
     @oldKeyView = @keyView
     @keyView = newKeyView

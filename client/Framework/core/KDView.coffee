--- conflicted
+++ resolved
@@ -694,7 +694,7 @@
       left       : "e"
       right      : "w"
 
-    o.title     or= "Default title..."
+    o.title     or= ""
     o.placement or= "top"
     o.direction or= "center"
     o.offset    or=
@@ -714,12 +714,6 @@
     o.showOnlyWhenOverflowing or= no # this will check for horizontal overflow
 
     @on "viewAppended", =>
-<<<<<<< HEAD
-      @utils.wait =>
-        # this is unacceptable will fix it - Arvid Jan 2013
-        unless o.showOnlyWhenOverflowing and (@$()[0]?.scrollWidth<=@getWidth()+parseInt(@$().css('padding-right'),10)+parseInt(@$().css('padding-left'),10))
-          @bindTooltipEvents o
-=======
       # For this to work, the DOM element must have layout box information 
       # associated such as overflow, border-sizing, text-overflow 
       #
@@ -729,7 +723,6 @@
 
       if o.showOnlyWhenOverflowing and isOverflowing or not o.showOnlyWhenOverflowing
         @bindTooltipEvents o
->>>>>>> 12a9e56a
 
   bindTooltipEvents:(o)->
     @bindEvent name for name in ['mouseenter','mouseleave']

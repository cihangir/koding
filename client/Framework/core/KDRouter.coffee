class KDRouter extends KDObject

  listenerKey = 'ಠ_ಠ'

  createObjectRef =(obj)->
    return unless obj?.bongo_? and obj?.getId?
    constructorName   : obj.bongo_?.constructorName
    id                : obj.getId()

  revive =(objRef, callback)->
    unless objRef?.constructorName? and objRef.id? then callback null
    else KD.remote.cacheable objRef.constructorName, objRef.id, callback

  constructor:(routes)->
    super()
    @tree   = {} # this is the tree for quick lookups
    @routes = {} # this is the flat namespace containing all routes
    @addRoutes routes
    # this handles the case that the url is an "old-style" hash fragment hack.
    if location.hash.length
      hashFragment = location.hash.substr 1
      @utils.defer => @handleRoute hashFragment, shouldPushState: yes
    @startListening()

  onpopstate:(event)=> # fat-arrow binding makes this handler easier to remove.
    revive event.state, (err, state)=>
      if err?
        new KDNotificationView title: 'An unknown error has occurred.'
      else
        @handleRoute location.pathname,
          shouldPushState   : no
          state             : state

  clear:(replaceState=yes)-> @handleRoute '/', {replaceState}

  startListening:->
    return no  if @isListening # make this action idempotent
    @isListening = yes
    # we need to add a listener to the window's popstate event:
    window.addEventListener 'popstate', @onpopstate
    return yes

<<<<<<< HEAD
  stopListening:->
    return no  unless @isListening # make this action idempotent
    @isListening = no
    # we need to remove the listener from the window's popstate event:
    window.removeEventListener 'popstate', @onpopstate
    return yes
=======
  @handleNotFound =(route)-> log "The route #{route} was not found!"
>>>>>>> 91e940f3

  getTitle:(path)-> path
  
  handleNotFound:(route)->
    console.trace()
    log "The route #{route} was not found!"

  routeWithoutEdgeAtIndex =(route, i)->
    "/#{route.slice(0, i).concat(route.slice i + 1).join '/'}"

  addRoute:(route, listener)->
    @routes[route] = listener
    node = @tree
    route = route.split '/'
    route.shift() # first edge is garbage like '' or '#!'
    for edge, i in route
      len = edge.length-1
      if '?' is edge.substr len # then this is an "optional edge".
        # recursively alias this route without this optional edge:
        @addRoute routeWithoutEdgeAtIndex(route, i), listener
        edge = edge.substr 0, len # get rid of the "?" from the route
      if /^:/.test edge
        node[':'] or= name: edge.substr 1
        node = node[':']
      else
        node[edge] or= {}
        node = node[edge]
    node[listenerKey] or= []
    node[listenerKey].push listener

  addRoutes:(routes)->
    @addRoute route, listener  for own route, listener of routes

  handleRoute:(frag, options={})->
    frag ?= @getDefaultRoute?() ? '/'
    {shouldPushState, replaceState, state} = options
    objRef = createObjectRef state
    shouldPushState ?= yes
    node = @tree
    params = {}
    isRooted = '/' is frag[0]

    frag = frag.split '/'
    frag.shift() # first edge is garbage like '' or '#!'

    path = frag.join '/'

    if path is @currentPath and shouldPushState and not replaceState
      @emit 'AlreadyHere', path
      return

    @currentPath = path

    if shouldPushState
      method = if replaceState then 'replaceState' else 'pushState'
      history[method] objRef, @getTitle(path), "/#{path}"

    for edge in frag
      if node[edge]
        node = node[edge]
      else
        param = node[':']
        if param?
          params[param.name] = edge
          node = param
        else @handleNotFound frag.join '/'

    listeners = node[listenerKey]
    if listeners?.length
      listener.call @, params, state, path for listener in listeners<|MERGE_RESOLUTION|>--- conflicted
+++ resolved
@@ -40,16 +40,14 @@
     window.addEventListener 'popstate', @onpopstate
     return yes
 
-<<<<<<< HEAD
   stopListening:->
     return no  unless @isListening # make this action idempotent
     @isListening = no
     # we need to remove the listener from the window's popstate event:
     window.removeEventListener 'popstate', @onpopstate
     return yes
-=======
+
   @handleNotFound =(route)-> log "The route #{route} was not found!"
->>>>>>> 91e940f3
 
   getTitle:(path)-> path
   

--- conflicted
+++ resolved
@@ -8,10 +8,6 @@
     @windowController.addLayer @
 
     @on 'ReceivedClickElsewhere', =>
-<<<<<<< HEAD
-      @windowController.removeLayer @
-=======
->>>>>>> 7623fd8c
       @destroy()
 
     @listenTo

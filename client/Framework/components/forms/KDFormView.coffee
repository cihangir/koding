class KDFormView extends KDView

  @findChildInputs = (parent)->

    inputs   = []
    subViews = parent.getSubViews()

    if subViews.length > 0
      subViews.forEach (subView)->
        inputs.push subView if subView instanceof KDInputView
        inputs = inputs.concat KDFormView.findChildInputs subView

    return inputs
  
  ###
  INSTANCE LEVEL
  ###
  constructor:(options,data)->
    options = $.extend
      callback    : noop       # a Function
      customData  : {}         # an Object of key/value pairs
    ,options
    super options,data
    @valid = null
    @setCallback options.callback
    @customData = {}
  
  childAppended:(child)->
    child.associateForm? @
    if child instanceof KDInputView
      @propagateEvent KDEventType: 'inputWasAdded', child
    super
  
  bindEvents:()->
    @getDomElement().bind "submit",(event)=>
      @handleEvent event
    super()

  handleEvent:(event)->
    # log event.type
    # thisEvent = @[event.type]? event or yes #this would be way awesomer than lines 98-103, but then we have to break camelcase convention in mouseUp, etc. names....??? worth it?
    switch event.type
      when "submit" then thisEvent = @submit event
    superResponse = super event #always needs to be called for propagation
    thisEvent = thisEvent ? superResponse #only return superResponse if local handle didn't happen
    willPropagateToDOM = thisEvent

  setDomElement:()->
    cssClass = @getOptions().cssClass ? ""
    @domElement = $ "<form class='kdformview #{cssClass}'></form>"
  
  getCustomData:(path)->
    if path
      JsPath.getAt @customData, path
    else
      @customData
    
  addCustomData:(path, value)->
    if 'string' is typeof path
      JsPath.setAt @customData, path, value
    else
      for own key, value of path
        JsPath.setAt @customData, key, value

  removeCustomData:(path)->
    path = path.split '.' if 'string' is typeof path
    [pathUntil..., last] = path 
    isArrayElement = not isNaN +last
    if isArrayElement
      JsPath.spliceAt @customData, pathUntil, last
    else
      JsPath.deleteAt @customData, path
  
  getData: ->
    formData = $.extend {},@getCustomData()

    for inputData in @getDomElement().serializeArray()
      formData[inputData.name] = inputData.value
        
    formData

  focusFirstElement:-> KDFormView.findChildInputs(@)[0].$().trigger "focus"
    
  setCallback:(callback)-> @formCallback = callback

  getCallback:()-> @formCallback
  
  reset:=> @$()[0].reset()
  
  submit:(event)=>

    if event
      event.stopPropagation()
      event.preventDefault()
    
    @once "FormValidationFinished", (isValid)=>
      if isValid
        @valid = yes
        @getCallback()?.call @, formData, event
        @emit "FormValidationPassed"
      else
        @emit "FormValidationFailed"

    inputs         = KDFormView.findChildInputs @
    validatedCount = 0
    validInputs    = []
    toBeValidated  = []
    formData       = @getCustomData() or {}
    
    # put to be validated inputs in a queue
    inputs.forEach (input)=>
      if input.getOptions().validate
        toBeValidated.push input
      else
        # put regular input values to formdata
        formData[input.getName()] = input.getValue() if input.getName()

    valid = yes
    toBeValidated.forEach (input)=>
      # wait for the validation result of each input
      do =>
        input.once "ValidationResult", (result)=>
<<<<<<< HEAD
          log result, "||||||"
=======
>>>>>>> 85226770
          validatedCount++
          validInputs.push input if result
          # check if all inputs were validated
          if toBeValidated.length is validatedCount
<<<<<<< HEAD
            log validInputs, ">>>>"
=======
>>>>>>> 85226770
            # check if all inputs were valid
            if toBeValidated.length is validInputs.length
              # put valid inputs to formdata
              # formData = $.extend formData, @getCustomData()
              for inputView in toBeValidated
                formData[inputView.getName()] = inputView.getValue()
            else
              valid = no
            # tell validation was finished
            @emit "FormValidationFinished", valid
      input.validate null, event

    # if no validation is required mimic as all were validated
    @emit "FormValidationFinished" if toBeValidated.length is 0


<|MERGE_RESOLUTION|>--- conflicted
+++ resolved
@@ -93,9 +93,8 @@
       event.stopPropagation()
       event.preventDefault()
     
-    @once "FormValidationFinished", (isValid)=>
-      if isValid
-        @valid = yes
+    @once "FormValidationFinished", =>
+      if @valid
         @getCallback()?.call @, formData, event
         @emit "FormValidationPassed"
       else
@@ -106,6 +105,7 @@
     validInputs    = []
     toBeValidated  = []
     formData       = @getCustomData() or {}
+    @valid         = yes
     
     # put to be validated inputs in a queue
     inputs.forEach (input)=>
@@ -115,23 +115,14 @@
         # put regular input values to formdata
         formData[input.getName()] = input.getValue() if input.getName()
 
-    valid = yes
     toBeValidated.forEach (input)=>
       # wait for the validation result of each input
       do =>
         input.once "ValidationResult", (result)=>
-<<<<<<< HEAD
-          log result, "||||||"
-=======
->>>>>>> 85226770
           validatedCount++
           validInputs.push input if result
           # check if all inputs were validated
           if toBeValidated.length is validatedCount
-<<<<<<< HEAD
-            log validInputs, ">>>>"
-=======
->>>>>>> 85226770
             # check if all inputs were valid
             if toBeValidated.length is validInputs.length
               # put valid inputs to formdata
@@ -145,6 +136,4 @@
       input.validate null, event
 
     # if no validation is required mimic as all were validated
-    @emit "FormValidationFinished" if toBeValidated.length is 0
-
-
+    @emit "FormValidationFinished" if toBeValidated.length is 0
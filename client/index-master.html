<!doctype html>
<html lang="en">
<head>
<!-- note: don't alter  references. see cakefile.targetPaths.staticFilesBaseUrl -->
<meta charset="utf-8" />
<meta http-equiv="X-UA-Compatible" content="IE=edge,chrome=1" />
<title>Koding</title>
<meta name="description" content="Koding is your new development computer in your browser." />
<meta name="author" content="Koding, Inc." />
<meta name="apple-mobile-web-app-capable" content="yes">
<meta name="apple-mobile-web-app-status-bar-style" content="black">
<meta name="apple-mobile-web-app-title" content="Koding" />
<meta name="viewport" content="user-scalable=no, width=device-width, initial-scale=1" />
<link rel="shortcut icon" href="/images/favicon.ico" />
<link rel="fluid-icon" href="/images/kd-fluid-icon512.png" title="Koding" />
<link rel="stylesheet" href="/css/kd.css" />
<link rel="stylesheet" href="/fonts/stylesheet.css" />
</head>
<body class="loading">
<<<<<<< HEAD
  <div class="kdview main-loading">
    <figure>
      <ul>
        <li></li>
        <li></li>
        <li></li>
        <li></li>
        <li></li>
        <li></li>
      </ul>
    </figure>
  </div>
  <!--[if IE]>
  <script type="text/javascript">
    (function() { window.location.href = '/unsupported.html'})();
  </script>
  <![endif]-->
  <script type="text/javascript">
    (function() {
      var result;
      if ((result = /AppleWebKit\/([\d.]+)/.exec(navigator.userAgent))
      && (parseFloat(result[1]) < 535.0)) {
        window.location.href = '/unsupported.html'
      }
    })();
  </script>

  <script src="/js/require.js"></script>

  <script>
    require.config({baseUrl: "/js", waitSeconds:15});
    require([
      "order!/js/libs/jquery-1.8.2.min.js",
      "order!/js/underscore-min.1.3.js",
      "order!/js/libs/highlight.pack.js",
      "order!/js/kd.js",
    ]);
  </script>

  <script type="text/javascript">
    var _rollbarParams = {"server.environment": "production"}; _rollbarParams["notifier.snippet_version"] = "2"; var _rollbar=["a8e4249898c348d2b403abef0ef4e3fb", _rollbarParams]; var _ratchet=_rollbar; (function(w,d){w.onerror=function(e,u,l){_rollbar.push({_t:'uncaught',e:e,u:u,l:l});};var i=function(){var s=d.createElement("script");var f=d.getElementsByTagName("script")[0];s.src="//d37gvrvc0wt4s1.cloudfront.net/js/1/rollbar.min.js";s.async=!0; f.parentNode.insertBefore(s,f);};if(w.addEventListener){w.addEventListener("load",i,!1);}else{w.attachEvent("onload",i);}})(window,document);
  </script>

  <script type="text/javascript">
    var _gaq = _gaq || [];
    _gaq.push(['_setAccount', 'UA-6520910-8']);
    _gaq.push(['_setDomainName', 'koding.com']);
    _gaq.push(['_trackPageview']);
    (function() {
      var ga = document.createElement('script'); ga.type = 'text/javascript'; ga.async = true;
      ga.src = ('https:' == document.location.protocol ? 'https://ssl' : 'http://www') + '.google-analytics.com/ga.js';
      var s = document.getElementsByTagName('script')[0]; s.parentNode.insertBefore(ga, s);
    })();
  </script>
=======
<div class="kdview main-loading"><figure><ul><li/><li/><li/><li/><li/><li/></ul></figure></div>
<!--[if IE]>
<script>(function() { window.location.href = '/unsupported.html'})();</script>
<![endif]-->
<script>(function(){var e;if((e=/AppleWebKit\/([\d.]+)/.exec(navigator.userAgent))&&parseFloat(e[1])<535){window.location.href="/unsupported.html"}})()</script>
<!--KONFIG-->
<script src="/js/require.js"></script>
<script>require.config({baseUrl:"/js",waitSeconds:15});require(["order!/js/libs/highlight.pack.js","order!/js/kd.js"])</script>
<script src="/js/kd.js"></script>
<script>var _rollbarParams = {"server.environment": "production"}; _rollbarParams["notifier.snippet_version"] = "2"; var _rollbar=["a8e4249898c348d2b403abef0ef4e3fb", _rollbarParams]; var _ratchet=_rollbar; (function(w,d){w.onerror=function(e,u,l){_rollbar.push({_t:'uncaught',e:e,u:u,l:l});};var i=function(){var s=d.createElement("script");var f=d.getElementsByTagName("script")[0];s.src="//d37gvrvc0wt4s1.cloudfront.net/js/1/rollbar.min.js";s.async=!0; f.parentNode.insertBefore(s,f);};if(w.addEventListener){w.addEventListener("load",i,!1);}else{w.attachEvent("onload",i);}})(window,document);</script>
<script>var _gaq=_gaq||[];_gaq.push(["_setAccount","UA-6520910-8"]);_gaq.push(["_setDomainName","koding.com"]);_gaq.push(["_trackPageview"]);(function(){var e=document.createElement("script");e.type="text/javascript";e.async=true;e.src=("https:"==document.location.protocol?"https://ssl":"http://www")+".google-analytics.com/ga.js";var t=document.getElementsByTagName("script")[0];t.parentNode.insertBefore(e,t)})()</script>
>>>>>>> 4e4cfb89
</body>
</html><|MERGE_RESOLUTION|>--- conflicted
+++ resolved
@@ -17,62 +17,6 @@
 <link rel="stylesheet" href="/fonts/stylesheet.css" />
 </head>
 <body class="loading">
-<<<<<<< HEAD
-  <div class="kdview main-loading">
-    <figure>
-      <ul>
-        <li></li>
-        <li></li>
-        <li></li>
-        <li></li>
-        <li></li>
-        <li></li>
-      </ul>
-    </figure>
-  </div>
-  <!--[if IE]>
-  <script type="text/javascript">
-    (function() { window.location.href = '/unsupported.html'})();
-  </script>
-  <![endif]-->
-  <script type="text/javascript">
-    (function() {
-      var result;
-      if ((result = /AppleWebKit\/([\d.]+)/.exec(navigator.userAgent))
-      && (parseFloat(result[1]) < 535.0)) {
-        window.location.href = '/unsupported.html'
-      }
-    })();
-  </script>
-
-  <script src="/js/require.js"></script>
-
-  <script>
-    require.config({baseUrl: "/js", waitSeconds:15});
-    require([
-      "order!/js/libs/jquery-1.8.2.min.js",
-      "order!/js/underscore-min.1.3.js",
-      "order!/js/libs/highlight.pack.js",
-      "order!/js/kd.js",
-    ]);
-  </script>
-
-  <script type="text/javascript">
-    var _rollbarParams = {"server.environment": "production"}; _rollbarParams["notifier.snippet_version"] = "2"; var _rollbar=["a8e4249898c348d2b403abef0ef4e3fb", _rollbarParams]; var _ratchet=_rollbar; (function(w,d){w.onerror=function(e,u,l){_rollbar.push({_t:'uncaught',e:e,u:u,l:l});};var i=function(){var s=d.createElement("script");var f=d.getElementsByTagName("script")[0];s.src="//d37gvrvc0wt4s1.cloudfront.net/js/1/rollbar.min.js";s.async=!0; f.parentNode.insertBefore(s,f);};if(w.addEventListener){w.addEventListener("load",i,!1);}else{w.attachEvent("onload",i);}})(window,document);
-  </script>
-
-  <script type="text/javascript">
-    var _gaq = _gaq || [];
-    _gaq.push(['_setAccount', 'UA-6520910-8']);
-    _gaq.push(['_setDomainName', 'koding.com']);
-    _gaq.push(['_trackPageview']);
-    (function() {
-      var ga = document.createElement('script'); ga.type = 'text/javascript'; ga.async = true;
-      ga.src = ('https:' == document.location.protocol ? 'https://ssl' : 'http://www') + '.google-analytics.com/ga.js';
-      var s = document.getElementsByTagName('script')[0]; s.parentNode.insertBefore(ga, s);
-    })();
-  </script>
-=======
 <div class="kdview main-loading"><figure><ul><li/><li/><li/><li/><li/><li/></ul></figure></div>
 <!--[if IE]>
 <script>(function() { window.location.href = '/unsupported.html'})();</script>
@@ -84,6 +28,5 @@
 <script src="/js/kd.js"></script>
 <script>var _rollbarParams = {"server.environment": "production"}; _rollbarParams["notifier.snippet_version"] = "2"; var _rollbar=["a8e4249898c348d2b403abef0ef4e3fb", _rollbarParams]; var _ratchet=_rollbar; (function(w,d){w.onerror=function(e,u,l){_rollbar.push({_t:'uncaught',e:e,u:u,l:l});};var i=function(){var s=d.createElement("script");var f=d.getElementsByTagName("script")[0];s.src="//d37gvrvc0wt4s1.cloudfront.net/js/1/rollbar.min.js";s.async=!0; f.parentNode.insertBefore(s,f);};if(w.addEventListener){w.addEventListener("load",i,!1);}else{w.attachEvent("onload",i);}})(window,document);</script>
 <script>var _gaq=_gaq||[];_gaq.push(["_setAccount","UA-6520910-8"]);_gaq.push(["_setDomainName","koding.com"]);_gaq.push(["_trackPageview"]);(function(){var e=document.createElement("script");e.type="text/javascript";e.async=true;e.src=("https:"==document.location.protocol?"https://ssl":"http://www")+".google-analytics.com/ga.js";var t=document.getElementsByTagName("script")[0];t.parentNode.insertBefore(e,t)})()</script>
->>>>>>> 4e4cfb89
 </body>
 </html>
<!doctype html>
<html lang="en">
<head>
  <!-- note: don't alter  references. see cakefile.targetPaths.staticFilesBaseUrl -->
  <meta charset="utf-8" />
  <meta http-equiv="X-UA-Compatible" content="IE=edge,chrome=1" />
  <title>Koding</title>
  <meta name="description" content="" />
  <meta name="author" content="" />
  <meta name="apple-mobile-web-app-capable" content="yes">
  <meta name="apple-mobile-web-app-status-bar-style" content="black">
  <meta name="apple-mobile-web-app-title" content="Koding" />
  <meta name="viewport" content="user-scalable=no, width=device-width, initial-scale=1" />
  <link rel="shortcut icon" href="/images/favicon.ico" />
  <link rel="fluid-icon" href="/images/kd-fluid-icon512.png" title="Koding" />
  <link rel="stylesheet" href="/css/kd.css" />
  <link rel="stylesheet" href="/fonts/stylesheet.css" />
</head>
<body class="loading">
  <div class="kdview main-loading">
    <figure>
      <ul>
        <li></li>
        <li></li>
        <li></li>
        <li></li>
        <li></li>
        <li></li>
      </ul>
    </figure> 
  </div>
  <!--[if IE]>
  <script>
    (function() { window.location.href = '/unsupported.html'})();
  </script>
  <![endif]-->
  <script>
    (function() {
      var result;
      if ((result = /AppleWebKit\/([\d.]+)/.exec(navigator.userAgent))
      && (parseFloat(result[1]) < 535.0)) {
        window.location.href = '/unsupported.html'
      }
    })();
  </script>
  <!--KONFIG-->
  <script src="/js/highlightjs/highlight.pack.js"></script>
  <script src="/js/kd.js"></script>

  <script>
<<<<<<< HEAD
=======
    require.config({baseUrl: "/js", waitSeconds:15});
    require([
      "order!/js/libs/jquery-1.8.2.min.js",
      "order!/js/underscore-min.1.3.js",
      "order!/js/libs/highlight.pack.js",
      "order!/js/kd.js",
    ]);
  </script>

  <script type="text/javascript">
>>>>>>> 79d5f073
    var _rollbarParams = {"server.environment": "production"}; _rollbarParams["notifier.snippet_version"] = "2"; var _rollbar=["a8e4249898c348d2b403abef0ef4e3fb", _rollbarParams]; var _ratchet=_rollbar; (function(w,d){w.onerror=function(e,u,l){_rollbar.push({_t:'uncaught',e:e,u:u,l:l});};var i=function(){var s=d.createElement("script");var f=d.getElementsByTagName("script")[0];s.src="//d37gvrvc0wt4s1.cloudfront.net/js/1/rollbar.min.js";s.async=!0; f.parentNode.insertBefore(s,f);};if(w.addEventListener){w.addEventListener("load",i,!1);}else{w.attachEvent("onload",i);}})(window,document);
  </script>

  <script>
    var _gaq = _gaq || [];
    _gaq.push(['_setAccount', 'UA-6520910-8']);
    _gaq.push(['_setDomainName', 'koding.com']);
    _gaq.push(['_trackPageview']);
    (function() {
      var ga = document.createElement('script'); ga.type = 'text/javascript'; ga.async = true;
      ga.src = ('https:' == document.location.protocol ? 'https://ssl' : 'http://www') + '.google-analytics.com/ga.js';
      var s = document.getElementsByTagName('script')[0]; s.parentNode.insertBefore(ga, s);
    })();
  </script>
</body>
</html><|MERGE_RESOLUTION|>--- conflicted
+++ resolved
@@ -27,7 +27,7 @@
         <li></li>
         <li></li>
       </ul>
-    </figure> 
+    </figure>
   </div>
   <!--[if IE]>
   <script>
@@ -48,8 +48,6 @@
   <script src="/js/kd.js"></script>
 
   <script>
-<<<<<<< HEAD
-=======
     require.config({baseUrl: "/js", waitSeconds:15});
     require([
       "order!/js/libs/jquery-1.8.2.min.js",
@@ -60,7 +58,6 @@
   </script>
 
   <script type="text/javascript">
->>>>>>> 79d5f073
     var _rollbarParams = {"server.environment": "production"}; _rollbarParams["notifier.snippet_version"] = "2"; var _rollbar=["a8e4249898c348d2b403abef0ef4e3fb", _rollbarParams]; var _ratchet=_rollbar; (function(w,d){w.onerror=function(e,u,l){_rollbar.push({_t:'uncaught',e:e,u:u,l:l});};var i=function(){var s=d.createElement("script");var f=d.getElementsByTagName("script")[0];s.src="//d37gvrvc0wt4s1.cloudfront.net/js/1/rollbar.min.js";s.async=!0; f.parentNode.insertBefore(s,f);};if(w.addEventListener){w.addEventListener("load",i,!1);}else{w.attachEvent("onload",i);}})(window,document);
   </script>
 

# uncomplicate this - Sinan 7/2012
class ApplicationManager extends KDObject
  constructor: ->
    @controllers            = {}
    @openedInstances        = {}
    @appInstanceArray       = []
    @appInitializationQueue = {}
    @appViewsArray          = []
    @openTabs               = []
    @activePath             = null

    @listenTo KDEventTypes : ['ApplicationWantsToBeShown'], callback: @appShowedAView
    @listenTo KDEventTypes : ['ApplicationWantsToClose'], callback: @appClosedAView
    super

  quitAll:(callback)->
    # log @openedInstances
    for own path of @getAllAppInstances()
      @quitApplication path

    #FIXME: make this async -sah 1/3/12
    callback?()

  forceQuit:(path)->
    appInstance = @getAppInstance path
    for view in (@getAppViews path).slice 0
      appInstance.propagateEvent (KDEventType : 'ApplicationWantsToClose', globalEvent : yes), data : view
      view.destroy()
    @removeAppInstance path
    appInstance.destroy()

  quitApplication:(path)->
    appInstance = @getAppInstance path
    if typeof appInstance.quit is "function"
      appInstance.quit? ->
        @removeAppInstance path
      setTimeout ->
        @forceQuit path
      , 50000
    else
      @forceQuit path

  setFrontApp:(appInstance)->
    @frontApp = appInstance

  getFrontApp:-> @frontApp

  expandApplicationPath = (path)->
    if /\.kdapplication$/.test path then path
    else "./client/app/Applications/#{path}.kdapplication"

  openApplication:(path, doBringToFront, callback)->
    switch arguments.length
      when 1, 2
        [path, callback] = arguments
        doBringToFront = yes

    path = expandApplicationPath path
    appManager = @

    beforeCallback = (appInstance)->
      appManager.emit "AppManagerOpensAnApplication", appInstance
      if doBringToFront
        appManager.setFrontApp path
      callback? appInstance

    #application already open or initialization in process
    isOpenOrInitializing = (@waitForAppInitialization path, (appInstance)->
      appInstance.bringToFront() if doBringToFront
      beforeCallback appInstance)
    #application needs opening
    unless isOpenOrInitializing
      @createAppInstance path, (appInstance)->
        if doBringToFront
          appManager.initializeAppInstance path, appInstance, 'initAndBringToFront', beforeCallback
        else
          if "function" is typeof appInstance.initApplication
            appManager.initializeAppInstance path, appInstance, 'initApplication', beforeCallback
          else
            appManager.initializeAppInstance path, appInstance, beforeCallback

  replaceStartTabWithApplication:(applicationPath, tab)->
    @openApplication applicationPath, no, (appInstance)->
      appInstance.bringToFront()
      tabDelegate = tab.getDelegate()
      tabDelegate.closeTab tab

  # replaceStartTabWithSplit:(splitType, tab)->
  #   @openApplication 'Ace', no, (appInstance)->
  #     appInstance.createFreshSplit splitType
  #     tabDelegate = tab.getDelegate()
  #     tabDelegate.closeTab tab

  openFile:(file)->
    @openFileWithApplication file, 'Ace'

  newFileWithApplication:(applicationPath)->
    @openApplication applicationPath, no, (appInstance)->
      appInstance.bringToFront()
    # @openApplication applicationPath, no, (appInstance)->
    #   appInstance.newFile()

  openFileWithApplication:(file, applicationPath)->
    @openApplication applicationPath, no, (appInstance)->
      # log appInstance, file
      appInstance.openFile file

  tell:(path, command, rest...)->
    @openApplication path, no, (app)-> app?[command]? rest...

  fakeRequire:(path)->
    classes =
      "./client/app/Applications/Activity.kdapplication"    : Activity12345
      "./client/app/Applications/Topics.kdapplication"      : Topics12345
      "./client/app/Applications/Feeder.kdapplication"      : Feeder12345
      "./client/app/Applications/Members.kdapplication"     : Members12345
      "./client/app/Applications/StartTab.kdapplication"    : StartTab12345
      "./client/app/Applications/Home.kdapplication"        : Home12345
      "./client/app/Applications/Account.kdapplication"     : Account12345
      "./client/app/Applications/Environment.kdapplication" : Environment12345
      "./client/app/Applications/Apps.kdapplication"        : Apps12345
      "./client/app/Applications/Inbox.kdapplication"       : Inbox12345
      "./client/app/Applications/Demos.kdapplication"       : Demos12345
      "./client/app/Applications/Ace.kdapplication"         : Ace12345
      "./client/app/Applications/Chat.kdapplication"        : Chat12345
      "./client/app/Applications/Viewer.kdapplication"      : Viewer12345
      "./client/app/Applications/WebTerm.kdapplication"     : WebTermController
<<<<<<< HEAD
      "./client/app/Applications/Groups.kdapplication"      : GroupsController
=======
      "./client/app/Applications/GroupsFake.kdapplication"  : GroupsFakeController
>>>>>>> 6c7d7ecc
    if classes[path]?
      new classes[path]

  setEnvironment:(@environment)->
    appInstance.setEnvironment? @environment for own index, appInstance of @getAllAppInstances()

  getEnvironment:()->
    @environment# or warn 'fdasfasdf'

  getAllAppInstances:->
    @openedInstances

  createAppInstance:(path, callback)->
    appManager = @

    # fake require (code is concatenated in codebase)
    if (appInstance = @fakeRequire path)?
      @addAppInstance path, appInstance
      callback appInstance
    else
      #real require, module needs to be loaded
      # @getEnvironment().getApplicationPath "KDApplications/#{path}/AppController.js", (appUrl, err)->
      #   if err then warn err
      #   else
      #     requirejs [appUrl], (appInstance)->
      #       callback appInstance
      requirejs ["js/KDApplications/#{path}/AppController.js?#{KD.version}"], (appInstance)->
        if appInstance
          appManager.addAppInstance path, appInstance
          callback appInstance
        else
          callback new KDNotificationView
            title : "Application does not exists!"

  initializeAppInstance:(path, appInstance, initFunctionName, callback)->
    appManager = @
    environment = @getEnvironment()
    [path, appInstance, callback, initFunctionName] = arguments unless callback?
    @createAppInitializationQueue path

    initFunction = appInstance[initFunctionName] or -> arguments[1]()

    initFunction.call appInstance, {environment}, ->
      appManager.fireAppInitializationQueue.call appManager, path, appInstance
      callback appInstance
    appManager.passStorageToApp path, null, appInstance, ->

  addAppInstance:(path, instance)->
    @appInstanceArray.push instance
    @appViewsArray.push []
    @openedInstances[path] = instance

  getAppInstance: (path) ->
    @openedInstances[expandApplicationPath path]

  removeAppInstance:(path)->
    appInstance = @getAppInstance path
    index = @appInstanceArray.indexOf appInstance
    @appInstanceArray.splice index, 1
    @appViewsArray.splice index, 1
    delete @openedInstances[path]
    delete @appInitializationQueue[path]

  createAppInitializationQueue:(path)->
    @appInitializationQueue[path] = []

  getAppInitializationQueue:(path)->
    @appInitializationQueue[path]

  waitForAppInitialization:(path, callback)->
    if (callbackQueue = @getAppInitializationQueue path)?
      callbackQueue.push (appInstance)->
        callback appInstance
      return yes
    else if (appInstance = @getAppInstance path)?
      callback appInstance
      return yes
    return no

  fireAppInitializationQueue:(path, appInstance)->
    if (queue = @getAppInitializationQueue path)?
      for callback in queue
        callback appInstance
      delete @appInitializationQueue[path]

  getAppViews:(path)->

    index = @appInstanceArray.indexOf @getAppInstance path
    @appViewsArray[index]

  appShowedAView:(appInstance,{options,data})=>
    index = @appInstanceArray.indexOf appInstance
    @appViewsArray[index].push data
    @emit 'ApplicationShowedAView', appInstance

  appClosedAView:(appInstance,{options,data}) =>
    index = @appInstanceArray.indexOf appInstance
    (views = @appViewsArray[index]).splice (views.indexOf data), 1

  passStorageToApp:(path, version, appInstance, callback)->
    @fetchStorage path, version, (error, storage)->
      if error then warn 'error'
      else
        appInstance.setStorage? storage
        callback?()

  fetchStorage: (appId, version, callback) ->

    notifyView = null
    # warn "System still trying to access application storage for #{appId}"
    KD.whoami().fetchStorage {appId, version}, (error, storage) =>
      unless storage
        storage = {appId,version,bucket:{}} # creating a fake storage
      callback error, storage


  addOpenTab:(tab, controller)->
    # docManager.addOpenDocument tab.getActiveFile() if tab.getActiveFile?
    @openTabs.push tab

  getOpenTabs:()->
    @openTabs

  removeOpenTab:(tab)->
    # docManager.removeOpenDocument tab.getActiveFile() if tab.getActiveFile?
    @openTabs.splice (@openTabs.indexOf tab), 1

  # temp
  notification = null

  notify:(msg)->

    notification.destroy() if notification

    notification = new KDNotificationView
      title     : msg or "Currently disabled!"
      type      : "mini"
      duration  : 2500<|MERGE_RESOLUTION|>--- conflicted
+++ resolved
@@ -125,11 +125,7 @@
       "./client/app/Applications/Chat.kdapplication"        : Chat12345
       "./client/app/Applications/Viewer.kdapplication"      : Viewer12345
       "./client/app/Applications/WebTerm.kdapplication"     : WebTermController
-<<<<<<< HEAD
       "./client/app/Applications/Groups.kdapplication"      : GroupsController
-=======
-      "./client/app/Applications/GroupsFake.kdapplication"  : GroupsFakeController
->>>>>>> 6c7d7ecc
     if classes[path]?
       new classes[path]
 

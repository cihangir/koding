###
todo:

  - fix dimmed/selected states

###

class NFinderTreeController extends JTreeViewController

  constructor:->

    super

    if @getOptions().contextMenu
      @contextMenuController = new NFinderContextMenuController

      @listenTo
        KDEventTypes       : "ContextMenuItemClicked"
        listenedToInstance : @contextMenuController
        callback           : (pubInst, {fileView, contextMenuItem})=>
          @contextMenuItemSelected fileView, contextMenuItem
    else
      @getView().setClass "no-context-menu"

    @getSingleton('mainController').on "NewFileIsCreated", (newFile)=> @navigateToNewFile newFile
<<<<<<< HEAD

=======
>>>>>>> 634c0b5d

  addNode:(nodeData, index)->

    o = @getOptions()
    return if o.foldersOnly and nodeData.type is "file"
    # @setFileListeners nodeData if o.fsListeners
    item = super nodeData, index

  setItemListeners:(view, index)->

    super

    @setFileListeners view.getData()
    #
    # view.on "folderNeedsToRefresh", (newFile)=>
    #
    #   @navigateTo newFile.parentPath, =>
    #     @selectNode @nodes[newFile.path]
    #     @openFile @nodes[newFile.path]

  listenedPaths: {}

  setFileListeners:(file)->

    unless @listenedPaths[file.path]
      file.on "folderNeedsToRefresh", (newFile)=>
        @navigateTo newFile.parentPath, =>
          @selectNode @nodes[newFile.path]
        @listenedPaths[file.path] = file.path


  navigateToNewFile:(newFile)=>

    @navigateTo newFile.parentPath, =>

      # arr = []
      # unless @nodes[newFile.path]
      #   arr.push item.getData().path for item in @listControllers[newFile.parentPath].itemsOrdered
      #   arr.push newFile.path
      #   arr.sort()
      #   index = arr.indexOf newFile.path
      #   @addNode newFile, index

      @selectNode @nodes[newFile.path]



    # #
    # # file.on "fs.saveAs.finished", (newFile, oldFile)=>
    #
    #   log "fs.saveAs.finished", "+>>>>>"
    #
    #   parentNode = @nodes[path]
    #   if parentNode
    #     if parentNode.expanded
    #       @refreshFolder @nodes[path], =>
    #         @selectNode @nodes[path]
    #     else
    #       @expandFolder @nodes[parentPath], =>
    #         @selectNode @nodes[path]

    # file.on "fs.remotefile.created", (oldPath)=>
    #   tc = @treeController
    #   parentNode = tc.nodes[file.parentPath]
    #
    #   if parentNode
    #     if parentNode.expanded
    #       tc.refreshFolder tc.nodes[file.parentPath], ->
    #         tc.selectNode tc.nodes[file.path]
    #     else
    #       tc.expandFolder tc.nodes[file.parentPath], ->
    #         tc.selectNode tc.nodes[file.path]
    #   log "removed", oldPath
    #   delete @aceViews[oldPath]
    #   log "put", file.path
    #   @aceViews[file.path]


  ###
  FINDER OPERATIONS
  ###

  openItem:(nodeView, callback)->

    options  = @getOptions()
    nodeData = nodeView.getData()

    switch nodeData.type
      when "folder", "mount"
        @toggleFolder nodeView, callback
      when "file"
        @openFile nodeView
        @emit "file.opened", nodeData

  openFile:(nodeView, event)->

    return unless nodeView
    file = nodeView.getData()
    appManager.openFileWithApplication file, "Ace"

  previewFile:(nodeView, event)->

    file = nodeView.getData()
    publicPath = file.path.replace /.*\/(.*\.beta.koding.com)\/website\/(.*)/, 'http://$1/$2'
    if publicPath is file.path
      {nickname} = KD.whoami().profile
      appManager.notify "File must be under: /#{nickname}/Sites/#{nickname}.#{location.hostname}/website/"
    else
      appManager.openFileWithApplication publicPath, "Viewer"

  refreshFolder:(nodeView, callback)->

    @notify "Refreshing..."
    folder = nodeView.getData()
    folder.emit "fs.nothing.finished", [] # in case of refresh to stop the spinner

    @collapseFolder nodeView, =>
      @expandFolder nodeView, =>
        notification.destroy()
        callback?()

  toggleFolder:(nodeView, callback)->

    if nodeView.expanded then @collapseFolder nodeView, callback else @expandFolder nodeView, callback

  expandFolder:(nodeView, callback)->

    return unless nodeView
    return if nodeView.isLoading

    if nodeView.expanded
      callback? nodeView
      return

    cb = @utils.getCancellableCallback (files)=>
      @utils.killWait folder.failTimer
      nodeView.expand()
      @addNodes files
      callback? nodeView
      @emit "folder.expanded", nodeView.getData()

    folder = nodeView.getData()

    folder.failTimer = @utils.wait 5000, =>
      @notify "Couldn't fetch files!", null, "Sorry, a problem occured while communicating with servers, please try again later."
      folder.emit "fs.nothing.finished", []
      cb.cancel()

    folder.fetchContents cb

  collapseFolder:(nodeView, callback)->

    return unless nodeView
    nodeData = nodeView.getData()
    {path} = nodeData

    @emit "folder.collapsed", nodeData

    if @listControllers[path]
      @listControllers[path].getView().collapse =>
        @removeChildNodes path
        nodeView.collapse()
        callback? nodeView
    else
      nodeView.collapse()
      callback? nodeView

  navigateTo:(path, callback)->

    return unless path

    path = path.split('/')
    path.shift()  if path[0] is ''
    path.pop()    if path[path.length-1] is ''
    path[1] = "/#{path[0]}/#{path[1]}"
    path.shift()

    index     = 0
    lastPath  = ''

    _expand = (path)=>
      nextPath = path.slice(0, ++index).join('/')
      if lastPath is nextPath
        @refreshFolder @nodes[nextPath], =>
          callback?()
        return

      @expandFolder @nodes[nextPath], =>
        lastPath = nextPath
        _expand path

    _expand path

  confirmDelete:(nodeView, event)->

    if @selectedNodes.length > 1
      new NFinderDeleteDialog {},
        items     : @selectedNodes
        callback  : (confirmation)=>
          @deleteFiles @selectedNodes if confirmation
          @setKeyView()
    else
      @beingEdited = nodeView
      nodeView.confirmDelete (confirmation)=>
        @deleteFiles [nodeView] if confirmation
        @setKeyView()
        @beingEdited = null

  deleteFiles:(nodes, callback)->

    stack = []
    nodes.forEach (node)=>
      stack.push (callback) =>
        node.getData().remove (err, response)=>
          if err then @notify null, null, err
          else
            callback err, node

    async.parallel stack, (error, result) =>
      @notify "#{result.length} item#{if result.length > 1 then 's' else ''} deleted!", "success"
      @removeNodeView node for node in result
      callback?()


  showRenameDialog:(nodeView)->

    @beingEdited = nodeView
    nodeData = nodeView.getData()
    oldPath = nodeData.path
    nodeView.showRenameView (newValue)=>
      return if newValue is nodeData.name
      nodeData.rename newValue, (err)=>
        if err then @notify null, null, err
        else
          delete @nodes[oldPath]
          @nodes[nodeView.getData().path] = nodeView
          nodeView.childView.render()

      @setKeyView()
      @beingEdited = null

  createFile:(nodeView, type = "file")->

    @notify "creating a new #{type}!"
    nodeData = nodeView.getData()
    parentPath = if nodeData.type is "file"
      nodeData.parentPath
    else
      nodeData.path

    path = "#{parentPath}/New#{type.capitalize()}#{if type is 'file' then '.txt' else ''}"

    FSItem.create path, type, (err, file)=>
      @notify null, null, err if err
      @refreshFolder @nodes[parentPath], =>
        @notify "#{type} created!", "success"
        node = @nodes[file.path]
        @selectNode node
        @showRenameDialog node


  moveFiles:(nodesToBeMoved, targetNodeView, callback)->

    targetItem = targetNodeView.getData()
    if targetItem.type is "file"
      targetNodeView = @nodes[targetNodeView.getData().parentPath]
      targetItem = targetNodeView.getData()

    stack = []
    nodesToBeMoved.forEach (node)=>
      stack.push (callback) =>
        sourceItem = node.getData()
        FSItem.move sourceItem, targetItem, (err, response)=>
          if err then @notify null, null, err
          else
            callback err, node

    callback or= (error, result) =>
      @notify "#{result.length} item#{if result.length > 1 then 's' else ''} moved!", "success"
      @removeNodeView node for node in result
      @refreshFolder targetNodeView

    async.parallel stack, callback

  copyFiles:(nodesToBeCopied, targetNodeView, callback)->

    targetItem = targetNodeView.getData()
    if targetItem.type is "file"
      targetNodeView = @nodes[targetNodeView.getData().parentPath]
      targetItem = targetNodeView.getData()

    stack = []
    nodesToBeCopied.forEach (node)=>
      stack.push (callback) =>
        sourceItem = node.getData()
        FSItem.copy sourceItem, targetItem, (err, response)=>
          if err then @notify null, null, err
          else
            callback err, node

    callback or= (error, result) =>
      @notify "#{result.length} item#{if result.length > 1 then 's' else ''} copied!", "success"
      @refreshFolder targetNodeView

    async.parallel stack, callback

  duplicateFiles:(nodes, callback)->

    stack = []
    nodes.forEach (node)=>
      stack.push (callback) =>
        sourceItem = node.getData()
        targetItem = @nodes[sourceItem.parentPath].getData()
        FSItem.copy sourceItem, targetItem, (err, response)=>
          if err then @notify null, null, err
          else
            callback err, node

    callback or= (error, result) =>
      @notify "#{result.length} item#{if result.length > 1 then 's' else ''} duplicated!", "success"
      parentNodes = []
      result.forEach (node)=>
        parentNode = @nodes[node.getData().parentPath]
        parentNodes.push parentNode unless parentNode in parentNodes
      @refreshFolder parentNode for parentNode in parentNodes

    async.parallel stack, callback

  compressFiles:(nodeView, type)->

    file = nodeView.getData()
    FSItem.compress file, type, (err, response)=>
      if err then @notify null, null, err
      else
        @notify "#{file.type.capitalize()} compressed!", "success"
        @refreshFolder @nodes[file.parentPath]

  extractFiles:(nodeView)->

    file = nodeView.getData()
    FSItem.extract file, (err, response)=>
      if err then @notify null, null, err
      else
        @notify "#{file.type.capitalize()} extracted!", "success"
        @refreshFolder @nodes[file.parentPath], =>
          @selectNode @nodes[response.path]

  compileApp:(nodeView, callback)->

    folder = nodeView.getData()
    folder.emit "fs.compile.started"
    name = FSHelper.trimExtension folder.path
    @getSingleton('kodingAppsController').compileSource name, =>
      log "ever here"
      folder.emit "fs.compile.finished"
      @notify "App compiled!", "success"
      callback?()
      @utils.wait 500, =>
        @refreshFolder nodeView, =>
          @utils.wait =>
            @selectNode @nodes["#{folder.path}/index.js"]

  publishApp:(nodeView)->

    folder               = nodeView.getData()
    name                 = FSHelper.trimExtension folder.path
    kodingAppsController = @getSingleton('kodingAppsController')
    kiteController       = @getSingleton('kiteController')

    folder.emit "fs.publish.started"

    kodingAppsController.getApp name, (appScript)=>

      log "got the app", name
      manifest    = KodingAppsController.apps[name]
      {nickname}  = KD.whoami().profile
      publishPath = FSHelper.escapeFilePath "/opt/Apps/#{nickname}/#{manifest.name}/#{manifest.version}"

      log "trying to publish"
      log options =
        toDo          : "publishApp"
        withArgs      :
          version     : manifest.version
          appName     : manifest.name
          userAppPath : "#{folder.path}/index.js"

      kiteController.run options, (err, res)=>
        log "publish finished", err, res
        if err then warn err
        else
          log res
          folder.emit "fs.publish.finished"
          @notify "App published!", "success"



  ###
  CONTEXT MENU OPERATIONS
  ###

  contextMenuOperationExpand:       (nodeView, contextMenuItem)-> @expandFolder node for node in @selectedNodes
  contextMenuOperationCollapse:     (nodeView, contextMenuItem)-> @collapseFolder node for node in @selectedNodes # error fix this
  contextMenuOperationRefresh:      (nodeView, contextMenuItem)-> @refreshFolder nodeView
  contextMenuOperationCreateFile:   (nodeView, contextMenuItem)-> @createFile nodeView
  contextMenuOperationCreateFolder: (nodeView, contextMenuItem)-> @createFile nodeView, "folder"
  contextMenuOperationRename:       (nodeView, contextMenuItem)-> @showRenameDialog nodeView
  contextMenuOperationDelete:       (nodeView, contextMenuItem)-> @confirmDelete nodeView
  contextMenuOperationDuplicate:    (nodeView, contextMenuItem)-> @duplicateFiles @selectedNodes
  contextMenuOperationExtract:      (nodeView, contextMenuItem)-> @extractFiles nodeView
  contextMenuOperationZip:          (nodeView, contextMenuItem)-> @compressFiles nodeView, "zip"
  contextMenuOperationTarball:      (nodeView, contextMenuItem)-> @compressFiles nodeView, "tar.gz"
  contextMenuOperationUpload:       (nodeView, contextMenuItem)-> appManager.notify()
  contextMenuOperationDownload:     (nodeView, contextMenuItem)-> appManager.notify()
  contextMenuOperationGitHubClone:  (nodeView, contextMenuItem)-> appManager.notify()
  contextMenuOperationOpenFile:     (nodeView, contextMenuItem)-> @openFile nodeView

  contextMenuOperationOpenFileWithCodeMirror:(nodeView, contextMenuItem)-> appManager.notify()

  contextMenuOperationPreviewFile:  (nodeView, contextMenuItem)-> @previewFile nodeView
  contextMenuOperationCompile:      (nodeView, contextMenuItem)-> @compileApp nodeView
  contextMenuOperationPublish:      (nodeView, contextMenuItem)-> @publishApp nodeView

  ###
  CONTEXT MENU CREATE/MANAGE
  ###

  createContextMenu:(nodeView, event)->

    event.stopPropagation()
    event.preventDefault()
    return if nodeView.beingDeleted or nodeView.beingEdited

    if nodeView in @selectedNodes
      contextMenu = @contextMenuController.getContextMenu @selectedNodes, event
    else
      @selectNode nodeView
      contextMenu = @contextMenuController.getContextMenu [nodeView], event
    no

  contextMenuItemSelected:(nodeView, contextMenuItem)->

    {action} = contextMenuItem.getData()
    if action
      if @["contextMenuOperation#{action.capitalize()}"]?
        @contextMenuController.destroyContextMenu()
<<<<<<< HEAD
=======
      @["contextMenuOperation#{action.capitalize()}"]? nodeView, contextMenuItem
>>>>>>> 634c0b5d

  ###
  RESET STATES
  ###

  resetBeingEditedItems:->

    @beingEdited.resetView()

  organizeSelectedNodes:(listController, nodes, event = {})->

    @resetBeingEditedItems() if @beingEdited
    super

  ###
  DND UI FEEDBACKS
  ###

  showDragOverFeedback:(nodeView, event)-> super

  clearDragOverFeedback:(nodeView, event)-> super

  clearAllDragFeedback:-> super

  ###
  HANDLING MOUSE EVENTS
  ###

  click:(nodeView, event)->

    if $(event.target).is ".chevron-arrow"
      @contextMenu nodeView, event
      return no
    super

  dblClick:(nodeView, event)->

    @openItem nodeView

  contextMenu:(nodeView, event)->

    if @getOptions().contextMenu
      @createContextMenu nodeView, event

  ###
  HANDLING DND
  ###

  dragOver: (nodeView, event)->

    @showDragOverFeedback nodeView, event
    super

  lastEnteredNode = null
  dragEnter: (nodeView, event)->

    return nodeView if lastEnteredNode is nodeView or nodeView in @selectedNodes
    lastEnteredNode = nodeView
    clearTimeout @expandTimeout
    if nodeView.getData().type is ("folder" or "mount")
      @expandTimeout = setTimeout (=> @expandFolder nodeView), 800
    @showDragOverFeedback nodeView, event
    e = event.originalEvent

    if @boundaries.top > e.pageY > @boundaries.top + 20
      log "trigger top scroll"

    if @boundaries.top + @boundaries.height < e.pageY < @boundaries.top + @boundaries.height + 20
      log "trigger down scroll"

    super


  dragLeave: (nodeView, event)->

    @clearDragOverFeedback nodeView, event
    super

  dragEnd: (nodeView, event)->

    # log "clear after drag"
    @clearAllDragFeedback()
    super

  drop: (nodeView, event)->

    return if nodeView in @selectedNodes

    sameParent = no
    @selectedNodes.forEach (selectedNode)->
      sameParent = yes if selectedNode.getData().parentPath is nodeView.getData().parentPath

    return if sameParent

    if event.altKey
      @copyFiles @selectedNodes, nodeView
    else
      @moveFiles @selectedNodes, nodeView

    super

  ###
  HANDLING KEY EVENTS
  ###

  keyEventHappened:(event)->

    super

  performDownKey:(nodeView, event)->

    if event.altKey
      offset = nodeView.$('.chevron-arrow').offset()
      event.pageY = offset.top
      event.pageX = offset.left
      @contextMenu nodeView, event
    else
      super

  performBackspaceKey:(nodeView, event)->

    event.preventDefault()
    event.stopPropagation()
    @confirmDelete nodeView, event
    no

  performEnterKey:(nodeView, event)->

    @selectNode nodeView
    @openItem nodeView

  performRightKey:(nodeView, event)->

    {type} = nodeView.getData()
    if /mount|folder/.test type
      @expandFolder nodeView

  performUpKey:(nodeView, event)-> super
  performLeftKey:(nodeView, event)->

    if nodeView.expanded
      @collapseFolder nodeView
      return no
    super


  ###
  HELPERS
  ###

  notification = null

  notify:(msg, style, details)->

    return unless @getView().parent?

    notification.destroy() if notification

    if details and not msg? and /Permission denied/.test details
      msg = "Permission denied!"

    style or= 'error' if details

    notification = new KDNotificationView
      title     : msg or "Something went wrong"
      type      : "mini"
      cssClass  : "filetree #{style}"
      container : @getView().parent
      # duration  : 0
      duration  : if details then 5000 else 2500
      details   : details
      click     : ->
        if notification.getOptions().details
          details = new KDNotificationView
            title     : "Error details"
            content   : notification.getOptions().details
            type      : "growl"
            duration  : 0
            click     : -> details.destroy()

          @getSingleton('windowController').addLayer details
          details.on 'ReceivedClickElsewhere', =>
            details.destroy()
<|MERGE_RESOLUTION|>--- conflicted
+++ resolved
@@ -23,10 +23,6 @@
       @getView().setClass "no-context-menu"
 
     @getSingleton('mainController').on "NewFileIsCreated", (newFile)=> @navigateToNewFile newFile
-<<<<<<< HEAD
-
-=======
->>>>>>> 634c0b5d
 
   addNode:(nodeData, index)->
 
@@ -472,10 +468,7 @@
     if action
       if @["contextMenuOperation#{action.capitalize()}"]?
         @contextMenuController.destroyContextMenu()
-<<<<<<< HEAD
-=======
       @["contextMenuOperation#{action.capitalize()}"]? nodeView, contextMenuItem
->>>>>>> 634c0b5d
 
   ###
   RESET STATES

--- conflicted
+++ resolved
@@ -49,33 +49,6 @@
 
       @treeController.initTree [mount]
       
-<<<<<<< HEAD
-      @fetchStorage (storage)=>
-        
-        recentFolders = if storage.bucket?.recentFolders?
-          storage.bucket.recentFolders
-        else 
-          [
-            "/Users/#{nickname}"
-            "/Users/#{nickname}/Sites"
-            "/Users/#{nickname}/Sites/#{nickname}.beta.koding.com"
-            "/Users/#{nickname}/Sites/#{nickname}.beta.koding.com/website"
-          ]
-      
-        @utils.wait 2000, =>
-
-          a = Date.now()
-          mount.emit "fs.fetchContents.started"
-          KD.getSingleton('kiteController').run
-            withArgs  :
-              command : "ls #{recentFolders.join(" ")} -lpva --group-directories-first --time-style=full-iso"
-          , (err, response)=>
-            if response
-              files = FSHelper.parseLsOutput recentFolders, response
-              @treeController.addNodes files
-            log "#{(Date.now()-a)/1000}sec"
-            mount.emit "fs.fetchContents.finished"
-=======
       # @fetchStorage (storage)=>
       #   
       #   recentFolders = if storage.bucket?.recentFolders?
@@ -101,7 +74,6 @@
             @treeController.addNodes files
           log "#{(Date.now()-a)/1000}sec"
           mount.emit "fs.fetchContents.finished"
->>>>>>> 860da129
       
     else
       mount         = FSHelper.createFile 

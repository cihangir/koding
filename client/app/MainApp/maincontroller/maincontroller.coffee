--- conflicted
+++ resolved
@@ -49,7 +49,6 @@
     connectionFails =(connectedState)->
       fail() unless connectedState.connected
     ->
-      console.log 'never happens'
       KD.registerSingleton "kiteController", new KiteController
       KD.registerSingleton "kodingAppsController", new KodingAppsController
       connectedState = connected: no
@@ -88,20 +87,6 @@
       appManager.quitAll =>
         @createLoggedInState account
 
-      # account = KD.whoami()
-      # unless account.getAt('isEnvironmentCreated')
-      #   @getSingleton('kiteController').createSystemUser (err)=>
-      #     if err
-      #       new KDNotificationView
-      #         title   : 'Fail!'
-      #         duration: 1000
-      #     else
-      #       account.modify isEnvironmentCreated: yes, (err)->
-      #         if err
-      #           console.log err
-      #         else
-      #           console.log "environment is created for #{account.getAt('profile.nickname')}"
-
     else
       @createLoggedOutState account
     # @getView().removeLoader()
@@ -126,12 +111,8 @@
     mainView = @mainViewController.getView()
     @loginScreen.slideUp =>
       @mainViewController.sidebarController.accountChanged account
-<<<<<<< HEAD
-      appManager.openApplication "Activity", yes
-=======
       # appManager.openApplication "Activity", yes
       appManager.openApplication "Demos", yes
->>>>>>> 90391af3
       @mainViewController.getView().decorateLoginState yes
 
   goToPage:(pageInfo)=>

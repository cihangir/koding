class KDMixpanel

  constructor:->
    @trackPageView "/Topics"
    @trackPageView "/Members"
    @trackPageView "/Groups"
    @trackPageView "/Develop"
    @trackPageView "/Develop/Ace"
    @trackPageView "/Develop/Terminal"
    @trackPageView "/Apps"
    @trackPageView "/Account"

    KD.getSingleton('mainController').on "AccountChanged", (account) =>
      if typeof account is 'JAccount'
        @registerUser()

  track:(eventName, properties,callback)=>
    mixpanel.track eventName,properties,(callback)

  trackPageView:(pageURL)=>
    mixpanel.track_pageview pageURL

  register:(options)=>
    mixpanel.register options

  registerOnce:(options, dafaultValue)=>
    mixpanel.register_once options, dafaultValue

  getProperty:(name)=>
    mixpanel.get_property name

  incrementUserProperty:(property, incrementBy=1)=>
    mixpanel.people.increment property, incrementBy

  #identifies user on mixpanel, by default username on koding, should be unique
  registerUser:=>
    user = KD.whoami()
    username = user.profile.nickname
    mixpanel.identify username
    mixpanel.people.set 
      "$username"   : username
      "name"        : "#{user.profile.firstName} #{user.profile.lastName}"
      "$joinDate"   : user.meta.createdAt

<<<<<<< HEAD
  # logs to Mixpanel X% of the time
  #   log errors, timeouts 100% of the time, success 20% of the time
  KD.logToMixpanel = (args, percent=100)->
    if KD.utils.runXpercent percent
      mixpanel.track args
      log "Log #{percent}% of time: #{args}"

  # send user info in Mixpanel for people tracking
  KD.getSingleton('mainController').on "AccountChanged", (account) ->
    return  if account instanceof KD.remote.api.JGuest

    user    = KD.whoami?().profile or KD.whoami()
    user_id = user.hash or user.nickname
    mixpanel.identify user_id
    mixpanel.people.set
      "$username" : user.nickname
      "$name"     : KD.utils.getFullnameFromAccount()

  status = KD.getSingleton "status"
  status.on "connected",    -> KD.logToMixpanel 5, "connected"
  status.on "disconnected", -> KD.logToMixpanel 100, "disconnected"
  status.on "reconnected",  -> KD.logToMixpanel 100, "reconnected"
else
  KD.utils.stopMixpanel()
  KD.logToMixpanel = (args, percent=100)->
=======
    mixpanel.name_tag "#{username}.kd.io"

  setOnce:(eventName, options, callback )=>
    mixpanel.people.set_once eventName, options, callback


  userReadManual:(page)=>
    @setOnce "Instructions Book",
      "Read Date"   : Date.now()
      "Pages"       : page

  userLoggedIn:(account)=>
    @track "UserLoggedIn" ,
      "$username"   : account.profile.nickname
      "$loginDate"  : Date.now()


  userRegistered:(account)=>
    @track "UserRegistered", 
      "$username"   : account.profile.nickname
      "$loginDate"  : Date.now()


if mixpanel? && KD.config.logToExternal then do ->
  KD.mixpanel = new KDMixpanel
>>>>>>> d5ffe681
<|MERGE_RESOLUTION|>--- conflicted
+++ resolved
@@ -42,33 +42,6 @@
       "name"        : "#{user.profile.firstName} #{user.profile.lastName}"
       "$joinDate"   : user.meta.createdAt
 
-<<<<<<< HEAD
-  # logs to Mixpanel X% of the time
-  #   log errors, timeouts 100% of the time, success 20% of the time
-  KD.logToMixpanel = (args, percent=100)->
-    if KD.utils.runXpercent percent
-      mixpanel.track args
-      log "Log #{percent}% of time: #{args}"
-
-  # send user info in Mixpanel for people tracking
-  KD.getSingleton('mainController').on "AccountChanged", (account) ->
-    return  if account instanceof KD.remote.api.JGuest
-
-    user    = KD.whoami?().profile or KD.whoami()
-    user_id = user.hash or user.nickname
-    mixpanel.identify user_id
-    mixpanel.people.set
-      "$username" : user.nickname
-      "$name"     : KD.utils.getFullnameFromAccount()
-
-  status = KD.getSingleton "status"
-  status.on "connected",    -> KD.logToMixpanel 5, "connected"
-  status.on "disconnected", -> KD.logToMixpanel 100, "disconnected"
-  status.on "reconnected",  -> KD.logToMixpanel 100, "reconnected"
-else
-  KD.utils.stopMixpanel()
-  KD.logToMixpanel = (args, percent=100)->
-=======
     mixpanel.name_tag "#{username}.kd.io"
 
   setOnce:(eventName, options, callback )=>
@@ -93,5 +66,4 @@
 
 
 if mixpanel? && KD.config.logToExternal then do ->
-  KD.mixpanel = new KDMixpanel
->>>>>>> d5ffe681
+  KD.mixpanel = new KDMixpanel
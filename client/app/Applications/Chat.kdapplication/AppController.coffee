--- conflicted
+++ resolved
@@ -1,10 +1,4 @@
 
-<<<<<<< HEAD
-
-
-
-=======
->>>>>>> 151efbd8
 class Chatter extends KDEventEmitter
   {mq} = bongo
   
@@ -13,15 +7,11 @@
     @username = @account?.profile?.nickname ? "guest"
     @type = "chat"
     @messages = []
-<<<<<<< HEAD
-    super
-=======
     @participants = {}
     @state = {}
     @master = null
     super
 
->>>>>>> 151efbd8
   joinRoom:(options,callback)->
     
     {name} = options
@@ -31,25 +21,6 @@
     mq.fetchChannel @name,(channel,isNew)=>
       console.log arguments
       console.log @username+" joined this channel: #{@name}"
-<<<<<<< HEAD
-
-      @room = channel      
-      @emit "ready",isNew
-      @attachListeners(isNew)
-      @send data:"join"
-      
-  attachListeners:(isNew)->
-    @room.on 'client-#{@type}-msg',(messages)=>
-      for msgObj in messages
-        @emit msgObj.event,msgObj
-      
-  sendThrottled : _.throttle ()->
-    @room.emit 'client-#{@type}-msg',@messages
-    @messages = []
-  ,150
-  
-  send : (options,callback) ->
-=======
 
       @room = channel      
       @emit "ready"
@@ -99,7 +70,6 @@
   
   send : (options,callback) ->
     # console.log "finally sending:",options
->>>>>>> 151efbd8
     options.date = Date.now()
     options.sender = @username
     options.event ?= "msg"
@@ -118,25 +88,11 @@
     @dmp = new diff_match_patch()
     
   attachListeners:(isNew)->
-<<<<<<< HEAD
-    super isNew
-=======
     super 
->>>>>>> 151efbd8
     #console.log "attachlisteners cagirdik"
     @on "ready",(isNew)=>
       #@isMaster = yes if isNew
 
-<<<<<<< HEAD
-    @on "msg",({msg,sender,date})=>
-      # if sender isnt @username  
-      # console.log "sharedDoc geldi",arguments 
-      @currentScreen = (@dmp.patch_apply msg,@lastScreen)[0]
-      @lastScreen = @currentScreen
-      @emit "patchApplied",@currentScreen
-    @on "join",({sender,date})=>
-      console.log "#{sender} geldi hosgeldi",arguments
-=======
     @on "patch",({patch,sender,date})=>
       # if sender isnt @username  
       console.log "sharedDoc on.msg geldi",arguments 
@@ -167,20 +123,11 @@
       log "i got screen from #{sender}"
       @lastScreen = screen
       @emit "screen",screen
->>>>>>> 151efbd8
         
       
   join :(options,callback)->    
     @joinRoom options,(err,res)->
   
-<<<<<<< HEAD
-  send : ({newScreen},callback)->
-    console.log 'zz',arguments
-    patch = @dmp.patch_make @lastScreen, newScreen   
-    @lastScreen = newScreen
-    # console.log newScreen,patch
-    super msg:patch   
-=======
   send : (options,callback)->
     # console.log 'zz',arguments
     {newScreen,event} = options
@@ -192,7 +139,6 @@
       # log "sending",options
       super options
 
->>>>>>> 151efbd8
       
 
 
@@ -233,27 +179,18 @@
     @sharedDoc.on "patchApplied",(newScreen)=>
       view.input.setValue newScreen
     
-<<<<<<< HEAD
-=======
     @sharedDoc.on "screen",(newScreen)=>
       view.input.setValue newScreen
->>>>>>> 151efbd8
 
     
   loadView:(view)->
 
     view.on 'newScreen',(scr)=>
-<<<<<<< HEAD
-      @sharedDoc.send {newScreen:scr}
-    
-    view.on 'userWantsToJoin',=>
-=======
       # console.log 'newScreen',scr
       @sharedDoc.send {newScreen:scr}
     
     view.on 'userWantsToJoin',=>
       console.log 'user joined'
->>>>>>> 151efbd8
       @sharedDoc.join {name:"myDoc"}
     
   bringToFront:()->

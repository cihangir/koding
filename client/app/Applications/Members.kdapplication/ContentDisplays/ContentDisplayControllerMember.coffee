class ContentDisplayControllerMember extends KDViewController

  constructor:(options={}, data)->
    options = $.extend
      view : mainView = new KDView
        cssClass : 'member content-display'
    ,options
    super options, data

  loadView:(mainView)->
    member = @getData()
<<<<<<< HEAD
    log "asdsd"
=======
>>>>>>> 4e4cfb89
    mainView.addSubView subHeader = new KDCustomHTMLView tagName : "h2", cssClass : 'sub-header'
    subHeader.addSubView backLink = new KDCustomHTMLView
      tagName : "a"
      partial : "<span>&laquo;</span> Back"
      click   : (event)->
        event.stopPropagation()
        event.preventDefault()
        contentDisplayController = KD.getSingleton "contentDisplayController"
        contentDisplayController.emit "ContentDisplayWantsToBeHidden", mainView
        history.back()
        no


    # FIX THIS GG

    # @updateWidget = new ActivityUpdateWidget
    #   cssClass: 'activity-update-widget-wrapper-folded'

    # @updateWidgetController = new ActivityUpdateWidgetController
    #   view : @updateWidget

    # mainView.addSubView @updateWidget

    # if not contentDisplayController._updateController
    #   contentDisplayController._updateController = {}
    #   contentDisplayController._updateController.updateWidget = new ActivityUpdateWidget
    #     cssClass: 'activity-update-widget-wrapper-folded'

    #   contentDisplayController._updateController.updateWidgetController = new ActivityUpdateWidgetController
    #     view : contentDisplayController._updateController.updateWidget

    # mainView.addSubView contentDisplayController._updateController.updateWidget

    memberProfile = @addProfileView member
    memberStream  = @addActivityView member

  addProfileView:(member)->

    if KD.isMine member

      @getView().addSubView memberProfile = new OwnProfileView {cssClass : "profilearea clearfix",delegate : @getView()}, member
      return memberProfile

    else
      return @getView().addSubView memberProfile = new ProfileView
        cssClass : "profilearea clearfix"
        bind     : "mouseenter"
        delegate : @getView()
      , member

  # mouseEnterOnFeed:->
  #
  #   clearTimeout @intentTimer
  #   @intentTimer = setTimeout =>
  #     @getView().$('.profilearea').css "overflow", "hidden"
  #     @getView().setClass "small-header"
  #     @utils.wait 300,=>
  #       @getSingleton('windowController').notifyWindowResizeListeners()
  #   , 500
  #
  # mouseEnterOnHeader:->
  #
  #   clearTimeout @intentTimer
  #   @intentTimer = setTimeout =>
  #     @getView().unsetClass "small-header"
  #     @utils.wait 300,=>
  #       @getSingleton('windowController').notifyWindowResizeListeners()
  #       @getView().$('.profilearea').css "overflow", "visible"
  #   , 500

  addActivityView:(account)->

    KD.getSingleton("appManager").tell 'Feeder', 'createContentFeedController', {
      itemClass          : ActivityListItemView
      listControllerClass   : ActivityListController
      listCssClass          : "activity-related"
      limitPerPage          : 8
      help                  :
        subtitle            : "Learn Personal feed"
        tooltip             :
          title             : "<p class=\"bigtwipsy\">This is the personal feed of a single Koding user.</p>"
          placement         : "above"
      filter                :
        everything          :
          title             : "Everything"
          dataSource        : (selector, options, callback)=>
            selector.originId = account.getId()
            selector.type = $in: [
              'CStatusActivity', 'CCodeSnipActivity'
              'CFolloweeBucketActivity', 'CNewMemberBucket'
              'CDiscussionActivity',"CTutorialActivity"
            ]
            KD.getSingleton("appManager").tell 'Activity', 'fetchTeasers', selector, options, (data)->
              callback null, data
        statuses            :
          title             : "Status Updates"
          dataSource        : (selector, options, callback)=>
            selector.originId = account.getId()
            selector.type = 'CStatusActivity'
            KD.getSingleton("appManager").tell 'Activity', 'fetchTeasers', selector, options, (data)->
              callback null, data
        codesnips           :
          title             : "Code Snippets"
          dataSource        : (selector, options, callback)=>
            selector.originId = account.getId()
            selector.type     = 'CCodeSnipActivity'
            KD.getSingleton("appManager").tell 'Activity', 'fetchTeasers', selector, options, (data)->
              callback null, data
        # Discussions Disabled
        # discussions         :
        #   title             : "Discussions"
        #   dataSource        : (selector, options, callback)=>
        #     selector.originId = account.getId()
        #     selector.type     = 'CDiscussionActivity'
        #     KD.getSingleton("appManager").tell 'Activity', 'fetchTeasers', selector, options, (data)->
        #       callback null, data

      sort                  :
        'sorts.likesCount'  :
          title             : "Most popular"
          direction         : -1
        'modifiedAt'        :
          title             : "Latest activity"
          direction         : -1
        'sorts.repliesCount':
          title             : "Most activity"
          direction         : -1
        # and more
    }, (controller)=>

      @getView().addSubView controller.getView()
<|MERGE_RESOLUTION|>--- conflicted
+++ resolved
@@ -9,10 +9,6 @@
 
   loadView:(mainView)->
     member = @getData()
-<<<<<<< HEAD
-    log "asdsd"
-=======
->>>>>>> 4e4cfb89
     mainView.addSubView subHeader = new KDCustomHTMLView tagName : "h2", cssClass : 'sub-header'
     subHeader.addSubView backLink = new KDCustomHTMLView
       tagName : "a"

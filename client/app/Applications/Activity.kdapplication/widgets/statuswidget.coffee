--- conflicted
+++ resolved
@@ -18,11 +18,7 @@
 
     # saves the URL of the previous request to avoid
     # multiple embed calls for one URL
-<<<<<<< HEAD
-    @previousURL = []
-=======
     @previousURL = ""
->>>>>>> c8bdba1a
 
     # prevents multiple calls to embed.ly functionality
     # at the same time
@@ -121,9 +117,6 @@
 
     @tagAutoComplete = @tagController.getView()
 
-<<<<<<< HEAD
-  requestEmbed:=>
-=======
     # checkbox autocheck
     @appStorage = new AppStorage 'Activity', '1.0'
     @updateCheckboxFromStorage()
@@ -157,26 +150,11 @@
 
     @largeInput.setValue @sanitizeUrls @largeInput.getValue()
 
->>>>>>> c8bdba1a
     unless @requestEmbedLock is on
 
       @requestEmbedLock = on
 
       setTimeout =>
-<<<<<<< HEAD
-        firstUrl = @largeInput.getValue().match(/([a-zA-Z]+\:\/\/)?(\w+:\w+@)?([a-zA-Z\d.-]+\.[A-Za-z]{2,4})(:\d+)?(\/\S*)?/g)
-
-        if firstUrl?
-
-          if @initialRequest
-            # @embedBox.show()
-            # @embedBox.embedLoader.show()
-            @initialRequest = no
-
-          @embedBox.embedLinks.setLinks firstUrl
-
-          unless @previousURL is firstUrl
-=======
         firstUrl = @largeInput.getValue().match(/([a-zA-Z]+\:\/\/)?(\w+:\w+@)?[a-zA-Z\d\.-]+\.([a-zA-Z]{2,4}(:\d+)?)([\/\?]\S*)?\b/g)
         if firstUrl?
 
@@ -187,25 +165,17 @@
           @embedBox.show()
 
           unless (@previousURL in firstUrl)
->>>>>>> c8bdba1a
             @embedBox.embedUrl firstUrl?[0], {
               maxWidth: 525
             }, (embedData)=>
 
               # add favicon to link list if possible
-<<<<<<< HEAD
-              @embedLinks?.linkList?.items?[0]?.setFavicon embedData.favicon_url
-
-              @requestEmbedLock = off
-              @previousURL = firstUrl
-=======
               # @embedLinks?.linkList?.items?[0]?.setFavicon embedData.favicon_url
 
               @requestEmbedLock = off
               @previousURL = firstUrl?[0]
           else
             @requestEmbedLock = off
->>>>>>> c8bdba1a
         else
           @requestEmbedLock = off
       ,50
@@ -291,12 +261,9 @@
     @embedBox.resetEmbedAndHide()
     @previousURL = ""
     @initialRequest = yes
-<<<<<<< HEAD
-=======
     @inputLinkInfoBoxPermaHide = off
     @inputLinkInfoBox.hide()
     @updateCheckboxFromStorage()
->>>>>>> c8bdba1a
 
     super
 

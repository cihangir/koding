--- conflicted
+++ resolved
@@ -25,21 +25,12 @@
         html      : yes
         animate   : yes
 
-<<<<<<< HEAD
-  feedMenuData :
-    title : "FEED"
-    items : [
-        { title : "Public"  , type : "public" }
-        # { title : "Followed", type : "private" }
-      ]
-=======
   # feedMenuData :
   #   title : "FEED"
   #   items : [
   #       { title : "Public"  , type : "public" }
   #       { title : "Followed", type : "private" }
   #     ]
->>>>>>> d1e0666f
 
   showMenuData :
     title : "SHOW ME"

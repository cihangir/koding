class ActivityAppController extends AppController

  KD.registerAppClass @,
    name         : "Activity"
    route        : "/Activity"
    hiddenHandle : yes

  activityTypes = [
    'CStatusActivity'
    'CCodeSnipActivity'
    'CFollowerBucketActivity'
    'CNewMemberBucketActivity'
    'CDiscussionActivity'
    'CTutorialActivity'
    'CInstallerBucketActivity'
    'CBlogPostActivity'
  ]

  @clearQuotes = clearQuotes = (activities)->

    return activities = for activityId, activity of activities
      activity.snapshot = activity.snapshot?.replace /&quot;/g, '"'
      activity

  constructor:(options={})->

    options.view    = new ActivityAppView
    options.appInfo =
      name          : 'Activity'

    super options

    @currentFilter  = activityTypes
    @feedType       = "Public"
    @appStorage     = new AppStorage 'Activity', '1.0'
    @isLoading      = no
    @mainController = @getSingleton 'mainController'
    @lastTo         = null
    @lastFrom          = Date.now()

    # if @mainController.appIsReady then @putListeners()
    # else @mainController.on 'FrameworkIsReady', => @putListeners()

    @status = @getSingleton "status"
    @status.on "reconnected", (conn)=>
      if conn && conn.reason is "internetDownForLongTime"
      then @refresh()
      else @fetchSomeActivities()

  loadView:->
    # Do we really need this? ~ GG
    # yes - SY
    @getView().feedWrapper.ready (controller)=>
      @attachEvents @getView().feedWrapper.controller
      @ready @bound "populateActivity"

    @emit 'ready'

  resetAll:->
    @lastTo   = null
    @lastFrom = null
    @listController.resetList()
    @listController.removeAllItems()

  setFilter:(type) -> @currentFilter = if type? then [type] else activityTypes

  getFilter: -> @currentFilter

  ownActivityArrived:(activity)-> @listController.ownActivityArrived activity

  fetchCurrentGroup:(callback)-> callback @currentGroupSlug

  attachEvents:(controller)->

    @listController    = controller
    activityController = @getSingleton('activityController')

    controller.on 'LazyLoadThresholdReached', @continueLoadingTeasers.bind @
    controller.on 'teasersLoaded', @teasersLoaded.bind @

    @getView().widgetController.on "FakeActivityHasArrived", (activity)->
      controller.fakeActivityArrived activity

    @getView().widgetController.on "OwnActivityHasArrived", @ownActivityArrived.bind @

    activityController.on 'ActivitiesArrived', @bound "activitiesArrived"
    activityController.on 'Refresh', @bound "refresh"

    KD.whoami().on "FollowedActivityArrived", (activityId) =>
      KD.remote.api.CActivity.one {_id: activityId}, (err, activity) =>
        if activity.constructor.name in @getFilter()
          activities = clearQuotes [activity]
          controller.followedActivityArrived activities.first

    @getView().innerNav.on "NavItemReceivedClick", (data)=>
      @isLoading = no
      @resetAll()
      # the filterList on top of the innerNav is clicked
      if data.type in ["Public", "Followed"]
        @feedType = data.type
      else
        @setFilter data.type
      @populateActivity()

  activitiesArrived:(activities)->
    for activity in activities when activity.bongo_.constructorName in @getFilter()
      @listController?.newActivityArrived activity

  isExempt:(callback)->

    @appStorage.fetchStorage (storage) =>
      flags  = KD.whoami().globalFlags
      exempt = flags?.indexOf 'exempt'
      exempt = (exempt? and exempt > -1) or storage.getAt 'bucket.showLowQualityContent'
      callback exempt

  fetchActivitiesDirectly:(options = {}, callback)->
    KD.time "Activity fetch took - "
    options = to : options.to or Date.now()

    @fetchActivity options, (err, teasers)=>
      @isLoading = no
      @listController.hideLazyLoader()
      KD.timeEnd "Activity fetch took"

      if err or teasers.length is 0
        warn "An error occured:", err  if err
        @listController.showNoItemWidget()
      else
        @extractTeasersTimeStamps(teasers)
        @listController.listActivities teasers

      callback? err, teasers

  fetchActivitiesFromCache:(options = {})->
    @fetchCachedActivity options, (err, cache)=>
      @isLoading = no
      if err or cache.length is 0
        warn err  if err
        @listController.hideLazyLoader()
        @listController.showNoItemWidget()
      else
        @extractCacheTimeStamps cache
        @sanitizeCache cache, (err, cache)=>
          @listController.hideLazyLoader()
          @listController.listActivitiesFromCache cache

  # Store first & last activity timestamp.
  extractTeasersTimeStamps:(teasers)->
    @lastTo   = teasers.first.meta.createdAt
    @lastFrom = teasers.last.meta.createdAt

  # Store first & last cache activity timestamp.
  extractCacheTimeStamps: (cache)->
    @lastTo   = cache.to
    @lastFrom = cache.from

  # Refreshes activity feed, used when user has been disconnected
  # for so long, backend connection is long gone.
  refresh:->
    # prevents multiple clicks to refresh from interfering
    return  if @isLoading

    @resetAll()
    @populateActivityWithTimeout()

  populateActivityWithTimeout:->
    @populateActivity {},\
      KD.utils.getTimedOutCallbackOne
        name      : "populateActivity",
        onSuccess : -> KD.logToMixpanel "refresh activity feed success"
        onTimeout : @recover.bind this

  recover:->

    KD.logToMixpanel "activity feed render failed; recovering"

    @isLoading = no
    @status.reconnect()

  populateActivity:(options = {}, callback)->
    return if @isLoading

    @listController.showLazyLoader()
    @listController.hideNoItemWidget()

    @isLoading       = yes
    groupsController = @getSingleton 'groupsController'
    {isReady}        = groupsController
    currentGroup     = groupsController.getCurrentGroup()

    fetch = (slug)=>
<<<<<<< HEAD
      if KD.config.useNeo4j
        @fetchActivitiesDirectly options, callback
      else
        unless slug is 'koding'
          @fetchActivitiesDirectly options, callback
        else
          @isExempt (exempt)=>
            if exempt or @getFilter() isnt activityTypes
            then @fetchActivitiesDirectly options, callback
            else @fetchActivitiesFromCache options, callback
=======
      @isExempt (exempt)=>
        if exempt or @getFilter() isnt activityTypes
        then @fetchActivitiesDirectly options, callback
        else @fetchActivitiesFromCache options, callback
>>>>>>> af24f5a7

    unless isReady
    then groupsController.once 'groupChanged', fetch
    else fetch currentGroup.slug


  sanitizeCache:(cache, callback)->

    activities = clearQuotes cache.activities

    KD.remote.reviveFromSnapshots activities, (err, instances)->

      for activity,i in activities
        cache.activities[activity._id] or= {}
        cache.activities[activity._id].teaser = instances[i]

      callback null, cache

  fetchActivity:(options = {}, callback)->

    options       =
      limit       : options.limit    or 20
      to          : options.to       or Date.now()
      facets      : options.facets   or @getFilter()
      originId    : options.originId or null
      sort        :
        createdAt : -1

    {CActivity}   = KD.remote.api
    if KD.config.useNeo4j
      options.feedType = @feedType

      if options.facets is activityTypes
        options.facets = ['Everything']

      if @feedType is "Public"
        options.groupId = KD.getSingleton("groupsController").getCurrentGroup().getId()
        CActivity.fetchPublicContents options, callback
      else
        CActivity.fetchFolloweeContents options, callback
    
    else
      @isExempt (exempt)->
        options.lowQuality = exempt
        CActivity.fetchFacets options, (err, activities)->
          if err
            callback err
          else if not exempt
            KD.remote.reviveFromSnapshots clearQuotes(activities), callback
          else
            # trolls and admins in show troll mode will load data on request
            # as the snapshots do not include troll comments
            stack = []
            activities.forEach (activity)->
              stack.push (cb)->
                activity.fetchTeaser (err, teaser)->
                  if err then console.warn 'could not fetch teaser'
                  else
                    cb err, teaser
                , yes

            async.parallel stack, (err, res)->
              callback null, res

  # Fetches activities that occured after the first entry in user feed,
  # used for minor disruptions.
  fetchSomeActivities:(options = {}) ->
    return if @isLoading
    @isLoading = yes

    lastItemCreatedAt = @listController.getLastItemTimeStamp()
    unless lastItemCreatedAt? or lastItemCreatedAt is ""
      @isLoading = no
      log "lastItemCreatedAt is empty"
      # if lastItemCreatedAt is null, we assume there are no entries
      # and refresh the entire feed
      @refresh()
      return

    selector       =
      createdAt    :
        $gt        : options.createdAt or lastItemCreatedAt
      type         : { $in : options.facets or @getFilter() }
      isLowQuality : { $ne : options.exempt or no }

    options       =
      limit       : 20
      sort        :
        createdAt : -1

    KD.remote.api.CActivity.some selector, options,\
      KD.utils.getTimedOutCallback (err, activities) =>
        if err then warn err
        else

          KD.logToMixpanel "refresh activity feed success"

          # FIXME: SY
          # if it is exact 20 there may be other items
          # put a separator and check for new items in between
          if activities.length is 20
            warn "put a separator in between new and old activities"

          @activitiesArrived activities.reverse()
          @isLoading = no
      , =>
        @isLoading = no
        log "fetchSomeActivities timeout reached"

  fetchCachedActivity:(options = {}, callback)->


    if KD.config.useNeo4j
      if options.to
        options.timestamp = options.to

      options.groupName = KD.getSingleton("groupsController").getCurrentGroup()?.slug or "koding"
      KD.remote.api.CStatusActivity.fetchPublicActivityFeed options, (err, result)=>
        return callback err, result
    else
      $.ajax
        url     : "/-/cache/#{options.slug or 'latest'}"
        cache   : no
        error   : (err)->   callback? err
        success : (cache)->
          cache.overview.reverse()  if cache?.overview
          callback null, cache

  continueLoadingTeasers:->
    return  if @isLoading

    # HACK: this gets called multiple times if there's no wait
    KD.utils.wait 1000, =>
      return  unless @lastFrom?

      lastTimeStamp = (new Date @lastFrom).getTime()
      @populateActivity {slug : "before/#{lastTimeStamp}", to: lastTimeStamp}

  teasersLoaded:->
    # the page structure has changed
    # we don't need this anymore
    # we need a different approach tho, tBDL - SY

    # due to complex nesting of subviews, i used jQuery here. - AK
    contentPanel     = @getSingleton('contentPanel')
    scrollViewHeight = @listController.scrollView.$()[0].clientHeight
    headerHeight     = contentPanel.$('.feeder-header')[0].offsetHeight
    panelHeight      = contentPanel.$('.activity-content')[0].clientHeight

    if scrollViewHeight + headerHeight < panelHeight
      @continueLoadingTeasers()

  createContentDisplay:(activity, callback=->)->
    controller = switch activity.bongo_.constructorName
      when "JStatusUpdate" then @createStatusUpdateContentDisplay activity
      when "JCodeSnip"     then @createCodeSnippetContentDisplay activity
      when "JDiscussion"   then @createDiscussionContentDisplay activity
      when "JBlogPost"     then @createBlogPostContentDisplay activity
      when "JTutorial"     then @createTutorialContentDisplay activity
    @utils.defer -> callback controller

  showContentDisplay:(contentDisplay)->
    contentDisplayController = @getSingleton "contentDisplayController"
    contentDisplayController.emit "ContentDisplayWantsToBeShown", contentDisplay
    return contentDisplayController

  createStatusUpdateContentDisplay:(activity)->
    @showContentDisplay new ContentDisplayStatusUpdate
      title : "Status Update"
      type  : "status"
    ,activity

  createBlogPostContentDisplay:(activity)->
    @showContentDisplay new ContentDisplayBlogPost
      title : "Blog Post"
      type  : "blogpost"
    ,activity

  createCodeSnippetContentDisplay:(activity)->
    @showContentDisplay new ContentDisplayCodeSnippet
      title : "Code Snippet"
      type  : "codesnip"
    ,activity

  createDiscussionContentDisplay:(activity)->
    @showContentDisplay new ContentDisplayDiscussion
      title : "Discussion"
      type  : "discussion"
    ,activity

  createTutorialContentDisplay:(activity)->
    @showContentDisplay new ContentDisplayTutorial
      title : "Tutorial"
      type  : "tutorial"
    ,activity

  streamByIds:(ids, callback)->

    selector = _id : $in : ids
    KD.remote.api.CActivity.streamModels selector, {}, (err, model) =>
      if err then callback err
      else
        unless model is null
          callback null, model[0]
        else
          callback null, null

  fetchTeasers:(options,callback)->
    KD.remote.api.CActivity.fetchFacets options, (err, data) =>
      if err then callback err
      else
        data = clearQuotes data
        KD.remote.reviveFromSnapshots data, (err, instances)->
          if err then callback err
          else
            callback instances

  unhideNewItems: ->
    @listController?.activityHeader.updateShowNewItemsLink yes

  getNewItemsCount: (callback) ->
    callback? @listController?.activityHeader?.getNewItemsCount() or 0<|MERGE_RESOLUTION|>--- conflicted
+++ resolved
@@ -190,7 +190,6 @@
     currentGroup     = groupsController.getCurrentGroup()
 
     fetch = (slug)=>
-<<<<<<< HEAD
       if KD.config.useNeo4j
         @fetchActivitiesDirectly options, callback
       else
@@ -201,12 +200,6 @@
             if exempt or @getFilter() isnt activityTypes
             then @fetchActivitiesDirectly options, callback
             else @fetchActivitiesFromCache options, callback
-=======
-      @isExempt (exempt)=>
-        if exempt or @getFilter() isnt activityTypes
-        then @fetchActivitiesDirectly options, callback
-        else @fetchActivitiesFromCache options, callback
->>>>>>> af24f5a7
 
     unless isReady
     then groupsController.once 'groupChanged', fetch

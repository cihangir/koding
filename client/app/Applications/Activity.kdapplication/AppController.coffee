class ActivityAppController extends AppController

  activityTypes = [
      'CStatusActivity'
      'CCodeSnipActivity'
      'CFollowerBucketActivity'
      'CNewMemberBucketActivity'
      'CDiscussionActivity'
      'CTutorialActivity'
      'CInstallerBucketActivity'
      # DISABLING NOT READY ITEM TYPES
      # 'COpinionActivity'
      # 'CLinkActivity'
      # 'CCodeShareActivity'
    ]

  lastTo    = null
  lastFrom  = null
  aRange    = 2*60*60*1000
  isLoading = no

  @clearQuotes = clearQuotes = (activities)->

    return activities = for activityId, activity of activities
      activity.snapshot = activity.snapshot?.replace /&quot;/g, '"'
      activity

  isExempt = (callback)->

    appManager.fetchStorage 'Activity', '1.0', (err, storage) =>
      if err
        log 'error fetching app storage', err
        callback no
      else
        flags = KD.whoami().globalFlags
        exempt = flags?.indexOf 'exempt'
        exempt = (exempt? and ~exempt) or storage.getAt 'bucket.showLowQualityContent'
        callback exempt

  constructor:(options={})->

    options.view = new ActivityAppView

    super options

    @currentFilter     = activityTypes
    @appStorage        = new AppStorage 'Activity', '1.0'
    activityController = @getSingleton('activityController')
    activityController.on "ActivityListControllerReady", @attachEvents.bind @

  bringToFront:()->

    super name : 'Activity'

    if @listController then @populateActivity()
    else
      ac = @getSingleton('activityController')
      ac.once "ActivityListControllerReady", @populateActivity.bind @

  resetList:->

    lastFrom = null
    lastTo   = null
    @listController.removeAllItems()

  setFilter:(type) -> @currentFilter = if type? then [type] else activityTypes

  getFilter: -> @currentFilter

  ownActivityArrived:(activity)-> @listController.ownActivityArrived activity

  attachEvents:(controller)->

    @listController    = controller
    activityController = @getSingleton('activityController')

    controller.on 'LazyLoadThresholdReached', @continueLoadingTeasers.bind @
    controller.on 'teasersLoaded', @teasersLoaded.bind @

    @getView().widgetController.on "FakeActivityHasArrived", (activity)->
      controller.fakeActivityArrived activity

    @getView().widgetController.on "OwnActivityHasArrived", @ownActivityArrived.bind @

    activityController.on 'ActivitiesArrived', (activities)=>
      for activity in activities when activity.bongo_.constructorName in @getFilter()
        controller.newActivityArrived activity

    KD.whoami().on "FollowedActivityArrived", (activityId) =>
      KD.remote.api.CActivity.one {_id: activityId}, (err, activity) =>
        if activity.constructor.name in @getFilter()
          activities = clearQuotes [activity]
          controller.followedActivityArrived activities.first

    @getView().innerNav.on "NavItemReceivedClick", (data)=>
      @resetList()
      @setFilter data.type
      @populateActivity()

  populateActivity:(options = {})->

    return if isLoading
    isLoading = yes
    @listController.showLazyLoader()
    @listController.noActivityItem.hide()

    isExempt (exempt)=>

      if exempt or @getFilter() isnt activityTypes

        options = to : options.to or Date.now()

        @fetchActivity options, (err, teasers)=>
          isLoading = no
          @listController.hideLazyLoader()
          if err or teasers.length is 0
            warn err
            @listController.noActivityItem.show()
          else
            @listController.listActivities teasers

      else
        @fetchCachedActivity options, (err, cache)=>
          isLoading = no
          if err or cache.length is 0
            warn err
            @listController.hideLazyLoader()
            @listController.noActivityItem.show()
          else
            @sanitizeCache cache, (err, cache)=>
              @listController.hideLazyLoader()
              @listController.listActivitiesFromCache cache

  sanitizeCache:(cache, callback)->

    activities = clearQuotes cache.activities

    KD.remote.reviveFromSnapshots activities, (err, instances)->

      for activity,i in activities
        cache.activities[activity._id] or= {}
        cache.activities[activity._id].teaser = instances[i]

      callback null, cache

  fetchActivity:(options = {}, callback)->

    options       =
      limit       : options.limit  or 20
      to          : options.to     or Date.now()
      facets      : options.facets or @getFilter()
      lowQuality  : options.exempt or no
      sort        :
        createdAt : -1

    KD.remote.api.CActivity.fetchFacets options, (err, activities)=>
      if err then callback err
      else
        KD.remote.reviveFromSnapshots clearQuotes(activities), callback


  fetchCachedActivity:(options = {}, callback)->

    $.ajax
      url     : "/-/cache/#{options.slug or 'latest'}"
      cache   : no
      error   : (err)->   callback? err
      success : (cache)->
        cache.overview.reverse()  if cache?.overview
        callback null, cache

  continueLoadingTeasers:->

    unless isLoading
      if @listController.itemsOrdered.last
        lastItemData = @listController.itemsOrdered.last.getData()
        # memberbucket data has no serverside model it comes from cache
        # so it has no meta, that's why we check its date by its overview
        lastDate = if lastItemData.createdAtTimestamps
          lastItemData.createdAtTimestamps.first
        else
          lastItemData.meta.createdAt
      else
        lastDate = Date.now()

      @populateActivity {slug : "before/#{(new Date(lastDate)).getTime()}"}

  teasersLoaded:->

    unless @listController.scrollView.hasScrollBars()
      @continueLoadingTeasers()

  createContentDisplay:(activity)->
    switch activity.bongo_.constructorName
      when "JStatusUpdate" then @createStatusUpdateContentDisplay activity
      when "JCodeSnip"     then @createCodeSnippetContentDisplay activity
      when "JDiscussion"   then @createDiscussionContentDisplay activity
      when "JTutorial"     then @createTutorialContentDisplay activity
      # THIS WILL DISABLE CODE SHARES/LINKS/DISCUSSIONS
      # when "JCodeShare"    then @createCodeShareContentDisplay activity

  showContentDisplay:(contentDisplay)->
    contentDisplayController = @getSingleton "contentDisplayController"
    contentDisplayController.emit "ContentDisplayWantsToBeShown", contentDisplay

  createStatusUpdateContentDisplay:(activity)->
    @showContentDisplay new ContentDisplayStatusUpdate
      title : "Status Update"
      type  : "status"
    ,activity

  createCodeSnippetContentDisplay:(activity)->
    @showContentDisplay new ContentDisplayCodeSnippet
      title : "Code Snippet"
      type  : "codesnip"
    ,activity

  createCodeShareContentDisplay:(activity)->
    @showContentDisplay new ContentDisplayCodeShare
      title : "Code Share"
      type  : "codeshare"
    , activity

  createDiscussionContentDisplay:(activity)->
    @showContentDisplay new ContentDisplayDiscussion
      title : "Discussion"
      type  : "discussion"
    ,activity

  createTutorialContentDisplay:(activity)->
    @showContentDisplay new ContentDisplayTutorial
      title : "Tutorial"
      type  : "tutorial"
    ,activity

  streamByIds:(ids, callback)->

    selector = _id : $in : ids
    KD.remote.api.CActivity.streamModels selector, {}, (err, model) =>
      if err then callback err
      else
        unless model is null
          callback null, model[0]
        else
          callback null, null

  fetchTeasers:(selector,options,callback)->

<<<<<<< HEAD
    @scrollView.on 'scroll', (event) =>
      if event.delegateTarget.scrollTop > 0
        @activityHeader.setClass "scrolling-up-outset"
        @activityHeader.liveUpdateButton.setValue off

      else
        @activityHeader.unsetClass "scrolling-up-outset"
        @activityHeader.liveUpdateButton.setValue on

    @scrollView.addSubView @noActivityItem = new KDCustomHTMLView
      cssClass : "lazy-loader"
      partial  : "There is no activity from your followings."
    @noActivityItem.hide()

  loadView:(mainView)->
    @noActivityItem.hide()

    data = @getData()
    mainView.addSubView @activityHeader = new ActivityListHeader
      cssClass : 'activityhead clearfix'

    @activityHeader.on "UnhideHiddenNewItems", =>
      firstHiddenItem = @getListView().$('.hidden-item').eq(0)
      if firstHiddenItem.length > 0
        top   = firstHiddenItem.position().top
        top or= 0
        @scrollView.scrollTo {top, duration : 200}, =>
          unhideNewHiddenItems hiddenItems
    super

    #@fetchFollowings()

  fetchFollowings:->
    # To filter followings activites we need to fetch followings data
    KD.whoami()?.fetchFollowingWithRelationship? {}, {}, (err, following)=>
      if err
        log "An error occured while getting followings:", err
        @_following = []
      else
        @_following = following.map((item)-> item._id)

  isMine:(activity)->
    id = KD.whoami().getId()
    id? and id in [activity.originId, activity.anchor?.id]

  isInFollowing:(activity, callback)->
    account = KD.whoami()
    {originId, anchor} = activity
    account.isFollowing originId, 'JAccount', (result) ->
      if result
        callback true
      else
        activity.fetchTeaser? (err, {tags}) =>
          callback false unless tags?
          tagIds = tags.map((tag) -> tag._id)
          account.isFollowing {$in: tagIds}, 'JTag', (result) ->
            callback result

  # isInFollowing:(activity)->
  #   activity.originId in @_following or activity.anchor?.id in @_following

  ownActivityArrived:(activity,forceNoAnimation=no)->
    view = @getListView().addHiddenItem activity, 0
    @fakeView = view if view.getData().fake
    if forceNoAnimation
      view.$().removeClass 'hidden-item'
    view.addChildView activity, ()=>
      @scrollView.scrollTo {top : 0, duration : 200}, ->
        view.slideIn()

  followedActivityArrived: (activity) ->
    if @_state is 'private'
      view = @addHiddenItem activity, 0
      @activityHeader.newActivityArrived()

  newActivityArrived:(activity)->
    return unless @_state is 'public'
    unless @isMine activity
      view = @addHiddenItem activity, 0
      @activityHeader.newActivityArrived()

    #   if (@_state is 'private' and @isInFollowing activity) or @_state is 'public'
    #     view = @addHiddenItem activity, 0
    #     @activityHeader.newActivityArrived()
    else
      switch activity.constructor
        when KD.remote.api.CFolloweeBucket
          @addItem activity, 0
      @ownActivityArrived activity

  addHiddenItem:(activity, index, animation = null)->
    instance = @getListView().addHiddenItem activity, index, animation
    hiddenItems.push instance
    return instance

  addItem:(activity, index, animation = null) ->
    @noActivityItem.hide()
    # log "ADD:", activity
    @getListView().addItem activity, index, animation

    # if (@_state is 'private' and @isInFollowing activity) or @_state is 'public'
    #   @getListView().addItem activity, index, animation

  unhide = (item)-> item.show()

  unhideNewHiddenItems = (hiddenItems)->
    interval = setInterval ->
      item = hiddenItems.shift()
      if item
        unhide item
      else
        clearInterval interval
    , 177
=======
    KD.remote.api.CActivity.some selector, options, (err, data) =>
      if err then callback err
      else
        data = clearQuotes data
        KD.remote.reviveFromSnapshots data, (err, instances)->
          if err then callback err
          else
            callback instances
>>>>>>> b5274f8f
<|MERGE_RESOLUTION|>--- conflicted
+++ resolved
@@ -246,121 +246,6 @@
 
   fetchTeasers:(selector,options,callback)->
 
-<<<<<<< HEAD
-    @scrollView.on 'scroll', (event) =>
-      if event.delegateTarget.scrollTop > 0
-        @activityHeader.setClass "scrolling-up-outset"
-        @activityHeader.liveUpdateButton.setValue off
-
-      else
-        @activityHeader.unsetClass "scrolling-up-outset"
-        @activityHeader.liveUpdateButton.setValue on
-
-    @scrollView.addSubView @noActivityItem = new KDCustomHTMLView
-      cssClass : "lazy-loader"
-      partial  : "There is no activity from your followings."
-    @noActivityItem.hide()
-
-  loadView:(mainView)->
-    @noActivityItem.hide()
-
-    data = @getData()
-    mainView.addSubView @activityHeader = new ActivityListHeader
-      cssClass : 'activityhead clearfix'
-
-    @activityHeader.on "UnhideHiddenNewItems", =>
-      firstHiddenItem = @getListView().$('.hidden-item').eq(0)
-      if firstHiddenItem.length > 0
-        top   = firstHiddenItem.position().top
-        top or= 0
-        @scrollView.scrollTo {top, duration : 200}, =>
-          unhideNewHiddenItems hiddenItems
-    super
-
-    #@fetchFollowings()
-
-  fetchFollowings:->
-    # To filter followings activites we need to fetch followings data
-    KD.whoami()?.fetchFollowingWithRelationship? {}, {}, (err, following)=>
-      if err
-        log "An error occured while getting followings:", err
-        @_following = []
-      else
-        @_following = following.map((item)-> item._id)
-
-  isMine:(activity)->
-    id = KD.whoami().getId()
-    id? and id in [activity.originId, activity.anchor?.id]
-
-  isInFollowing:(activity, callback)->
-    account = KD.whoami()
-    {originId, anchor} = activity
-    account.isFollowing originId, 'JAccount', (result) ->
-      if result
-        callback true
-      else
-        activity.fetchTeaser? (err, {tags}) =>
-          callback false unless tags?
-          tagIds = tags.map((tag) -> tag._id)
-          account.isFollowing {$in: tagIds}, 'JTag', (result) ->
-            callback result
-
-  # isInFollowing:(activity)->
-  #   activity.originId in @_following or activity.anchor?.id in @_following
-
-  ownActivityArrived:(activity,forceNoAnimation=no)->
-    view = @getListView().addHiddenItem activity, 0
-    @fakeView = view if view.getData().fake
-    if forceNoAnimation
-      view.$().removeClass 'hidden-item'
-    view.addChildView activity, ()=>
-      @scrollView.scrollTo {top : 0, duration : 200}, ->
-        view.slideIn()
-
-  followedActivityArrived: (activity) ->
-    if @_state is 'private'
-      view = @addHiddenItem activity, 0
-      @activityHeader.newActivityArrived()
-
-  newActivityArrived:(activity)->
-    return unless @_state is 'public'
-    unless @isMine activity
-      view = @addHiddenItem activity, 0
-      @activityHeader.newActivityArrived()
-
-    #   if (@_state is 'private' and @isInFollowing activity) or @_state is 'public'
-    #     view = @addHiddenItem activity, 0
-    #     @activityHeader.newActivityArrived()
-    else
-      switch activity.constructor
-        when KD.remote.api.CFolloweeBucket
-          @addItem activity, 0
-      @ownActivityArrived activity
-
-  addHiddenItem:(activity, index, animation = null)->
-    instance = @getListView().addHiddenItem activity, index, animation
-    hiddenItems.push instance
-    return instance
-
-  addItem:(activity, index, animation = null) ->
-    @noActivityItem.hide()
-    # log "ADD:", activity
-    @getListView().addItem activity, index, animation
-
-    # if (@_state is 'private' and @isInFollowing activity) or @_state is 'public'
-    #   @getListView().addItem activity, index, animation
-
-  unhide = (item)-> item.show()
-
-  unhideNewHiddenItems = (hiddenItems)->
-    interval = setInterval ->
-      item = hiddenItems.shift()
-      if item
-        unhide item
-      else
-        clearInterval interval
-    , 177
-=======
     KD.remote.api.CActivity.some selector, options, (err, data) =>
       if err then callback err
       else
@@ -369,4 +254,3 @@
           if err then callback err
           else
             callback instances
->>>>>>> b5274f8f

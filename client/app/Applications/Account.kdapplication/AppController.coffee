class AccountAppController extends AppController

  KD.registerAppClass this,
    name         : "Account"
    route        : "/:name?/Account"
    behavior     : "hideTabs"
    hiddenHandle : yes
    navItem      :
      title      : "Account"
      path       : "/Account"
      order      : 70
      type       : "account"
      loggedIn   : yes

  constructor:(options={},data)->

    options.view = new KDView cssClass : "content-page"

    super options, data

    @itemsOrdered = []

  loadView:(mainView)->
    items = @items

    # SET UP VIEWS
    @navController = new AccountSideBarController
      domId : "account-nav"
    navView = @navController.getView()

    @wrapperController = new AccountContentWrapperController
      view    : wrapperView = new KDView
        domId : "account-content-wrapper"

    #ADD CONTENT SECTIONS
    @navController.sectionControllers = []
    @wrapperController.sectionLists = []
    for own sectionKey, section of items
      do =>
        @navController.sectionControllers.push lc = new AccountNavigationController
          wrapper     : no
          scrollView  : no
          viewOptions :
            type      : sectionKey
            cssClass  : "settings-menu"
          itemClass   : AccountNavigationLink
        , section

        navView.addSubView lc.getView()
        navView.addSubView new KDCustomHTMLView tagName : "hr"

        lc.getView().on 'ItemWasAdded', (view, index)=>
          view.on "click", =>
            @wrapperController.scrollTo @indexOfItem view.getData()

      for own itemKey,item of section.items
        @itemsOrdered.push item
        section.id = sectionKey
        wrapperView.addSubView wrapper = new AccountListWrapper
          cssClass : "settings-list-wrapper #{__utils.slugify(item.title)}"
        ,{item,section}
        @wrapperController.sectionLists.push wrapper

    navView.setPartial """
      <div class="kdview kdlistview">
      <h3>Legal</h3>
      <div class="kdview kdlistitemview newpage"><a href="/tos.html" target="_blank">Terms of service <span class="icon new-page"></span></a></div>
      <div class="kdview kdlistitemview newpage"><a href="/privacy.html" target="_blank">Privacy policy <span class="icon new-page"></span></a></div>
      </div>
      """

    # SET UP SPLIT VIEW AND TOGGLERS
    @split = split = new SplitView
      domId     : "account-split-view"
      sizes     : [188,null]
      views     : [navView,wrapperView]
      minimums  : [null,null]
      resizable : yes
    mainView.addSubView split

    [panel0, panel1] = split.panels

    panel1.on "scroll", (event)=> @contentScrolled panel1, event

    panel0.addSubView @leftToggler = new KDView
      cssClass : "account-sidebar-toggler left"
      click    : => @toggleSidebar show:no

    split.addSubView @rightToggler = new KDView
      cssClass : "account-sidebar-toggler right hidden"
      click    : => @toggleSidebar show:yes

    @_windowDidResize()
    KD.getSingleton("windowController").registerWindowResizeListener @

    @utils.wait => @split._windowDidResize()

  contentScrolled:(pubInst,event)->
    @__lastScrollTop or= 0
    newScrollTop = pubInst.$().scrollTop()
    return if @__lastScrollTop is newScrollTop

    topIndex = @wrapperController.getSectionIndexForScrollOffset newScrollTop
    @navController.setActiveNavItem topIndex

    @__lastScrollTop = newScrollTop

  _windowDidResize:->
    lastWrapper = @wrapperController.sectionLists[@wrapperController.sectionLists.length-1]
    lastWrapper.setHeight @navController.getView().getHeight()

  showReferrerTooltip:(options)->

    {linkView, top, left, arrowMargin} = options

    referrerCode  = KD.whoami().profile.nickname
    shareUrl      = "#{location.origin}/?r=#{referrerCode}"

    contextMenu   = new JContextMenu
      cssClass    : "activity-share-popup"
      type        : "activity-share"
      delegate    : linkView
      x           : linkView.getX() - left
      y           : linkView.getY() - top
      arrow       :
        placement : "bottom"
        margin    : arrowMargin
      lazyLoad    : yes
    , customView  : new SharePopup {
        url       : shareUrl
        shortenURL: false
        twitter   :
          text    : "Learn, code and deploy together to powerful VMs - @koding, the dev environment from the future! #{shareUrl}"
        linkedin  :
          title   : "Join me @koding!"
          text    : "Learn, code and deploy together to powerful VMs - @koding, the dev environment from the future! #{shareUrl}"
      }

    new KDOverlayView
      parent      : KD.getSingleton("mainView").mainTabView.activePane
      transparent : yes


  toggleSidebar:(options)->
    {show} = options
    controller = @

    split = @split
    if show
      split.showPanel 0, ->
        controller.rightToggler.hide()
        controller.leftToggler.show()
    else
      split.hidePanel 0, ->
        controller.rightToggler.show()
        controller.leftToggler.hide()

  indexOfItem:(item)->
    @itemsOrdered.indexOf item

  items :
    personal :
      title : "Personal"
      items : [
<<<<<<< HEAD
        { title : "Login & Email",        listHeader: "Email & username",      listType: "username",       id : 10,      parentId : null }
        { title : "Password & Security",  listHeader: "Password & Security",   listType: "security",       id : 20,      parentId : null }
        { title : "E-mail Notifications", listHeader: "E-mail Notifications",  listType: "emailNotifications", id : 22,  parentId : null }
        { title : "Linked accounts",      listHeader: "Linked Accounts",       listType: "linkedAccounts", id : 30,      parentId : null }
=======
        { title : "Login & Email",        listHeader: "Email & username",           listType: "username",       id : 10,      parentId : null }
        { title : "Password & Security",  listHeader: "Password & Security",        listType: "security",       id : 20,      parentId : null }
        { title : "E-mail Notifications", listHeader: "E-mail Notifications",       listType: "emailNotifications", id : 22,  parentId : null }
        { title : "Linked accounts",      listHeader: "Your Linked Accounts",       listType: "linkedAccounts", id : 30,      parentId : null }
        { title : "Referrals",            listHeader: "Referrals ",                 listType: "referralSystem", id : 40,      parentId : null }
>>>>>>> 616cc043
      ]
    billing :
      title : "Billing"
      items : [
        { title : "Subscriptions",        listHeader: "Active Subscriptions",  listType: "subscriptions",  id : 20,      parentId : null }
        { title : "Billing history",      listHeader: "Billing History",       listType: "history",        id : 30,      parentId : null }
      ]
    develop :
      title : "Develop"
      items : [
        { title : "SSH keys",             listHeader: "SSH Keys",              listType: "keys",           id : 5,       parentId : null }
        { title : "Koding Keys",          listHeader: "Koding Keys",           listType: "kodingKeys",     id : 10,      parentId : null }
      ]
      # kites :
      #   title : "Kites"
      #   items : [
      #     { title : "My Kites",             listHeader: "Your own Kites",             listType: "myKiteList",     id : 10,      parentId : null }
      #     { title : "All Kites",            listHeader: "Your 3rd Party Kites",       listType: "kiteList",       id : 20,      parentId : null }
      #   ]

class AccountSideBarController extends KDViewController
  constructor:(options, data)->
    options.view = new KDView domId : options.domId
    super options, data

  loadView:(mainView)->
    allNavItems = []
    for controller in @sectionControllers
      allNavItems = allNavItems.concat controller.itemsOrdered

    @allNavItems = allNavItems

    @setActiveNavItem 0

  setActiveNavItem:(index)->
    sectionControllers = @sectionControllers
    totalIndex    = 0
    controllerIndex = 0
    while index >= totalIndex
      activeNavController = sectionControllers[controllerIndex]
      controllerIndex++
      totalIndex += activeNavController.itemsOrdered.length

    activeNavItem = @allNavItems[index]

    @unselectAllNavItems activeNavController
    activeNavController.selectItem activeNavItem

  unselectAllNavItems:(clickedController)->
    for controller in @sectionControllers
      controller.deselectAllItems() unless clickedController is controller


class AccountContentWrapperController extends KDViewController

  getSectionIndexForScrollOffset:(offset)->

    sectionIndex = 0
    while @sectionLists[sectionIndex + 1]?.$().position().top <= offset
      sectionIndex++
    sectionIndex

  scrollTo:(index)->

    itemToBeScrolled = @sectionLists[index]
    scrollToValue    = itemToBeScrolled.$().position().top
    @getView().parent.$().animate scrollTop : scrollToValue, 300


class AccountNavigationController extends KDListViewController

  loadView:(mainView)->

    mainView.setPartial "<h3>#{@getData().title}</h3>"
    super<|MERGE_RESOLUTION|>--- conflicted
+++ resolved
@@ -162,24 +162,17 @@
     personal :
       title : "Personal"
       items : [
-<<<<<<< HEAD
-        { title : "Login & Email",        listHeader: "Email & username",      listType: "username",       id : 10,      parentId : null }
-        { title : "Password & Security",  listHeader: "Password & Security",   listType: "security",       id : 20,      parentId : null }
-        { title : "E-mail Notifications", listHeader: "E-mail Notifications",  listType: "emailNotifications", id : 22,  parentId : null }
-        { title : "Linked accounts",      listHeader: "Linked Accounts",       listType: "linkedAccounts", id : 30,      parentId : null }
-=======
         { title : "Login & Email",        listHeader: "Email & username",           listType: "username",       id : 10,      parentId : null }
         { title : "Password & Security",  listHeader: "Password & Security",        listType: "security",       id : 20,      parentId : null }
         { title : "E-mail Notifications", listHeader: "E-mail Notifications",       listType: "emailNotifications", id : 22,  parentId : null }
         { title : "Linked accounts",      listHeader: "Your Linked Accounts",       listType: "linkedAccounts", id : 30,      parentId : null }
         { title : "Referrals",            listHeader: "Referrals ",                 listType: "referralSystem", id : 40,      parentId : null }
->>>>>>> 616cc043
       ]
     billing :
       title : "Billing"
       items : [
-        { title : "Subscriptions",        listHeader: "Active Subscriptions",  listType: "subscriptions",  id : 20,      parentId : null }
-        { title : "Billing history",      listHeader: "Billing History",       listType: "history",        id : 30,      parentId : null }
+        { title : "Your subscriptions",   listHeader: "Your Active Subscriptions",  listType: "subscriptions",  id : 20,      parentId : null }
+        { title : "Billing history",      listHeader: "Billing History",            listType: "history",        id : 30,      parentId : null }
       ]
     develop :
       title : "Develop"

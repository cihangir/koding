--- conflicted
+++ resolved
@@ -76,10 +76,7 @@
       view.addSubView @_lastSubview = controller.getView()
       controller.on "FeederListViewItemCountChanged", (count)=>
         if @_searchValue then @setCurrentViewHeader count
-<<<<<<< HEAD
-=======
       @emit 'ready'
->>>>>>> fc8b1735
 
   loadView:(mainView, firstRun = yes)->
 

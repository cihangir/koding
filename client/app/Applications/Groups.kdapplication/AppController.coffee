--- conflicted
+++ resolved
@@ -168,7 +168,7 @@
     invitePane = tabs.getPaneByName paneName
     tabs.removePane invitePane if invitePane
 
-  hideInvitationsTab:(tabView)-> 
+  hideInvitationsTab:(tabView)->
     @removePaneByName tabView, 'Invitations'
 
   showApprovalTab:(group, tabView)->
@@ -179,7 +179,7 @@
 
     approvalRequestView.on 'RequestIsApproved', (invitationRequest)->
       invitationRequest.approveInvitation -> console.log {arguments}
-  
+
     approvalRequestView.on 'RequestIsDeclined', (invitationRequest)->
       invitationRequest.declineInvitation -> console.log {arguments}
 
@@ -414,14 +414,6 @@
       handleError err  if err?
       callback err
 
-<<<<<<< HEAD
-  cancelChange:(modal)-> modal.destroy()
-
-  updateMembershipPolicy:(group, policy, data, membershipPolicyView, callback)->
-
-    @groupView.setStaleTab 'Members'
-
-=======
   getMembershipPolicyChangeData:(invitationsEnabled)->
     if invitationsEnabled
       {
@@ -450,20 +442,17 @@
     membershipPolicyView.enableInvitations.setValue policy.invitationsEnabled
 
   updateMembershipPolicy:(group, policy, formData, membershipPolicyView, callback)->
->>>>>>> 71ee9073
+
+    @groupView.setStaleTab 'Members'
+
     complete = ->
       group.modifyMembershipPolicy formData, ->
         membershipPolicyView.emit 'MembershipPolicyChangeSaved'
-<<<<<<< HEAD
-
-    if policy.invitationsEnabled and data.invitationsEnabled is off
-=======
     if policy.invitationsEnabled isnt formData.invitationsEnabled
 
       {remainingInvitationType, errorMessage, policyChangeButtons} =
         @getMembershipPolicyChangeData policy.invitationsEnabled
 
->>>>>>> 71ee9073
       targetSelector =
         invitationType: remainingInvitationType
         status: 'pending'

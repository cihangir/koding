class GroupsAppController extends AppController

  @privateGroupOpenHandler =(event)->
    data = @getData()
    return yes  unless data.privacy is 'private'
    event.preventDefault()
    @emit 'PrivateGroupIsOpened', data

  [
    ERROR_UNKNOWN
    ERROR_NO_POLICY
    ERROR_APPROVAL_REQUIRED
    ERROR_PERSONAL_INVITATION_REQUIRED
    ERROR_MULTIUSE_INVITATION_REQUIRED
    ERROR_WEBHOOK_CUSTOM_FORM
    ERROR_POLICY
  ] = [403010, 403001, 403002, 403003, 403004, 403005, 403009]

  constructor:(options, data)->
    options = $.extend
      # view : if /localhost/.test(location.host) then new TopicsMainView cssClass : "content-page topics" else new TopicsComingSoon
      # view : new TopicsComingSoon
      view : new GroupsMainView(cssClass : "content-page groups")
    ,options
    super options,data
    @listItemClass = GroupsListItemView
    @controllers = {}

    @getSingleton('windowController').on "FeederListViewItemCountChanged", (count, itemClass, filterName)=>
      if @_searchValue and itemClass is @listItemClass then @setCurrentViewHeader count

  bringToFront:()->
    @propagateEvent (KDEventType : 'ApplicationWantsToBeShown', globalEvent : yes),
      options :
        name : 'Groups'
      data : @getView()

  createFeed:(view)->
    appManager.tell 'Feeder', 'createContentFeedController', {
      itemClass          : @listItemClass
      limitPerPage          : 20
      help                  :
        subtitle            : "Learn About Groups"
        tooltip             :
          title             : "<p class=\"bigtwipsy\">Groups are the basic unit of Koding society.</p>"
          placement         : "above"
      filter                :
        everything          :
          title             : "All groups"
          optional_title    : if @_searchValue then "<span class='optional_title'></span>" else null
          dataSource        : (selector, options, callback)=>
            {JGroup} = KD.remote.api
            if @_searchValue
              @setCurrentViewHeader "Searching for <strong>#{@_searchValue}</strong>..."
              JGroup.byRelevance @_searchValue, options, callback
            else
              JGroup.streamModels selector, options, callback
          dataEnd           :({resultsController}, ids)->
            {JGroup} = KD.remote.api
            JGroup.fetchMyMemberships ids, (err, groups)->
              if err then error err
              else
                {everything} = resultsController.listControllers
                everything.forEachItemByIndex groups, ({joinButton,enterButton})->
                  joinButton.setState 'Leave'
                  joinButton.redecorateState()
        following           :
          title             : "Following"
          dataSource        : (selector, options, callback)=>
            KD.whoami().fetchGroups selector, options, (err, items)=>
              for item in items
                item.followee = true
              callback err, items
        # recommended         :
        #   title             : "Recommended"
        #   dataSource        : (selector, options, callback)=>
        #     callback 'Coming soon!'
      sort                  :
        'counts.followers'  :
          title             : "Most popular"
          direction         : -1
        'meta.modifiedAt'   :
          title             : "Latest activity"
          direction         : -1
        'counts.tagged'     :
          title             : "Most activity"
          direction         : -1
    }, (controller)=>
      view.addSubView @_lastSubview = controller.getView()
      @feedController = controller
      @feedController.resultsController.on 'ItemWasAdded', @bound 'monitorGroupItemOpenLink'
      @putAddAGroupButton()
      @emit 'ready'

  monitorGroupItemOpenLink:(item)->
    item.on 'PrivateGroupIsOpened', @bound 'openPrivateGroup'

  getErrorModalOptions =(err)->
    defaultOptions =
      buttons       :
        Cancel      :
          cssClass  : "modal-clean-red"
          callback  : (event)-> @getDelegate().destroy()
    customOptions = switch err.accessCode
      when ERROR_NO_POLICY
        {
          title     : 'Sorry, this group does not have a membership policy!'
          content   : """
                      <div class='modalformline'>
                        The administrators have not yet defined a membership
                        policy for this private group.  No one may join this
                        group until a membership policy has been defined.
                      </div>
                      """
        }
      when ERROR_UNKNOWN
        {
          title     : 'Sorry, an unknown error has occurred!'
          content   : """
                      <div class='modalformline'>
                        Please try again later.
                      </div>
                      """
        }
      when ERROR_POLICY
        {
          title     : 'This is a private group'
          content   : 
            """
            <div class="modalformline">#{err.message}</div>
            """
        }

    if err.accessCode is ERROR_POLICY
      defaultOptions.buttons['Request access'] = 
        cssClass    : 'modal-clean-green'
        loader      :
          color     : "#ffffff"
          diameter  : 12
        callback    : -> @getDelegate().emit 'AccessIsRequested'

    _.extend defaultOptions, customOptions

  showErrorModal:(group, err)->
    modal = new KDModalView getErrorModalOptions err
    modal.on 'AccessIsRequested', =>
      @requestAccess group, (err)-> modal.destroy()

  requestAccess:(group, callback)->
    group.requestInvitation (err)->
      callback err
      new KDNotificationView title:
        if err then err.message
        else "Invitation has been requested!"


  openPrivateGroup:(group)->
    group.canOpenGroup (err, policy)=>
      if err 
        @showErrorModal group, err
      else
        console.log 'access is granted!'


  putAddAGroupButton:->
    {facetsController} = @feedController
    innerNav = facetsController.getView()
    innerNav.addSubView addButton = new KDButtonView
      title     : "Create a Group"
      style     : "small-gray"
      callback  : => @showGroupSubmissionView()

  _createGroupHandler =(formData)->
    KD.remote.api.JGroup.create formData, (err, group)=>
      if err
        new KDNotificationView
          title: err.message
          duration: 1000
      else
        new KDNotificationView
          title: 'Group was created!'
          duration: 1000
        @showContentDisplay group

  _updateGroupHandler =(group, formData)->
    group.modify formData, (err)->
      if err
        new KDNotificationView
          title: err.message
          duration: 1000
      else
        new KDNotificationView
          title: 'Group was updated!'
          duration: 1000

  showGroupSubmissionView:(group)->
    unless group?
      group = {}
      isNewGroup = yes
    isPrivateGroup = 'private' is group.privacy

    modalOptions =
      title       : if isNewGroup then 'Create a new group' else "Edit the group '#{group.title}'"
      height      : 'auto'
      cssClass    : "compose-message-modal admin-kdmodal group-admin-modal"
      width       : 500
      overlay     : yes
      tabs        :
        navigable : yes
        goToNextFormOnSubmit: no
        forms     :

          "General Settings":
            title: if isNewGroup then 'Create a group' else 'Edit group'
            callback:(formData)=>
              if isNewGroup
                _createGroupHandler.call @, formData
              else
                _updateGroupHandler group, formData
              modal.destroy()
            buttons:
              Save                :
                style             : "modal-clean-gray"
                type              : "submit"
                loader            :
                  color           : "#444444"
                  diameter        : 12
              Cancel              :
                style             : "modal-clean-gray"
                loader            :
                  color           : "#ffffff"
                  diameter        : 16
                callback          : -> modal.destroy()
            fields:
              "Drop Image here"              :
                label             : "Avatar"
                itemClass         : KDImageUploadSingleView
                name              : "avatar"
                limit             : 1
                preview           : 'thumbs'
                actions         : {
                  big    :
                    [
                      'scale', {
                        shortest: 400
                      }
                      'crop', {
                        width   : 400
                        height  : 400
                      }
                    ]
                  medium         :
                    [
                      'scale', {
                        shortest: 200
                      }
                      'crop', {
                        width   : 200
                        height  : 200
                      }
                    ]
                  small         :
                    [
                      'scale', {
                        shortest: 60
                      }
                      'crop', {
                        width   : 60
                        height  : 60
                      }
                    ]
                }
              Title               :
                label             : "Title"
                itemClass         : KDInputView
                name              : "title"
                keydown           : (pubInst, event)->
                  setTimeout =>
                    slug = @utils.slugify @getValue()
                    modal.modalTabs.forms["General Settings"].inputs.Slug.setValue slug
                    # modal.modalTabs.forms["General Settings"].inputs.SlugText.updatePartial '<span class="base">http://www.koding.com/Groups/</span>'+slug
                  , 1
                defaultValue      : Encoder.htmlDecode group.title ? ""
                placeholder       : 'Please enter a title here'
              SlugText                :
                itemClass : KDView
                cssClass : 'slug-url'
                partial : '<span class="base">http://www.koding.com/</span>'
                nextElementFlat :
                  Slug :
                    label             : "Slug"
                    itemClass         : KDInputView
                    name              : "slug"
                    # cssClass          : 'hidden'
                    defaultValue      : group.slug ? ""
                    placeholder       : 'This value will be automatically generated'
                    # disabled          : yes
              Description         :
                label             : "Description"
                type              : "textarea"
                itemClass         : KDInputView
                name              : "body"
                defaultValue      : Encoder.htmlDecode group.body ? ""
                placeholder       : 'Please enter a description here.'
              "Privacy settings"  :
                itemClass         : KDSelectBox
                label             : "Privacy settings"
                type              : "select"
                name              : "privacy"
                defaultValue      : group.privacy ? "public"
                selectOptions     : [
                  { title : "Public",    value : "public" }
                  { title : "Private",   value : "private" }
                ]
              "Visibility settings"  :
                itemClass         : KDSelectBox
                label             : "Visibility settings"
                type              : "select"
                name              : "visibility"
                defaultValue      : group.visibility ? "visible"
                selectOptions     : [
                  { title : "Visible",    value : "visible" }
                  { title : "Hidden",     value : "hidden" }
                ]

    unless isNewGroup
      modalOptions.tabs.forms.Permissions =
        title : 'Permissions'
        cssClass : 'permissions-modal'
      modalOptions.tabs.forms.Members =
        title   : "User permissions"
      if isPrivateGroup
        modalOptions.tabs.forms['Membership policy'] =
          title   : "Membership policy"
        modalOptions.tabs.forms['Invitations'] =
          title   : "Invitations"

    modal = new KDModalViewWithForms modalOptions, group
    
    {forms} = modal.modalTabs

    avatarUploadView = forms["General Settings"].inputs["Drop Image here"]
    avatarUploadView.on 'FileReadComplete', (stuff)->
      avatarUploadView.$('.kdfileuploadarea').css
        backgroundImage : "url(#{stuff.file.data})"
      avatarUploadView.$('span').addClass 'hidden'

    unless isNewGroup
      if isPrivateGroup
        group.fetchMembershipPolicy (err, policy)->
          membershipPolicyView = new GroupsMembershipPolicyView {}, policy

          membershipPolicyView.on 'MembershipPolicyChanged', (data)->
            group.modifyMembershipPolicy data, ->
              membershipPolicyView.emit 'MembershipPolicyChangeSaved'

          forms["Membership policy"].addSubView membershipPolicyView

        invitationRequestView = new GroupsInvitationRequestsView {}, group
        forms["Invitations"] = invitationRequestView
    
      forms["Members"].addSubView new GroupsMemberPermissionsView {}, group

      forms["Permissions"].addSubView permissionsLoader = new KDLoaderView
        size          :
          width       : 32 
      permissionsLoader.show()
      group.fetchPermissions (err, permissionSet)->
        permissionsLoader.hide()
        unless err 
          forms["Permissions"].addSubView new PermissionsModal {
            privacy: group.privacy
            permissionSet
          }, group
        else
          forms['Permissions'].addSubView new KDView
            partial : 'No access'


  editPermissions:(group)->
    group.getData().fetchPermissions (err, permissionSet)->
      if err
        new KDNotificationView title: err.message
      else
        permissionsModal = new PermissionsModal {
          privacy: group.getData().privacy
          permissionSet
        }, group

        # permissionsGrid = new PermissionsGrid {
        #   privacy: group.getData().privacy
        #   permissionSet
        # }

        # modal = new KDModalView
        #   title     : "Edit permissions"
        #   content   : ""
        #   overlay   : yes
        #   cssClass  : "new-kdmodal permission-modal"
        #   width     : 500
        #   height    : "auto"
        #   buttons:
        #     Save          :
        #       style       : "modal-clean-gray"
        #       loader      :
        #         color     : "#444444"
        #         diameter  : 12
        #       callback    : ->
        #         log permissionsGrid.reducedList()
        #         # group.getData().updatePermissions(
        #         #   permissionsGrid.reducedList()
        #         #   console.log.bind(console) # TODO: do something with this callback
        #         # )
        #         modal.destroy()
        #     Cancel        :
        #       style       : "modal-clean-gray"
        #       loader      :
        #         color     : "#ffffff"
        #         diameter  : 16
        #       callback    : -> modal.destroy()
        # modal.addSubView permissionsGrid

  loadView:(mainView, firstRun = yes)->

    if firstRun
      mainView.on "searchFilterChanged", (value) =>
        return if value is @_searchValue
        @_searchValue = Encoder.XSSEncode value
        @_lastSubview.destroy?()
        @loadView mainView, no

      mainView.createCommons()

    KD.whoami().fetchRole? (err, role) =>
      if role is "super-admin"
        @listItemClass = GroupsListItemViewEditable
        if firstRun
          @getSingleton('mainController').on "EditPermissionsButtonClicked", (groupItem)=>
            @editPermissions groupItem
          @getSingleton('mainController').on "EditGroupButtonClicked", (groupItem)=>
<<<<<<< HEAD
            groupData = groupItem.getData()
            groupData.canEditGroup (err, hasPermission)=>
              unless hasPermission
                new KDNotificationView title: 'Access denied'
              else
                @showGroupSubmissionView groupData
          @getSingleton('mainController').on "MyRolesRequested", (groupItem)=>
            groupItem.getData().fetchRoles console.log.bind console
=======
            @showGroupSubmissionView groupItem.getData()
>>>>>>> c01512fb

      @createFeed mainView
    # mainView.on "AddATopicFormSubmitted",(formData)=> @addATopic formData

  fetchSomeTopics:(options = {}, callback)->

    options.limit    or= 6
    options.skip     or= 0
    options.sort     or=
      "counts.followers": -1
    selector = options.selector or {}
    delete options.selector if options.selector
    if selector
      KD.remote.api.JTag.byRelevance selector, options, callback
    else
      KD.remote.api.JTag.someWithRelationship {}, options, callback

  # addATopic:(formData)->
  #   # log formData,"controller"
  #   KD.remote.api.JTag.create formData, (err, tag)->
  #     if err
  #       warn err,"there was an error creating topic!"
  #     else
  #       log tag,"created topic #{tag.title}"

  setCurrentViewHeader:(count)->
    if typeof 1 isnt typeof count
      @getView().$(".activityhead span.optional_title").html count
      return no
    if count >= 20 then count = '20+'
    # return if count % 20 is 0 and count isnt 20
    # postfix = if count is 20 then '+' else ''
    count   = 'No' if count is 0
    result  = "#{count} result" + if count isnt 1 then 's' else ''
    title   = "#{result} found for <strong>#{@_searchValue}</strong>"
    @getView().$(".activityhead").html title

  showContentDisplay:(content, callback=->)->
    contentDisplayController = @getSingleton "contentDisplayController"
    # controller = new ContentDisplayControllerGroups null, content
    # contentDisplay = controller.getView()
    groupView = new GroupView
      cssClass : "profilearea clearfix"
      delegate : @getView()
    , content
    
    contentDisplayController.emit "ContentDisplayWantsToBeShown", groupView
    callback groupView
    # console.log {contentDisplay}
    groupView.on 'PrivateGroupIsOpened', @bound 'openPrivateGroup'
    return groupView

  fetchTopics:({inputValue, blacklist}, callback)->

    KD.remote.api.JTag.byRelevance inputValue, {blacklist}, (err, tags)->
      unless err
        callback? tags
      else
        warn "there was an error fetching topics"<|MERGE_RESOLUTION|>--- conflicted
+++ resolved
@@ -1,20 +1,4 @@
 class GroupsAppController extends AppController
-
-  @privateGroupOpenHandler =(event)->
-    data = @getData()
-    return yes  unless data.privacy is 'private'
-    event.preventDefault()
-    @emit 'PrivateGroupIsOpened', data
-
-  [
-    ERROR_UNKNOWN
-    ERROR_NO_POLICY
-    ERROR_APPROVAL_REQUIRED
-    ERROR_PERSONAL_INVITATION_REQUIRED
-    ERROR_MULTIUSE_INVITATION_REQUIRED
-    ERROR_WEBHOOK_CUSTOM_FORM
-    ERROR_POLICY
-  ] = [403010, 403001, 403002, 403003, 403004, 403005, 403009]
 
   constructor:(options, data)->
     options = $.extend
@@ -39,6 +23,9 @@
     appManager.tell 'Feeder', 'createContentFeedController', {
       itemClass          : @listItemClass
       limitPerPage          : 20
+      # feedMessage           :
+      #   title                 : "Topics organize shared content on Koding. Tag items when you share, and follow topics to see content relevant to you in your activity feed."
+      #   messageLocation       : 'Topics'
       help                  :
         subtitle            : "Learn About Groups"
         tooltip             :
@@ -61,7 +48,7 @@
               if err then error err
               else
                 {everything} = resultsController.listControllers
-                everything.forEachItemByIndex groups, ({joinButton,enterButton})->
+                everything.forEachItemByIndex groups, ({joinButton})->
                   joinButton.setState 'Leave'
                   joinButton.redecorateState()
         following           :
@@ -88,79 +75,8 @@
     }, (controller)=>
       view.addSubView @_lastSubview = controller.getView()
       @feedController = controller
-      @feedController.resultsController.on 'ItemWasAdded', @bound 'monitorGroupItemOpenLink'
       @putAddAGroupButton()
       @emit 'ready'
-
-  monitorGroupItemOpenLink:(item)->
-    item.on 'PrivateGroupIsOpened', @bound 'openPrivateGroup'
-
-  getErrorModalOptions =(err)->
-    defaultOptions =
-      buttons       :
-        Cancel      :
-          cssClass  : "modal-clean-red"
-          callback  : (event)-> @getDelegate().destroy()
-    customOptions = switch err.accessCode
-      when ERROR_NO_POLICY
-        {
-          title     : 'Sorry, this group does not have a membership policy!'
-          content   : """
-                      <div class='modalformline'>
-                        The administrators have not yet defined a membership
-                        policy for this private group.  No one may join this
-                        group until a membership policy has been defined.
-                      </div>
-                      """
-        }
-      when ERROR_UNKNOWN
-        {
-          title     : 'Sorry, an unknown error has occurred!'
-          content   : """
-                      <div class='modalformline'>
-                        Please try again later.
-                      </div>
-                      """
-        }
-      when ERROR_POLICY
-        {
-          title     : 'This is a private group'
-          content   : 
-            """
-            <div class="modalformline">#{err.message}</div>
-            """
-        }
-
-    if err.accessCode is ERROR_POLICY
-      defaultOptions.buttons['Request access'] = 
-        cssClass    : 'modal-clean-green'
-        loader      :
-          color     : "#ffffff"
-          diameter  : 12
-        callback    : -> @getDelegate().emit 'AccessIsRequested'
-
-    _.extend defaultOptions, customOptions
-
-  showErrorModal:(group, err)->
-    modal = new KDModalView getErrorModalOptions err
-    modal.on 'AccessIsRequested', =>
-      @requestAccess group, (err)-> modal.destroy()
-
-  requestAccess:(group, callback)->
-    group.requestInvitation (err)->
-      callback err
-      new KDNotificationView title:
-        if err then err.message
-        else "Invitation has been requested!"
-
-
-  openPrivateGroup:(group)->
-    group.canOpenGroup (err, policy)=>
-      if err 
-        @showErrorModal group, err
-      else
-        console.log 'access is granted!'
-
 
   putAddAGroupButton:->
     {facetsController} = @feedController
@@ -169,6 +85,7 @@
       title     : "Create a Group"
       style     : "small-gray"
       callback  : => @showGroupSubmissionView()
+
 
   _createGroupHandler =(formData)->
     KD.remote.api.JGroup.create formData, (err, group)=>
@@ -194,23 +111,22 @@
           duration: 1000
 
   showGroupSubmissionView:(group)->
+    console.log 'group', group
     unless group?
+      console.log 'there wasnt a group'
       group = {}
       isNewGroup = yes
-    isPrivateGroup = 'private' is group.privacy
-
-    modalOptions =
-      title       : if isNewGroup then 'Create a new group' else "Edit the group '#{group.title}'"
+    modal = new KDModalViewWithForms
+      title       : 'Create a group'
       height      : 'auto'
-      cssClass    : "compose-message-modal admin-kdmodal group-admin-modal"
+      cssClass    : "compose-message-modal"
       width       : 500
       overlay     : yes
       tabs        :
         navigable : yes
         goToNextFormOnSubmit: no
         forms     :
-
-          "General Settings":
+          create:
             title: if isNewGroup then 'Create a group' else 'Edit group'
             callback:(formData)=>
               if isNewGroup
@@ -232,44 +148,6 @@
                   diameter        : 16
                 callback          : -> modal.destroy()
             fields:
-              "Drop Image here"              :
-                label             : "Avatar"
-                itemClass         : KDImageUploadSingleView
-                name              : "avatar"
-                limit             : 1
-                preview           : 'thumbs'
-                actions         : {
-                  big    :
-                    [
-                      'scale', {
-                        shortest: 400
-                      }
-                      'crop', {
-                        width   : 400
-                        height  : 400
-                      }
-                    ]
-                  medium         :
-                    [
-                      'scale', {
-                        shortest: 200
-                      }
-                      'crop', {
-                        width   : 200
-                        height  : 200
-                      }
-                    ]
-                  small         :
-                    [
-                      'scale', {
-                        shortest: 60
-                      }
-                      'crop', {
-                        width   : 60
-                        height  : 60
-                      }
-                    ]
-                }
               Title               :
                 label             : "Title"
                 itemClass         : KDInputView
@@ -277,33 +155,26 @@
                 keydown           : (pubInst, event)->
                   setTimeout =>
                     slug = @utils.slugify @getValue()
-                    modal.modalTabs.forms["General Settings"].inputs.Slug.setValue slug
-                    # modal.modalTabs.forms["General Settings"].inputs.SlugText.updatePartial '<span class="base">http://www.koding.com/Groups/</span>'+slug
+                    modal.modalTabs.forms.create.inputs.Slug.setValue slug
                   , 1
-                defaultValue      : Encoder.htmlDecode group.title ? ""
-                placeholder       : 'Please enter a title here'
-              SlugText                :
-                itemClass : KDView
-                cssClass : 'slug-url'
-                partial : '<span class="base">http://www.koding.com/</span>'
-                nextElementFlat :
-                  Slug :
-                    label             : "Slug"
-                    itemClass         : KDInputView
-                    name              : "slug"
-                    # cssClass          : 'hidden'
-                    defaultValue      : group.slug ? ""
-                    placeholder       : 'This value will be automatically generated'
-                    # disabled          : yes
+                defaultValue      : group.title ? ""
+              Slug                :
+                label             : "Slug"
+                itemClass         : KDInputView
+                name              : "slug"
+                defaultValue      : group.slug ? ""
+              # TODO: fix KDImageUploadView
+              # Avatar              :
+              #   label             : "Avatar"
+              #   itemClass         : KDImageUploadView
+              #   name              : "avatar"
               Description         :
                 label             : "Description"
                 type              : "textarea"
                 itemClass         : KDInputView
                 name              : "body"
-                defaultValue      : Encoder.htmlDecode group.body ? ""
-                placeholder       : 'Please enter a description here.'
+                defaultValue      : group.body ? ""
               "Privacy settings"  :
-                itemClass         : KDSelectBox
                 label             : "Privacy settings"
                 type              : "select"
                 name              : "privacy"
@@ -313,7 +184,6 @@
                   { title : "Private",   value : "private" }
                 ]
               "Visibility settings"  :
-                itemClass         : KDSelectBox
                 label             : "Visibility settings"
                 type              : "select"
                 name              : "visibility"
@@ -323,102 +193,42 @@
                   { title : "Hidden",     value : "hidden" }
                 ]
 
-    unless isNewGroup
-      modalOptions.tabs.forms.Permissions =
-        title : 'Permissions'
-        cssClass : 'permissions-modal'
-      modalOptions.tabs.forms.Members =
-        title   : "User permissions"
-      if isPrivateGroup
-        modalOptions.tabs.forms['Membership policy'] =
-          title   : "Membership policy"
-        modalOptions.tabs.forms['Invitations'] =
-          title   : "Invitations"
-
-    modal = new KDModalViewWithForms modalOptions, group
-    
-    {forms} = modal.modalTabs
-
-    avatarUploadView = forms["General Settings"].inputs["Drop Image here"]
-    avatarUploadView.on 'FileReadComplete', (stuff)->
-      avatarUploadView.$('.kdfileuploadarea').css
-        backgroundImage : "url(#{stuff.file.data})"
-      avatarUploadView.$('span').addClass 'hidden'
-
-    unless isNewGroup
-      if isPrivateGroup
-        group.fetchMembershipPolicy (err, policy)->
-          membershipPolicyView = new GroupsMembershipPolicyView {}, policy
-
-          membershipPolicyView.on 'MembershipPolicyChanged', (data)->
-            group.modifyMembershipPolicy data, ->
-              membershipPolicyView.emit 'MembershipPolicyChangeSaved'
-
-          forms["Membership policy"].addSubView membershipPolicyView
-
-        invitationRequestView = new GroupsInvitationRequestsView {}, group
-        forms["Invitations"] = invitationRequestView
-    
-      forms["Members"].addSubView new GroupsMemberPermissionsView {}, group
-
-      forms["Permissions"].addSubView permissionsLoader = new KDLoaderView
-        size          :
-          width       : 32 
-      permissionsLoader.show()
-      group.fetchPermissions (err, permissionSet)->
-        permissionsLoader.hide()
-        unless err 
-          forms["Permissions"].addSubView new PermissionsModal {
-            privacy: group.privacy
-            permissionSet
-          }, group
-        else
-          forms['Permissions'].addSubView new KDView
-            partial : 'No access'
-
-
   editPermissions:(group)->
     group.getData().fetchPermissions (err, permissionSet)->
       if err
         new KDNotificationView title: err.message
       else
-        permissionsModal = new PermissionsModal {
+        permissionsGrid = new PermissionsGrid {
           privacy: group.getData().privacy
           permissionSet
-        }, group
-
-        # permissionsGrid = new PermissionsGrid {
-        #   privacy: group.getData().privacy
-        #   permissionSet
-        # }
-
-        # modal = new KDModalView
-        #   title     : "Edit permissions"
-        #   content   : ""
-        #   overlay   : yes
-        #   cssClass  : "new-kdmodal permission-modal"
-        #   width     : 500
-        #   height    : "auto"
-        #   buttons:
-        #     Save          :
-        #       style       : "modal-clean-gray"
-        #       loader      :
-        #         color     : "#444444"
-        #         diameter  : 12
-        #       callback    : ->
-        #         log permissionsGrid.reducedList()
-        #         # group.getData().updatePermissions(
-        #         #   permissionsGrid.reducedList()
-        #         #   console.log.bind(console) # TODO: do something with this callback
-        #         # )
-        #         modal.destroy()
-        #     Cancel        :
-        #       style       : "modal-clean-gray"
-        #       loader      :
-        #         color     : "#ffffff"
-        #         diameter  : 16
-        #       callback    : -> modal.destroy()
-        # modal.addSubView permissionsGrid
+        }
+        modal = new KDModalView
+          title     : "Edit permissions"
+          content   : ""
+          overlay   : yes
+          cssClass  : "new-kdmodal"
+          width     : 500
+          height    : "auto"
+          buttons:
+            Save          :
+              style       : "modal-clean-gray"
+              loader      :
+                color     : "#444444"
+                diameter  : 12
+              callback    : ->
+                console.log permissionsGrid.reducedList()
+                group.getData().updatePermissions(
+                  permissionsGrid.reducedList()
+                  console.log.bind(console)
+                )
+                modal.destroy()
+            Cancel        :
+              style       : "modal-clean-gray"
+              loader      :
+                color     : "#ffffff"
+                diameter  : 16
+              callback    : -> modal.destroy()
+        modal.addSubView permissionsGrid
 
   loadView:(mainView, firstRun = yes)->
 
@@ -438,18 +248,7 @@
           @getSingleton('mainController').on "EditPermissionsButtonClicked", (groupItem)=>
             @editPermissions groupItem
           @getSingleton('mainController').on "EditGroupButtonClicked", (groupItem)=>
-<<<<<<< HEAD
-            groupData = groupItem.getData()
-            groupData.canEditGroup (err, hasPermission)=>
-              unless hasPermission
-                new KDNotificationView title: 'Access denied'
-              else
-                @showGroupSubmissionView groupData
-          @getSingleton('mainController').on "MyRolesRequested", (groupItem)=>
-            groupItem.getData().fetchRoles console.log.bind console
-=======
             @showGroupSubmissionView groupItem.getData()
->>>>>>> c01512fb
 
       @createFeed mainView
     # mainView.on "AddATopicFormSubmitted",(formData)=> @addATopic formData
@@ -489,18 +288,10 @@
 
   showContentDisplay:(content, callback=->)->
     contentDisplayController = @getSingleton "contentDisplayController"
-    # controller = new ContentDisplayControllerGroups null, content
-    # contentDisplay = controller.getView()
-    groupView = new GroupView
-      cssClass : "profilearea clearfix"
-      delegate : @getView()
-    , content
-    
-    contentDisplayController.emit "ContentDisplayWantsToBeShown", groupView
-    callback groupView
-    # console.log {contentDisplay}
-    groupView.on 'PrivateGroupIsOpened', @bound 'openPrivateGroup'
-    return groupView
+    controller = new ContentDisplayControllerGroups null, content
+    contentDisplay = controller.getView()
+    contentDisplayController.emit "ContentDisplayWantsToBeShown", contentDisplay
+    callback contentDisplay
 
   fetchTopics:({inputValue, blacklist}, callback)->
 

class GroupData extends KDEventEmitter

  constructor:(currentGroup="koding")->
    super

    KD.remote.on 'ready', =>
      KD.remote.cacheable currentGroup, (err, group)=> @setGroup group

  getAt:(path)->
    JsPath.getAt @data, path

  setGroup:(group)->
    @data = group
    @emit 'update'

class GroupsController extends KDObject

  constructor:->
    super
    router = @getSingleton 'router'
    router.on 'GroupChanged', @bound 'setGroup'
    mainController = @getSingleton 'mainController'
    mainController.on 'AccountChanged', @bound 'resetUserArea'
    mainController.on 'NavigationLinkTitleClick', (pageInfo)=>
      if pageInfo.path
        {group} = @userArea
<<<<<<< HEAD
        console.log 'UA', @userArea
=======
>>>>>>> d63d2219
        route = "#{unless group is 'koding' then '/'+group else ''}#{pageInfo.path}"
        router.handleRoute route
    @groups = {}
    @currentGroupData = new GroupData
<<<<<<< HEAD
  
=======

>>>>>>> d63d2219
  getCurrentGroupData:-> @currentGroupData

  changeGroup:(groupName)->
    groupName ?= "koding"
    unless @currentGroup is groupName
      @setGroup groupName
      KD.remote.cacheable groupName, (err, group)=>
        @currentGroupData.setGroup group
        @emit 'GroupChanged', groupName, group

  getUserArea:-> @userArea

  setUserArea:(userArea)->
    @emit 'UserAreaChanged', userArea  if not _.isEqual(userArea, @userArea)
    @userArea = userArea

  getGroup:-> @userArea?.group

  setGroup:(groupName)->
    @currentGroup = groupName
    @setUserArea {
      group: groupName, user: KD.whoami().profile.nickname
    }

  resetUserArea:(account)->
    @setUserArea {
      group: 'koding', user: account.profile.nickname
<<<<<<< HEAD
    }
=======
    }

  openAdminDashboard:->
    console.log 'open admin', {arguments}
>>>>>>> d63d2219
<|MERGE_RESOLUTION|>--- conflicted
+++ resolved
@@ -24,19 +24,11 @@
     mainController.on 'NavigationLinkTitleClick', (pageInfo)=>
       if pageInfo.path
         {group} = @userArea
-<<<<<<< HEAD
-        console.log 'UA', @userArea
-=======
->>>>>>> d63d2219
         route = "#{unless group is 'koding' then '/'+group else ''}#{pageInfo.path}"
         router.handleRoute route
     @groups = {}
     @currentGroupData = new GroupData
-<<<<<<< HEAD
-  
-=======
 
->>>>>>> d63d2219
   getCurrentGroupData:-> @currentGroupData
 
   changeGroup:(groupName)->
@@ -64,11 +56,7 @@
   resetUserArea:(account)->
     @setUserArea {
       group: 'koding', user: account.profile.nickname
-<<<<<<< HEAD
-    }
-=======
     }
 
   openAdminDashboard:->
-    console.log 'open admin', {arguments}
->>>>>>> d63d2219
+    console.log 'open admin', {arguments}
--- conflicted
+++ resolved
@@ -75,11 +75,7 @@
 
     @createTabs()
 
-<<<<<<< HEAD
-  assureTab:(tabName, konstructor, options, initializer)->
-=======
   assureTab:(tabName, showAppend=yes, konstructor, options, initializer)->
->>>>>>> d9e68cde
     if 'function' is typeof options
       initializer = options
       options = {}
@@ -90,17 +86,10 @@
       view = new konstructor options ? {}, @getData()
       pane = new KDTabPaneView name: tabName
       initializer?.call? pane, pane, view
-<<<<<<< HEAD
-      @tabView.addPane pane
-      pane.addSubView view
-
-    @tabView.showPane pane
-=======
       @tabView.addPane pane, showAppend
       pane.addSubView view
 
     @tabView.showPane pane if showAppend
->>>>>>> d9e68cde
     return pane
 
   createTabs:->
@@ -109,56 +98,13 @@
     @tabView = new KDTabView
       cssClass : 'group-content'
       hideHandleContainer : yes
-<<<<<<< HEAD
-=======
       hideHandleCloseIcons : yes
->>>>>>> d9e68cde
     , data
     @utils.defer => @emit 'ReadmeSelected'
 
   decorateUponRoles:(roles)->
 
     if "admin" in roles
-<<<<<<< HEAD
-      @adminMenuLink = new CustomLinkView
-        cssClass    : 'fr'
-        title       : "Admin"
-        icon        :
-          cssClass  : 'admin'
-        click       : (event)=>
-          event.preventDefault()
-
-          contextMenu = new JContextMenu
-            cssClass    : "group-admin-menu"
-            event       : event
-            delegate    : @adminMenuLink
-            offset      :
-              top       : 10
-              left      : -30
-            arrow       :
-              placement : "top"
-              margin    : -20
-          ,
-            'Settings'              :
-              callback              : (source, event)=>
-                @emit 'SettingsSelected'
-                contextMenu.destroy()
-              separator             : yes
-            'Permissions'           :
-              callback              : (source, event)=>
-                @emit 'PermissionsSelected'
-                contextMenu.destroy()
-            'Members'               :
-              callback              : (source, event)=>
-                @emit 'MembersSelected'
-                contextMenu.destroy()
-            'Membership policy'     :
-              callback              : (source, event)=>
-                @emit 'MembershipPolicySelected'
-                contextMenu.destroy()
-
-      @addSubView @adminMenuLink, ".navbar"
-=======
       @tabView.showHandleContainer()
       @emit 'SettingsSelected'
       @emit 'PermissionsSelected'
@@ -203,7 +149,6 @@
       #           contextMenu.destroy()
 
       # @addSubView @adminMenuLink, ".navbar"
->>>>>>> d9e68cde
 
 
   privateGroupOpenHandler: GroupsAppController.privateGroupOpenHandler

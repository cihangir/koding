class WebTermController extends AppController

  KD.registerAppClass @,
    name         : "WebTerm"
    route        : "Develop"
    multiple     : yes
    hiddenHandle : no
    behavior     : "application"

<<<<<<< HEAD
=======
  constructor:(options = {}, data)->

    options.view    = new WebTermAppView
    options.appInfo =
      title        : "Terminal"
      cssClass     : "webterm"

    super options, data

>>>>>>> 0c9fc226
  # TODO: the below was pasted in here during a merge.  fixme C.T.
  # bringToFront: ->
  #   appStorage = new AppStorage 'WebTerm', '1.0'
  #   appStorage.fetchStorage =>
  #     data = new WebTermView appStorage
  #     data.on "WebTerm.terminated", =>
  #       @propagateEvent
  #         KDEventType : "ApplicationWantsToClose"
  #         globalEvent : yes
  #       , data: data

  #     data.on 'ViewClosed', =>
  #       @propagateEvent
  #         KDEventType : 'ApplicationWantsToClose'
  #         globalEvent : yes
  #       ,
  #         data : data

  #     options =
  #       name         : "Terminal"
  #       hiddenHandle : no
  #       type         : "application"
  #       cssClass     : "webterm"

  #     @propagateEvent
  #       KDEventType  : "ApplicationWantsToBeShown"
  #       globalEvent  : yes
  #     , {options, data}

WebTerm = {}<|MERGE_RESOLUTION|>--- conflicted
+++ resolved
@@ -7,8 +7,6 @@
     hiddenHandle : no
     behavior     : "application"
 
-<<<<<<< HEAD
-=======
   constructor:(options = {}, data)->
 
     options.view    = new WebTermAppView
@@ -18,7 +16,6 @@
 
     super options, data
 
->>>>>>> 0c9fc226
   # TODO: the below was pasted in here during a merge.  fixme C.T.
   # bringToFront: ->
   #   appStorage = new AppStorage 'WebTerm', '1.0'

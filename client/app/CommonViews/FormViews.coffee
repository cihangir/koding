--- conflicted
+++ resolved
@@ -175,41 +175,19 @@
     else
       @aboutInput.setValue Encoder.htmlDecode profile.about
 
-<<<<<<< HEAD
   formCallback:({about})->
     if @memberData.profile.about is about
       @unsetClass 'active'
       return no
 
-    @doModify 'profile.about' : about
-
-=======
-  formCallback:(formData)->
-    {profile} = @memberData
-    {about}   = formData
-    
-    if profile.about is about
-      @unsetClass "active"
-      return no
-
-    if about is ""
-      @unsetClass "active"
-      profile.about = @defaultPlaceHolder
+    if about is ''
+      @unsetClass 'active'
+      @memberData.profile.about = @defaultPlaceHolder
       @aboutInfo.setData @memberData
       @resetInputValue()
 
-    changes = 'profile.about' : about
-    @memberData.modify changes, (err)=>
-      if err
-        new KDNotificationView
-          title : "There was an error updating your profile."
-      else
-        @memberData.emit "update"
-        new KDNotificationView
-          title     : "Success!"
-          duration  : 500
-        @unsetClass 'active'
->>>>>>> 87784f6c
+    @doModify 'profile.about' : about
+
 
 class PersonalAboutView extends JView
   constructor:(options, data)->
@@ -325,7 +303,6 @@
     @tagController.on 'ItemListChanged', =>
       @loader.show()
       {skillTags} = @getData()
-      console.log skillTags
       @memberData.addTags skillTags, (err)=>
         return KD.notify_ "There was an error while adding new skills."  if err
         skillTagsFlat = skillTags.map (tag)-> tag.$suggest ? tag.title

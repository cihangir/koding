--- conflicted
+++ resolved
@@ -50,20 +50,6 @@
 
   constructor:(options = {}, data)->
 
-<<<<<<< HEAD
-    options.tooltip =
-      gravity   : "s"
-      delayIn   : 120
-      offset    : 1
-
-    super options, data
-
-    nickname = data?.profile?.nickname
-    @$().attr "href","/#!/member/#{nickname}" if nickname
-    @setClass "profile"
-
-  render:->
-=======
     # options.tooltip =
     #   gravity   : "s"
     #   delayIn   : 120
@@ -76,16 +62,11 @@
     @setClass "profile"
 
   # render:->
->>>>>>> 0f96e946
 
     nickname = @getData().profile?.nickname
     if nickname
       @$().attr "href","/#!/member/#{nickname}"
-<<<<<<< HEAD
-      @updateTooltip title : "@#{nickname}"
-=======
       # @updateTooltip title : "@#{nickname}"
->>>>>>> 0f96e946
     super
 
   pistachio:->
@@ -93,11 +74,7 @@
     super "{{#(profile.firstName)+' '+#(profile.lastName)}}"
 
   click:(event)->
-<<<<<<< HEAD
-    
-=======
-
->>>>>>> 0f96e946
+
     appManager.tell "Members", "createContentDisplay", @getData()
     event.preventDefault()
     event.stopPropagation()

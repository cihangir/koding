--- conflicted
+++ resolved
@@ -115,13 +115,8 @@
     if profile.firstName is firstName and profile.lastName is lastName
       @unsetClass 'active'
       return no
-<<<<<<< HEAD
-
-    query = $set:
-=======
-    
+
     query =
->>>>>>> 840dd079
       'profile.firstName' : firstName
       'profile.lastName'  : lastName
 
@@ -187,17 +182,9 @@
     if profile.about is about or about is ''
       @unsetClass 'active'
       return no
-<<<<<<< HEAD
-
-    changes = $set:
-      'profile.about'  : about
-
-    @memberData.update changes, (err)=>
-=======
-    
+
     changes = 'profile.about'  : about
     @memberData.modify changes, (err)=>
->>>>>>> 840dd079
       if err
         new KDNotificationView
           title : "There was an error updating your profile."
@@ -266,16 +253,9 @@
       locationArray = [locationTags]
     else
       locationArray = []
-<<<<<<< HEAD
-
-    changes = $set:
-      'locationTags' : locationArray
-    @memberData.update changes, (err)=>
-=======
-    
+
     changes = locationTags : locationArray
     @memberData.modify changes, (err)=>
->>>>>>> 840dd079
       if err
         new KDNotificationView
           title : "There was an error updating your profile."

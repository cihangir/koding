class PaymentWidget extends KDView
  constructor: (options, data) ->
    super options, data

    @planCode = options.planCode

    @loader = new KDLoaderView
      size:
        width: 20

    @buttonSubscribe = new KDButtonView
      title    : "Subscribe"
      cssClass : "hidden"
      callback : =>
        @confirmSubscription => @subscribe (err, sub) => @updateButtons()

    @buttonBilling = new KDButtonView
      title    : "Billing Info"
      cssClass : "hidden"
<<<<<<< HEAD
      callback : => @askBillingInfo (status) =>
=======
      callback : => @askPaymentInfo (status)=>
>>>>>>> 8e9ff581
                      @updateButtons()

    @widgetContent = options.content
    @widgetContent.setClass "hidden"

    @buttonSubscribe.setClass options.contentCssClass
    @buttonBilling.setClass options.contentCssClass

    @updateButtons()

  updateButtons:->
    @buttonBilling.hide()
    @buttonSubscribe.hide()
    @widgetContent.hide()
    @loader.show()
    @checkBilling (needBilling) =>
      if needBilling
        @loader.hide()
        @buttonBilling.show()
      else
        @checkSubscription (status) =>
          @loader.hide()
          if status
            @emit "subscribed"
            @widgetContent.show()
          else
            @buttonSubscribe.show()

  checkBilling:(callback)->
    paymentController = KD.getSingleton('paymentController')
    group             = KD.getSingleton("groupsController").getCurrentGroup()

<<<<<<< HEAD
    paymentController.fetchBillingInfo 'user', group, (err, account) =>
=======
    paymentController.fetchPaymentInfo 'user', group, (err, account)=>
>>>>>>> 8e9ff581
      callback err or not account or not account.cardNumber

  checkSubscription:(callback)->
    KD.remote.api.JPaymentSubscription.checkUserSubscription @planCode, (err, subs) =>
      subscribed = no
      subs.forEach (sub)=>
        if sub.status in ['canceled', 'active']
          subscribed = yes
      callback subscribed

  pistachio:->
    """
    {{> @loader}}
    {{> @buttonBilling}}
    {{> @buttonSubscribe}}
    {{> @widgetContent}}
    """

  viewAppended: ->
    @setTemplate @pistachio()
    @template.update()
    @loader.show()

  fetchPlan: (callback) ->
    { JPaymentPlan } = KD.remote.api
    JPaymentPlan.fetchPlanByCode @planCode, callback

  subscribe: (callback) ->
    @fetchPlan (err, plan) ->
      if not err and plan
        plan.subscribe {}, callback

<<<<<<< HEAD
  askBillingInfo: (callback) ->
=======
  askPaymentInfo:(callback)->
>>>>>>> 8e9ff581
    paymentController = KD.getSingleton('paymentController')
    paymentController.setPaymentInfo 'user', callback

  confirmSubscription: (callback) ->
    @fetchPlan (err, plan) ->

      title     = plan.title
      price     = plan.feeMonthly / 100
      recurring = plan.feeInterval is 1

      if recurring
        description = "(Monthly payment)"
      else
        description = "(Single payment)"

      content = """<div>Are you sure you want to buy to this product?</div>
                  <br/>
                  <div>#{title} - $#{price.toFixed(2)} #{description}</div>
                  <br/>
                """

      modal           = new KDModalView
        title         : "Confirm Subcription"
        content       : "<div class='modalformline'>#{content}</div>"
        overlay       : yes
        buttons       :
          No          :
            title     : "No"
            cssClass  : "modal-clean-gray"
            callback  : =>
              modal.destroy()
          Yes         :
            title     : "Yes, subscribe"
            cssClass  : "modal-clean-green"
            callback  : =>
              modal.destroy()
              callback()<|MERGE_RESOLUTION|>--- conflicted
+++ resolved
@@ -17,11 +17,7 @@
     @buttonBilling = new KDButtonView
       title    : "Billing Info"
       cssClass : "hidden"
-<<<<<<< HEAD
-      callback : => @askBillingInfo (status) =>
-=======
-      callback : => @askPaymentInfo (status)=>
->>>>>>> 8e9ff581
+      callback : => @askPaymentInfo (status) =>
                       @updateButtons()
 
     @widgetContent = options.content
@@ -54,11 +50,7 @@
     paymentController = KD.getSingleton('paymentController')
     group             = KD.getSingleton("groupsController").getCurrentGroup()
 
-<<<<<<< HEAD
-    paymentController.fetchBillingInfo 'user', group, (err, account) =>
-=======
-    paymentController.fetchPaymentInfo 'user', group, (err, account)=>
->>>>>>> 8e9ff581
+    paymentController.fetchPaymentInfo 'user', group, (err, account) =>
       callback err or not account or not account.cardNumber
 
   checkSubscription:(callback)->
@@ -91,11 +83,7 @@
       if not err and plan
         plan.subscribe {}, callback
 
-<<<<<<< HEAD
-  askBillingInfo: (callback) ->
-=======
-  askPaymentInfo:(callback)->
->>>>>>> 8e9ff581
+  askPaymentInfo: (callback) ->
     paymentController = KD.getSingleton('paymentController')
     paymentController.setPaymentInfo 'user', callback
 

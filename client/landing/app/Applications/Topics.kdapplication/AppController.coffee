--- conflicted
+++ resolved
@@ -11,7 +11,6 @@
       cssClass      : "content-page topics"
     options.appInfo =
       name          : "Topics"
-
 
     super options, data
 
@@ -100,7 +99,6 @@
           @updateTopic topicItem
 
     @createFeed mainView
-    # mainView.on "AddATopicFormSubmitted",(formData)=> @addATopic formData
 
   openTopic:(topic)->
     console.trace()
@@ -202,21 +200,15 @@
     title   = "#{result} found for <strong>#{@_searchValue}</strong>"
     @getView().$(".activityhead").html title
 
-<<<<<<< HEAD
   createContentDisplay:(topic, callback)->
     controller = new ContentDisplayControllerTopic null, topic
     contentDisplay = controller.getView()
+    contentDisplay.on 'handleQuery', (query)=>
+      controller.ready -> controller.feedController?.handleQuery? query
     @showContentDisplay contentDisplay
     @utils.defer -> callback contentDisplay
 
   showContentDisplay:(contentDisplay)->
-=======
-  showContentDisplay:(content, callback=->)->
-    controller = new ContentDisplayControllerTopic null, content
-    contentDisplay = controller.getView()
-    contentDisplay.on 'handleQuery', (query)=>
-      controller.ready -> controller.feedController?.handleQuery? query
->>>>>>> cbbdd835
     contentDisplayController = @getSingleton "contentDisplayController"
     contentDisplayController.emit "ContentDisplayWantsToBeShown", contentDisplay
 

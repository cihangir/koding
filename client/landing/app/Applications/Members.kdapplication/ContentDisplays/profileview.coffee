--- conflicted
+++ resolved
@@ -203,7 +203,13 @@
     else
       @trollSwitch = new KDCustomHTMLView
 
-<<<<<<< HEAD
+  viewAppended:->
+
+    super
+
+    @createExternalProfiles()
+    @createBadges()
+
   uploadAvatar: (newAvatar, callback)->
     loader = new KDNotificationView
       overlay : yes
@@ -288,14 +294,6 @@
       @uploadAvatar newAvatar, =>
         @bigAvatar.show()
         capture.hide()
-=======
-  viewAppended:->
-
-    super
-
-    @createExternalProfiles()
-    @createBadges()
-
 
   createExternalProfiles:->
 
@@ -311,10 +309,7 @@
 
       @addSubView view, '.external-profiles'
 
-
   createBadges:->
-
->>>>>>> eaae8338
 
   setEditingMode: (state) ->
     @editingMode = state

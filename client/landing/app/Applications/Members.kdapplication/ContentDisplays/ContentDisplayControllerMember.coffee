--- conflicted
+++ resolved
@@ -113,8 +113,7 @@
           dataSource        : (selector, options, callback)=>
             selector.originId = account.getId()
             selector.type = $in: [
-              'CStatusActivity', 'CCodeSnipActivity', 'CLinkActivity'
-              'CDiscussionActivity', 'CCodeShareActivity'
+              'CStatusActivity', 'CCodeSnipActivity'
               'CFolloweeBucketActivity', 'CNewMemberBucket'
               'CDiscussionActivity'
             ]
@@ -134,34 +133,13 @@
             selector.type     = 'CCodeSnipActivity'
             appManager.tell 'Activity', 'fetchTeasers', selector, options, (data)->
               callback null, data
-<<<<<<< HEAD
-        links           :
-          title             : "Links"
-          dataSource        : (selector, options, callback)=>
-            selector.originId = account.getId()
-            selector.type     = 'CLinkActivity'
-            appManager.tell 'Activity', 'fetchTeasers', selector, options, (data)->
-              callback null, data
-        discussions           :
-=======
         discussions         :
->>>>>>> d7c393e1
           title             : "Discussions"
           dataSource        : (selector, options, callback)=>
             selector.originId = account.getId()
             selector.type     = 'CDiscussionActivity'
             appManager.tell 'Activity', 'fetchTeasers', selector, options, (data)->
               callback null, data
-<<<<<<< HEAD
-        codeshares           :
-          title             : "Codeshares"
-          dataSource        : (selector, options, callback)=>
-            selector.originId = account.getId()
-            selector.type     = 'CCodeShareActivity'
-            appManager.tell 'Activity', 'fetchTeasers', selector, options, (data)->
-              callback null, data
-=======
->>>>>>> d7c393e1
 
       sort                  :
         'sorts.likesCount'  :

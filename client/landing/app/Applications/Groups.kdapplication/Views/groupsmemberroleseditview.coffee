class GroupsMemberRolesEditView extends JView

  constructor:(options = {}, data)->

    super

    @loader   = new KDLoaderView
      size    :
        width : 22

  setRoles:(editorsRoles, allRoles)->
<<<<<<< HEAD
    roleOrder = ['member', 'moderator', 'admin'] # excl guest and owner

    _allRoles = allRoles.reduce (acc, role)->
      acc.push role.title  unless role.title in ['owner', 'guest']
=======
    allRoles = allRoles.reduce (acc, role)->
      acc.push role.title  unless role.title in ['owner', 'guest', 'member']
>>>>>>> a8f2ba88
      return acc
    , []
    allRoles = []
    roleOrder.forEach (el)->
      if el in _allRoles
        allRoles.push el
    _allRoles.forEach (el)->
      if el not in allRoles
        allRoles.push el

    @roles      = {
      usersRole    : @getDelegate().usersRole
      allRoles
      editorsRoles
      roleOrder
    }


  setMember:(@member)->

  setGroup:(@group)->

  getSelectedRoles:->
    @checkboxGroup.getValue()

  addViews:->

    @loader.hide()

<<<<<<< HEAD
    return if KD.whoami().getId() is @member.getId()
    return if 'owner' in @roles.usersRole

    @radioGroup = new KDInputRadioGroup
      name          : 'user-role'
      defaultValue  : do=>
        # usersRole is an array, not a value, we take the "highest" one
        for item in @roles.roleOrder.reverse()
          if item in @roles.usersRole
            return item
        return @roles.usersRole.first
      radios        : @roles.allRoles.map (role)->
        value       : role
        title       : role.capitalize()

    @addSubView @radioGroup, '.radios'
=======
    isAdmin = 'admin' in @roles.usersRole
    @checkboxGroup = new KDInputCheckboxGroup
      name         : 'user-role'
      defaultValue : @roles.usersRole
      checkboxes   : @roles.allRoles.map (role)=>
        if role is 'admin'
          callback = =>
            isAdmin = 'admin' in @checkboxGroup.getValue()
            for el in @checkboxGroup.getInputElements()
              el = $(el)
              if el.val() isnt 'admin'
                if isAdmin
                  el.removeAttr 'checked'
                  el.parent().hide()
                else
                  el.parent().show()
        else
          callback = ->

        value      : role
        title      : role.capitalize()
        visible    : if role isnt 'admin' and isAdmin then no else yes
        callback   : callback

    @addSubView @checkboxGroup, '.checkboxes'
>>>>>>> a8f2ba88

    if 'owner' in @roles.editorsRoles
      @addSubView (new KDButtonView
        title    : "Make Owner"
        cssClass : 'modal-clean-gray'
        callback : => @showTransferOwnershipModal()
      ), '.buttons'

    @addSubView (new KDButtonView
      title    : "Kick"
      cssClass : 'modal-clean-red'
      callback : => @showKickModal()
    ), '.buttons'

    @$('.buttons').removeClass 'hidden'

  showTransferOwnershipModal:->
    checkGroupSlug = (input, event, modal, showError)=>
      if input.getValue() is @group.slug
        input.setValidationResult 'slugCheck', null
        modal.modalTabs.forms.TransferOwnership.buttons['Transfer Ownership'].enable()
      else
        input.setValidationResult 'slugCheck', 'Sorry, entered value does not match group slug!', showError

    modal = new KDModalViewWithForms
      title                        : 'Transfer Ownership'
      content                      : '<div class="modalformline"><strong>Caution:</strong> Are you sure that you want to transfer the ownership to this user? This cannot be revoked! Please enter group slug into the field below to continue:</div>'
      overlay                      : yes
      width                        : 500
      height                       : 'auto'
      tabs                         :
        forms                      :
          TransferOwnership        :
            callback               : =>
              @group.transferOwnership @member.getId(), (err)=>
                return @showErrorMessage err if err
                modal.modalTabs.forms.TransferOwnership.buttons['Transfer Ownership'].hideLoader()
                modal.destroy()
            buttons                :
              'Transfer Ownership' :
                style              : 'modal-clean-red'
                type               : 'submit'
                disabled           : yes
                loader             :
                  color            : '#ffffff'
                  diameter         : 15
                callback           : -> @showLoader()
              Cancel               :
                style              : 'modal-cancel'
                callback           : (event)-> modal.destroy()
            fields                 :
              groupSlug            :
                label              : 'Confirm'
                itemClass          : KDInputView
                placeholder        : "Enter '#{@group.slug}' to confirm..."
                validate           :
                  rules            :
                    required       : yes
                    slugCheck      : (input, event) -> checkGroupSlug input, event, modal, no
                    finalCheck     : (input, event) -> checkGroupSlug input, event, modal, yes
                  messages         :
                    required       : 'Please enter group slug'
                  events           :
                    required       : 'blur'
                    slugCheck      : 'keyup'
                    finalCheck     : 'blur'

  showKickModal:->
    modal = new KDModalView
        title          : 'Kick Member'
        content        : "<div class='modalformline'>Are you sure you want to kick this member?</div>"
        height         : 'auto'
        overlay        : yes
        buttons        :
          Kick         :
            style      : "modal-clean-red"
            loader     :
              color    : "#ffffff"
              diameter : 16
            callback   : =>
              @group.kickMember @member.getId(), (err)=>
                return @showErrorMessage err if err
                @getDelegate().destroy()
                modal.buttons.Kick.hideLoader()
                modal.destroy()
          Cancel       :
            style      : "modal-cancel"
            callback   : (event)-> modal.destroy()

  showErrorMessage:(err)->
    warn err
    new KDNotificationView 
      title    : if err.name is 'KodingError' then err.message else 'An error occured! Please try again later.'
      duration : 2000

  pistachio:->
    """
    {{> @loader}}
    <div class='checkboxes'/>
    <div class='buttons hidden'/>
    """

  viewAppended:->

    super

    @loader.show()<|MERGE_RESOLUTION|>--- conflicted
+++ resolved
@@ -9,32 +9,16 @@
         width : 22
 
   setRoles:(editorsRoles, allRoles)->
-<<<<<<< HEAD
-    roleOrder = ['member', 'moderator', 'admin'] # excl guest and owner
-
-    _allRoles = allRoles.reduce (acc, role)->
-      acc.push role.title  unless role.title in ['owner', 'guest']
-=======
     allRoles = allRoles.reduce (acc, role)->
       acc.push role.title  unless role.title in ['owner', 'guest', 'member']
->>>>>>> a8f2ba88
       return acc
     , []
-    allRoles = []
-    roleOrder.forEach (el)->
-      if el in _allRoles
-        allRoles.push el
-    _allRoles.forEach (el)->
-      if el not in allRoles
-        allRoles.push el
 
     @roles      = {
       usersRole    : @getDelegate().usersRole
       allRoles
       editorsRoles
-      roleOrder
     }
-
 
   setMember:(@member)->
 
@@ -47,24 +31,6 @@
 
     @loader.hide()
 
-<<<<<<< HEAD
-    return if KD.whoami().getId() is @member.getId()
-    return if 'owner' in @roles.usersRole
-
-    @radioGroup = new KDInputRadioGroup
-      name          : 'user-role'
-      defaultValue  : do=>
-        # usersRole is an array, not a value, we take the "highest" one
-        for item in @roles.roleOrder.reverse()
-          if item in @roles.usersRole
-            return item
-        return @roles.usersRole.first
-      radios        : @roles.allRoles.map (role)->
-        value       : role
-        title       : role.capitalize()
-
-    @addSubView @radioGroup, '.radios'
-=======
     isAdmin = 'admin' in @roles.usersRole
     @checkboxGroup = new KDInputCheckboxGroup
       name         : 'user-role'
@@ -90,7 +56,6 @@
         callback   : callback
 
     @addSubView @checkboxGroup, '.checkboxes'
->>>>>>> a8f2ba88
 
     if 'owner' in @roles.editorsRoles
       @addSubView (new KDButtonView

class ContentDisplayDiscussion extends ActivityContentDisplay

  constructor:(options = {}, data)->

    unless data.opinionCount?
      # log "This is legacy data. Updating Counts."
      data.opinionCount = data.repliesCount or 0
      data.repliesCount = 0

    options.tooltip or=
      title     : "Discussion"
      offset    : 3
      selector  : "span.type-icon"

    super options, data

    origin =
      constructorName  : data.originType
      id               : data.originId

    @avatar = new AvatarStaticView
      tagName : "span"
      size    : {width: 50, height: 50}
      origin  : origin

    @author = new ProfileLinkView {origin:origin}

    @commentBox = new CommentView {}, data

    @opinionBox = new OpinionView {}, data

    @opinionBoxHeader = new KDCustomHTMLView
      tagName  : "div"
      cssClass : "opinion-box-header"
      partial  : @opinionHeaderCountString data.opinionCount

    @opinionBox.opinionList.on "OwnOpinionHasArrived", (data)=>
      @opinionBoxHeader.updatePartial @opinionHeaderCountString @getData().opinionCount

    @opinionBox.opinionList.on "OpinionIsDeleted", (data)=>
      @opinionBoxHeader.updatePartial @opinionHeaderCountString @getData().opinionCount

    @opinionForm = new OpinionFormView
      preview         :
        language      : "markdown"
        autoUpdate    : yes
        showInitially : no
      cssClass        : "opinion-container"
      callback        : (data)=>
        @getData().replyOpinion data, (err, opinion) =>
          callback? err, opinion
          @opinionForm.reset()
          @opinionForm.submitOpinionBtn.hideLoader()
          if err
            new KDNotificationView type : "mini", title : "There was an error, try again later!"
          else
            @opinionBox.opinionList.emit "OwnOpinionHasArrived", opinion
    , data

    @newAnswers = 0

    @actionLinks = new DiscussionActivityActionsView
      delegate    : @opinionBox.opinionList
      cssClass    : "comment-header"
    , data

    @tags = new ActivityChildViewTagGroup
      itemsToShow   : 3
      itemClass  : TagLinkView
    , data.tags

    @deleteDiscussionLink = new KDCustomHTMLView
      tagName     : 'a'
      attributes  :
        title     : "Delete your discussion"
        href      : '#'
      cssClass    : 'delete-link hidden'

    @editDiscussionLink = new KDCustomHTMLView
      tagName     : 'a'
      attributes  :
        title     : "Edit your discussion"
        href      : '#'
      cssClass    : 'edit-link hidden'

    activity = @getData()

    loggedInId = KD.whoami().getId()
    if loggedInId is data.originId or       # if discussion owner
       loggedInId is activity.originId or   # if activity owner
       KD.checkFlag "super-admin", KD.whoami()  # if super-admin

      @editDiscussionLink.on "click", =>

        if @editDiscussionForm?
          @editDiscussionForm?.destroy()
          delete @editDiscussionForm
          @$(".discussion-body .data").show()

        else
          @editDiscussionForm = new DiscussionFormView
            preview       :
              language      : "markdown"
              autoUpdate    : yes
              showInitially : yes
            title         : "edit-discussion"
            cssClass      : "edit-discussion-form"
            callback      : (data)=>
              @getData().modify data, (err, discussion) =>
                callback? err, opinion
                @editDiscussionForm.reset()
                if err
                  new KDNotificationView
                    title : "Your changes weren't saved."
                    type  : "mini"
                else
                  @editDiscussionForm.setClass "hidden"
                  @$(".discussion-body .data").show()
          , data

          @addSubView @editDiscussionForm, "p.discussion-body", yes
          @$(".discussion-body .data").hide()

      @deleteDiscussionLink.on "click", =>
        @confirmDeleteDiscussion data

      @editDiscussionLink.unsetClass "hidden"
      @deleteDiscussionLink.unsetClass "hidden"

    activity.on 'ReplyIsAdded',(reply)=>
      if data.bongo_.constructorName is "JDiscussion"

        # Why this workaround, you ask?
        #
        #  Getting the data from the JDiscussion.reply event "ReplyIsAdded"
        #  without JSONifying it locks up the UI for up to 10 seconds.

        # Create new JOpinion and convert JSON into Object

        # newOpinion = new bongo.api.JOpinion
        # opinionData = JSON.parse(reply.opinionData)

        # Copy JSON data to the newly created JOpinion

        # for variable of opinionData
        #   newOpinion[variable] = opinionData[variable]

        # Updating the local data object, then adding the item to the box
        # and increasing the count box


        # unless newOpinion.originId is KD.whoami().getId()
        unless reply.replier.id is KD.whoami().getId()

          # Manually add the opinion to the data...

          # if data.opinions?
          #   unless data.opinions.indexOf newOpinion is -1
          #     data.opinions.push newOpinion
          # else
          #   data.opinions = [newOpinion]

          # The following line would add the new Opinion to the View
          # @opinionBox.opinionList.addItem newOpinion, null, {type : "slideDown", duration : 100}

          # newAnswers populated the headerCountString if it is not OwnOpinion
          @newAnswers++

          @opinionBox.opinionList.emit "NewOpinionHasArrived"

        @opinionBoxHeader.updatePartial @opinionHeaderCountString data.opinionCount

    # When the activity gets deleted correctly, it will emit this event,
    # which leaves only the count of the custom element to be updated

    activity.on "OpinionWasRemoved",(args)=>
      @opinionBoxHeader.updatePartial @opinionHeaderCountString @getData().opinionCount

    # in any case, the JDiscussion emits this event as a failsafe. if the deleted
    # item can still be found in the list, it needs to be removed

    activity.on "ReplyIsRemoved", (replyId)=>
      @opinionBoxHeader.updatePartial @opinionHeaderCountString @getData().opinionCount

      for item,i in @opinionBox.opinionList.items
        if item.getData()._id is replyId
          item.hide()
          item.destroy()

    if activity.repliesCount > 0 and not activity.replies?
      activity.commentsByRange                   # so we fetch them manually
        from : 0
        to : 5
      , (err, comments)=>
        if err
         log err
        else                    # set the data in the appropriate places
          comments = comments.reverse()           # take care of sorting
          activity.replies = comments
          @commentBox.setData comments
          for comment in comments       # and add them to the commentBox
            @commentBox.commentList.addItem comment


  opinionHeaderCountString:(count)=>
    if count is 0
      countString = "No Answers yet"
    else if count is 1
      countString = "One Answer"
    else
      countString = count+ " Answers"

    '<span class="opinion-count">'+countString+'</span>'

  confirmDeleteDiscussion:(data)->

    modal = new KDModalView
      title          : "Delete discussion"
      content        : "<div class='modalformline'>Are you sure you want to delete this discussion and all it's opinions and comments?</div>"
      height         : "auto"
      overlay        : yes
      buttons        :
        Delete       :
          style      : "modal-clean-red"
          loader     :
            color    : "#ffffff"
            diameter : 16
          callback   : =>
            data.delete (err)=>
              modal.buttons.Delete.hideLoader()
              modal.destroy()
              unless err
                @getSingleton("contentDisplayController").emit 'ContentDisplayWantsToBeHidden', @
                @utils.wait 2000, =>
                  @destroy()

              else new KDNotificationView
                type     : "mini"
                cssClass : "error editor"
                title    : "Error, please try again later!"

  highlightCode:=>
    # @$("pre").addClass "prettyprint"
    @$("p.discussion-body span.data pre").each (i,element)=>
      hljs.highlightBlock element

  render:->
    super()
    @highlightCode()
    @prepareExternalLinks()

  viewAppended:()->
    super()

    @setTemplate @pistachio()
    @template.update()

    @highlightCode()
    @prepareExternalLinks()

    # @$(".discussion-body .data").addClass "has-markdown"

  prepareExternalLinks:->
    @$('p.discussion-body a[href^=http]').attr "target", "_blank"

  pistachio:->
    """
    {{> @header}}
    <h2 class="sub-header">{{> @back}}</h2>
    <div class='kdview content-display-main-section activity-item discussion'>
      <div class='discussion-contents'>
        <div class="discussion-content">
          <span>
            {{> @avatar}}
            <span class="author">AUTHOR</span>
          </span>
          <div class='discussion-main-opinion'>
            <h3>{{@utils.expandUsernames @utils.applyMarkdown #(title)}}</h3>
            <footer class='discussion-footer clearfix'>
              <div class='type-and-time'>
                <span class='type-icon'></span> by {{> @author}} •
                <time>{{$.timeago #(meta.createdAt)}}</time>
                {{> @tags}}
                {{> @actionLinks}}
              </div>
            </footer>
            {{> @editDiscussionLink}}
            {{> @deleteDiscussionLink}}
<<<<<<< HEAD
            <p class='context discussion-body'>{{@utils.expandUsernames @utils.applyMarkdown #(body)}}</p>
=======
            <p class='context discussion-body has-markdown'>{{@utils.expandUsernames(@utils.applyMarkdown(#(body)),"pre")}}</p>
            {{> @commentBox}}
>>>>>>> 25ca2baf
          </div>
        </div>
      </div>
      <div class="opinion-content">
        {{> @opinionBoxHeader}}
        {{> @opinionBox}}
        <div class="content-display-main-section opinion-form-footer">
          {{> @opinionForm}}
        </div>
<<<<<<< HEAD
      </div>
      <div class="discussion-nav">
        {{> @jumpToTopLink}}
        {{> @jumpToReplyLink}}
=======
>>>>>>> 25ca2baf
      </div>
    </div>
    """<|MERGE_RESOLUTION|>--- conflicted
+++ resolved
@@ -286,12 +286,8 @@
             </footer>
             {{> @editDiscussionLink}}
             {{> @deleteDiscussionLink}}
-<<<<<<< HEAD
-            <p class='context discussion-body'>{{@utils.expandUsernames @utils.applyMarkdown #(body)}}</p>
-=======
             <p class='context discussion-body has-markdown'>{{@utils.expandUsernames(@utils.applyMarkdown(#(body)),"pre")}}</p>
             {{> @commentBox}}
->>>>>>> 25ca2baf
           </div>
         </div>
       </div>
@@ -301,13 +297,6 @@
         <div class="content-display-main-section opinion-form-footer">
           {{> @opinionForm}}
         </div>
-<<<<<<< HEAD
-      </div>
-      <div class="discussion-nav">
-        {{> @jumpToTopLink}}
-        {{> @jumpToReplyLink}}
-=======
->>>>>>> 25ca2baf
       </div>
     </div>
     """
class ActivityCodeSnippetWidget extends KDFormView
  
  constructor:->

    super

    @title = new KDInputView
      name          : "title"
      placeholder   : "Give a title to your code snippet..."
      validate      :
        rules       : 
          required  : yes
        messages    :
          required  : "Code snippet title is required!"

    @labelDescription = new KDLabelView
      title : "Description:"  

    @description = new KDInputView
      label       : @labelDescription
      name        : "body"
      placeholder : "What is your code about?"

    @labelContent = new KDLabelView
      title : "Code Snip:"

    @aceHolder = new KDView
      cssClass : "code-snip-holder"

    @labelAddTags = new KDLabelView
      title : "Add Tags:"

    @cancelBtn = new KDButtonView
      title    : "Cancel"
      style    : "modal-cancel"
      callback : => 
        @reset()
        @parent.getDelegate().emit "ResetWidgets"
  
    @submitBtn = new KDButtonView
      style : "clean-gray"
      title : "Share your Code Snippet"
      type  : 'submit'
  
    @heartBox = new HelpBox
      subtitle    : "About Code Sharing" 
      tooltip     :
        title     : "Easily share your code with other members of the Koding community. Once you share, user can easily open or save your code to their own environment."

    @selectedItemWrapper = new KDCustomHTMLView
      tagName  : "div"
      cssClass : "tags-selected-item-wrapper clearfix"

    @tagController = new TagAutoCompleteController
      name                : "meta.tags"
      type                : "tags"
      itemClass           : TagAutoCompleteItemView
      selectedItemClass   : TagAutoCompletedItemView
      outputWrapper       : @selectedItemWrapper
      selectedItemsLimit  : 5
      listWrapperCssClass : "tags"
      form                : @
      itemDataPath        : "title"
      dataSource          : (args, callback)=>
        {inputValue} = args
        updateWidget = @getDelegate()
        blacklist = (data.getId() for data in @tagController.getSelectedItemData() when 'function' is typeof data.getId)
        appManager.tell "Topics", "fetchTopics", {inputValue, blacklist}, callback
    
    @tagAutoComplete = @tagController.getView()

  submit:=>

    @addCustomData "code", @ace.getContents()
    super

  reset:=>
    
<<<<<<< HEAD
    @inputCodeSnipTitle.setValue ''
    @inputDescription.setValue ''
=======
    @removeCustomData "activity"
    @title.setValue ''
    @description.setValue ''
>>>>>>> f8172fbf
    @ace.setContents "//your code snippet goes here..."
    @syntaxSelect.setValue 'javascript'
    @tagController.reset()

  widgetShown:->

    unless @ace
      @aceHolder.addSubView @loader = new KDLoaderView
        size          :
          width       : 30
          height      : 30
        loaderOptions :
          color       : "#ffffff"
          shape       : "spiral"
          diameter    : 30
          density     : 30
          range       : 0.4
          speed       : 1
          FPS         : 24
        click         : => @loadAce()
      @loadAce()
    else
      @refreshEditorView()
  
  snippetCount = 0

  loadAce:->

    @loader.show()
    @ace.destroy() if @ace
    @syntaxSelect.destroy() if @syntaxSelect
    
    @aceHolder.addSubView @ace = new Ace {}, FSHelper.createFileFromPath "localfile:/codesnippet#{snippetCount++}.txt"
    @aceHolder.addSubView @syntaxSelect = new KDSelectBox
      name          : "syntax"
      selectOptions : __aceSettings.syntaxes
      defaultValue  : "javascript"
      callback      : (value) => @emit "codeSnip.changeSyntax", value
  

    @ace.on "ace.ready", =>
      @loader.destroy()
      @ace.setShowGutter no
      @ace.setContents "//your code snippet goes here..."
      @ace.setTheme()
      @ace.setSyntax "javascript"
      @ace.editor.getSession().on 'change', => @refreshEditorView()
<<<<<<< HEAD
=======
      @emit "codeSnip.aceLoaded"
>>>>>>> f8172fbf

    @on "codeSnip.changeSyntax", (syntax)=>
      @ace.setSyntax syntax

  refreshEditorView:->

    lines = @ace.editor.selection.doc.$lines
    lineAmount = if lines.length > 15 then 15 else if lines.length < 5 then 5 else lines.length
    @setAceHeightByLines lineAmount

  setAceHeightByLines: (lineAmount) ->

    lineHeight  = @ace.editor.renderer.lineHeight
    container   = @ace.editor.container
    height      = lineAmount * lineHeight
    @aceHolder.setHeight height = lineAmount * lineHeight + 20
    @ace.editor.resize()

  switchToEditView:(activity)->

    @addCustomData "activity", activity
    {title, body} = activity
    {syntax, content} = activity.attachments[0]

    fillForm = =>
      @title.setValue Encoder.htmlDecode title 
      @description.setValue Encoder.htmlDecode body
      @ace.setContents Encoder.htmlDecode content
      @syntaxSelect.setValue Encoder.htmlDecode syntax

    if @ace?.editor
      fillForm()
    else
      @once "codeSnip.aceLoaded", => fillForm()
        

  viewAppended:()->

    @setClass "update-options codesnip"
    @setTemplate @pistachio()
    @template.update()

  pistachio:->
    """
    <div class="form-actions-mask">
      <div class="form-actions-holder">
        <div class="formline">
          <div>
            {{> @title}}
          </div>
        </div>
        <div class="formline">
          {{> @labelDescription}}
          <div>
            {{> @description}}
          </div>
        </div>
        <div class="formline">
          {{> @labelContent}}
          {{> @aceHolder}}
        </div>
        <div class="formline">
          {{> @labelAddTags}}
          <div>
            {{> @tagAutoComplete}}
            {{> @selectedItemWrapper}}
          </div>
        </div>
        <div class="formline submit">
          {{> @heartBox}}
          <div class="submit-box">
            {{> @cancelBtn}}{{> @submitBtn}}
          </div>
      </div>
    </div>
    """<|MERGE_RESOLUTION|>--- conflicted
+++ resolved
@@ -76,14 +76,9 @@
 
   reset:=>
     
-<<<<<<< HEAD
-    @inputCodeSnipTitle.setValue ''
-    @inputDescription.setValue ''
-=======
     @removeCustomData "activity"
     @title.setValue ''
     @description.setValue ''
->>>>>>> f8172fbf
     @ace.setContents "//your code snippet goes here..."
     @syntaxSelect.setValue 'javascript'
     @tagController.reset()
@@ -131,10 +126,7 @@
       @ace.setTheme()
       @ace.setSyntax "javascript"
       @ace.editor.getSession().on 'change', => @refreshEditorView()
-<<<<<<< HEAD
-=======
       @emit "codeSnip.aceLoaded"
->>>>>>> f8172fbf
 
     @on "codeSnip.changeSyntax", (syntax)=>
       @ace.setSyntax syntax

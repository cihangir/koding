--- conflicted
+++ resolved
@@ -99,11 +99,7 @@
 
     @syntaxMode = new KDCustomHTMLView
       tagName  : "strong"
-<<<<<<< HEAD
       partial  : __aceSettings.syntaxAssociations[syntax]?[0] or syntax ? "text"
-=======
-      partial  : __aceSettings.syntaxAssociations[syntax]?[0] or syntax
->>>>>>> e4372912
 
     @saveButton = new KDButtonView
       title     : ""

class ActivityListItemView extends KDListItemView

  getActivityChildConstructors = ->
    # CStatusActivity     : StatusActivityItemView
    JStatusUpdate       : StatusActivityItemView
    # CCodeSnipActivity   : CodesnipActivityItemView
    JCodeSnip           : CodesnipActivityItemView
    JQuestionActivity   : QuestionActivityItemView
    JDiscussionActivity : DiscussionActivityItemView
    JLinkActivity       : LinkActivityItemView

  getActivityChildCssClass = ->

    CFollowerBucket           : "system-message"
    CFolloweeBucket           : "system-message"
    CNewMemberBucket          : "system-message"
    CFollowerBucketActivity   : "system-message"
    CFolloweeBucketActivity   : "system-message"
    CNewMemberBucketActivity  : "system-message"

  getBucketMap =->
    JAccount  : AccountFollowBucketItemView
    JTag      : TagFollowBucketItemView

  constructor:(options = {},data)->
    
    options.type = "activity"
    
    super options, data
    
    data = @getData()
    
    {constructorName} = data.bongo_
    @setClass getActivityChildCssClass()[constructorName]

    unless options.isHidden
      if 'function' is typeof data.fetchTeaser
        data.fetchTeaser? (err, teaser)=> 
          @addChildView teaser
      else
        @addChildView data
    
    data.on 'ContentMarkedAsLowQuality', =>
      @hide() unless KD.checkFlag 'exempt'
    data.on 'ContentUnmarkedAsLowQuality', => @show()

  addChildView:(data, callback)->
    
    {constructorName} = data.bongo_

    childConstructor =
      if /CNewMemberBucket$/.test constructorName
        NewMemberBucketItemView
      else if /Bucket$/.test constructorName
        getBucketMap()[data.sourceName]
      else
        getActivityChildConstructors()[constructorName]

    if childConstructor
      childView = new childConstructor({}, data)
      @addSubView childView
      callback?()

  partial:-> ''

  show:->

    @getData().fetchTeaser? (err, teaser)=>
      @addChildView teaser, => @slideIn()

  slideIn:()-> @$().removeClass 'hidden-item'

    


class ActivityItemChild extends KDView

  constructor:(options, data)->

    origin =
      constructorName  : data.originType
      id               : data.originId

    @avatar = new AvatarView {
      size    : {width: 40, height: 40}
      origin
    }
    
    @author = new ProfileLinkView { origin }

    @tags = new ActivityChildViewTagGroup
      itemsToShow   : 3
      subItemClass  : TagLinkView
    , data.tags

    @commentBox = new CommentView null, data
    @actionLinks = new ActivityActionsView delegate : @commentBox.commentList, cssClass : "comment-header", data

    account = KD.whoami()
    if (data.originId is KD.whoami().getId()) or KD.checkFlag 'super-admin'
      @settingsButton = new KDButtonViewWithMenu
        cssClass    : 'transparent activity-settings-context activity-settings-menu'
        title       : ''
        icon        : yes
        delegate    : @
        iconClass   : "arrow"
        menu        : @settingsMenu data
        callback    : (event)=> @settingsButton.contextMenu event
    else
      @settingsButton = new KDCustomHTMLView tagName : 'span', cssClass : 'hidden'

    super
    
    data = @getData()
    data.on 'TagsChanged', (tagRefs)=>
      bongo.cacheable tagRefs, (err, tags)=>
        @getData().setAt 'tags', tags
        @tags.setData tags
<<<<<<< HEAD
        debugger
=======
        # debugger
>>>>>>> b0d66a8e
        @tags.render()

    data.on 'PostIsDeleted', =>
      if KD.whoami().getId() is data.getAt('originId')
        @parent.destroy()
      else
        @parent.putOverlay
          isRemovable : no
          parent      : @parent
          cssClass    : 'half-white'

    data.watch 'repliesCount', (count)=>
      @commentBox.decorateCommentedState() if count >= 0

    @contentDisplayController = @getSingleton "contentDisplayController"

    bongo.cacheable data.originType, data.originId, (err, account)=>
      @setClass "exempt" if account and KD.checkFlag 'exempt', account

  settingsMenu:(data)->
    
    account = KD.whoami()
    
    menu = [
      type      : "contextmenu"
      items     : []
    ]

    if data.originId is KD.whoami().getId()
      menu[0].items = [
        { title : 'Edit',   id : 1,  parentId : null, callback : => @getSingleton('mainController').emit 'ActivityItemEditLinkClicked', data }
        { title : 'Delete', id : 2,  parentId : null, callback : => @confirmDeletePost data  }
      ]

      return menu
    
    if KD.checkFlag 'super-admin'
      menu[0].items = [
        { title : 'MARK USER AS TROLL', id : 1,  parentId : null, callback : => @getSingleton('mainController').markUserAsTroll data  }
        { title : 'UNMARK USER AS TROLL', id : 1,  parentId : null, callback : => @getSingleton('mainController').unmarkUserAsTroll data  }
        { title : 'Delete Post', id : 3,  parentId : null, callback : => @confirmDeletePost data  }
      ]

      return menu


  confirmDeletePost:(data)->

    modal = new KDModalView
      title          : "Delete post"
      content        : "<div class='modalformline'>Are you sure you want to delete this post?</div>"
      height         : "auto"
      overlay        : yes
      buttons        :
        Delete       :
          style      : "modal-clean-red"
          loader     :
            color    : "#ffffff"
            diameter : 16
          callback   : =>
            data.delete (err)=>
              modal.buttons.Delete.hideLoader()
              modal.destroy()
              unless err then @emit 'ActivityIsDeleted'
              else new KDNotificationView
                type     : "mini"
                cssClass : "error editor"
                title     : "Error, please try again later!"<|MERGE_RESOLUTION|>--- conflicted
+++ resolved
@@ -116,11 +116,7 @@
       bongo.cacheable tagRefs, (err, tags)=>
         @getData().setAt 'tags', tags
         @tags.setData tags
-<<<<<<< HEAD
-        debugger
-=======
         # debugger
->>>>>>> b0d66a8e
         @tags.render()
 
     data.on 'PostIsDeleted', =>

###
  todo:

    - make save dialog a view with pistachio
    - put listeners in methods
    - make this splittable

###

class AceView extends JView

  constructor:(options, file)->

    super

    @listenWindowResize()

    @editorHeader = new KDView
      cssClass : "editor-header header-buttons"

    @editorHeader.addSubView @headerButtonContainer = new KDView
      cssClass : "header-buttons"

    @saveButton = new KDButtonViewWithMenu
      title         : "Save"
      style         : "editor-button save-menu"
      type          : "contextmenu"
      delegate      : @
      menu          : @getSaveMenu.bind @
      callback      : ()=>
        @ace.requestSave()
    @saveButton.disable()

    @caretPosition = new KDCustomHTMLView
      tagName       : "div"
      cssClass      : "caret-position section"
      partial       : "<span>1</span>:<span>1</span>"

    @ace = new Ace delegate: @, file

    @advancedSettings = new KDButtonViewWithMenu
      style         : 'editor-advanced-settings-menu'
      icon          : yes
      iconOnly      : yes
      iconClass     : "cog"
      type          : "contextmenu"
      delegate      : @
      itemClass     : AceSettingsView
      click         : (pubInst, event)-> @contextMenu event
      menu          : @getAdvancedSettingsMenuItems.bind @
    @advancedSettings.disable()

    publicUrlCheck = /.*\/(.*\.koding.com)\/website\/(.*)/
    @previewButton = new KDButtonView
      style     : "editor-button"
      icon      : yes
      iconOnly  : yes
      iconClass : "preview"
      callback  : =>
        publicPath = @getData().path.replace publicUrlCheck, 'http://$1/$2'
        return if publicPath is @getData().path
        KD.getSingleton("appManager").open "Viewer", (appInstance)->
          appInstance.open publicPath

    @previewButton.hide() unless publicUrlCheck.test(@getData().path)
    @previewButton.disable()

    @compileAndRunButton = new KDButtonView
      style     : "editor-button"
      title     : "Compile & Run"
      loader    :
        color   : "#444444"
        diameter: 12
      callback  : =>
        manifest = KodingAppsController.getManifestFromPath @getData().path
        @ace.notify "Compiling...", null, yes
        @getSingleton('kodingAppsController').compileApp manifest.name, (err)=>
          if not err
            @ace.notify "App compiled!", "success"
          else
            @ace.notify "Trying to run old version..."
          @getSingleton('kodingAppsController').runApp manifest
          @compileAndRunButton.hideLoader()

    @compileAndRunButton.hide() unless /\.kdapp\//.test @getData().path
    @compileAndRunButton.disable()

    @findAndReplaceView = new AceFindAndReplaceView delegate: @
    @findAndReplaceView.hide()

    @headerButtonContainer.addSubView @compileAndRunButton
    @headerButtonContainer.addSubView @previewButton
    @headerButtonContainer.addSubView @saveButton

    @setViewListeners()

  setViewListeners:->

    @ace.on "ace.ready", =>
      @saveButton.enable()
      @advancedSettings.enable()
      @previewButton.enable()
      @compileAndRunButton.enable()

    @ace.on "ace.changeSetting", (setting, value)=>
      @ace["set#{setting.capitalize()}"]? value

    @advancedSettings.emit "ace.settingsView.setDefaults", @ace

    $spans = @caretPosition.$('span')

    @ace.on "ace.change.cursor", (cursor)=>
      $spans.eq(0).text ++cursor.row
      $spans.eq(1).text ++cursor.column

    @ace.on "ace.requests.saveAs", (contents)=>
      @openSaveDialog()

    @ace.on "ace.requests.save", (contents)=>
      if /localfile:/.test @getData().path
        @openSaveDialog()
      else
        @getData().emit "file.requests.save", contents

  viewAppended:->

    super
    @_windowDidResize()

  pistachio:->

    """
    {{> @editorHeader}}
    <div class="kdview editor-main">
      {{> @ace}}
      <div class="editor-bottom-bar clearfix">
        {{> @caretPosition}}
        {{> @advancedSettings}}
      </div>
      {{> @findAndReplaceView}}
    </div>
    """

  getAdvancedSettingsMenuItems:->

    settings      :
      type        : 'customView'
      view        : new AceSettingsView
        delegate  : @ace

  getSaveMenu:->

    "Save as..." :
      id         : 13
      parentId   : null
      callback   : =>
        @openSaveDialog()

  _windowDidResize:->

    height = @getHeight() - 10
    editorHeight = height - @$('.editor-header').height()
    bottomBarHeight = @$('.editor-bottom-bar').height()
    @$('.editor-main').height editorHeight
    @ace.setHeight editorHeight - bottomBarHeight - 10

  openSaveDialog: (callback) ->

    file = @getData()
    @addSubView saveDialog = new KDDialogView
      cssClass      : "save-as-dialog"
      duration      : 200
      topOffset     : 0
      overlay       : yes
      height        : "auto"
      buttons       :
        Save        :
          style     : "modal-clean-gray"
          callback  : =>
            [node] = @finderController.treeController.selectedNodes
            name   = @inputFileName.getValue()

            if name is '' or /^([a-zA-Z]:\\)?[^\x00-\x1F"<>\|:\*\?/]+$/.test(name) is false
              # @_message 'Wrong file name', "Please type valid file name"
              @ace.notify "Please type valid file name!", "error"
              return

            unless node
              @ace.notify "Please select a folder to save!", "error"
              return

            parent = node.getData()
            file.emit "file.requests.saveAs", @ace.getContents(), name, parent.path
            saveDialog.hide()
<<<<<<< HEAD
            @ace.emit "AceDidSaveAs", name, parent.path
        Cancel :
=======
        Cancel      :
>>>>>>> c2abcd4c
          style     : "modal-cancel"
          callback  : ->
            saveDialog.hide()

    saveDialog.addSubView wrapper = new KDView
      cssClass : "kddialog-wrapper"

    wrapper.addSubView form = new KDFormView

    form.addSubView labelFileName = new KDLabelView
      title : "Filename:"

    form.addSubView @inputFileName = inputFileName = new KDInputView
      label        : labelFileName
      defaultValue : file.name

    form.addSubView labelFinder = new KDLabelView
      title : "Select a folder:"

    saveDialog.show()
    inputFileName.setFocus()

    @finderController = new NFinderController
      nodeIdPath        : "path"
      nodeParentIdPath  : "parentPath"
      foldersOnly       : yes
      contextMenu       : no

    finder = @finderController.getView()

    form.addSubView finderWrapper = new KDView cssClass : "save-as-dialog file-container",null
    finderWrapper.addSubView finder
    finderWrapper.setHeight 200<|MERGE_RESOLUTION|>--- conflicted
+++ resolved
@@ -192,12 +192,8 @@
             parent = node.getData()
             file.emit "file.requests.saveAs", @ace.getContents(), name, parent.path
             saveDialog.hide()
-<<<<<<< HEAD
             @ace.emit "AceDidSaveAs", name, parent.path
         Cancel :
-=======
-        Cancel      :
->>>>>>> c2abcd4c
           style     : "modal-cancel"
           callback  : ->
             saveDialog.hide()

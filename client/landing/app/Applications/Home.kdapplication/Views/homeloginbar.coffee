--- conflicted
+++ resolved
@@ -77,7 +77,6 @@
               @requested.show()
               @listenToApproval()
 
-<<<<<<< HEAD
     if entryPoint?.slug
       @join         = new CustomLinkView
         tagName     : "a"
@@ -87,9 +86,9 @@
         attributes  :
           href      : "#"
         click       : (event)=>
+          KD.track "Login", "GroupJoinRequest", @group.slug
           @utils.stopDOMEvent event
           requiresLogin => @appManager.tell 'Groups', "joinGroup", @group
-          KD.track "Login", "GroupJoinRequest", @group.slug
     else
       @join         = new CustomLinkView
         tagName     : "a"
@@ -99,21 +98,8 @@
         attributes  :
           href      : "/Register"
         click       : (event)=>
+          KD.track "Login", "Register", @group.slug
           handler.call @join, event
-          KD.track "Login", "Register", @group.slug
-=======
-    @join         = new CustomLinkView
-      tagName     : "a"
-      title       : "Join Group"
-      icon        : {}
-      cssClass    : "join green hidden button"
-      attributes  :
-        href      : "#"
-      click       : (event)=>
-        KD.track "Login", "GroupJoinRequest", @group.slug, @group
-        @utils.stopDOMEvent event
-        requiresLogin => @appManager.tell 'Groups', "joinGroup", @group
->>>>>>> 1550227f
 
     @requested    = new CustomLinkView
       tagName     : "a"

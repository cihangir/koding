@KDApps = {}

class KodingAppsController extends KDController

  @manifests = {}

  # #
  # HELPERS
  # #

  getAppPath = (app)->

    {profile} = KD.whoami()
    path = if /^~/.test app.path then "/Users/#{profile.nickname}#{app.path.substr(1)}"
    else app.path
 
    path += "/" unless path[path.length-1] is "/"
    
    return path

  getManifestFromPath = (path, callback = noop)->

    folderName = (arr = path.split("/"))[arr.length-1]
    app        = null
    
    for own name, manifest of KodingAppsController.manifests
      do ->
        app = manifest if manifest.path.search(folderName) > -1
          
    return app

  # #
  # FETCHERS
  # #

  fetchApps:(callback)->
    
    if Object.keys(@constructor.manifests).length isnt 0
      callback null, @constructor.manifests
    else
      @fetchAppsFromDb (err, apps)=>
        if err
          @fetchAppsFromFs (err, apps)=>
            if err then callback()
            else
              callback null, apps
        else
          callback? err, apps

  fetchAppsFromFs:(callback)->
    
    path = "/Users/#{KD.whoami().profile.nickname}/Applications"

    @getSingleton("kiteController").run
      withArgs  :
        command : "ls #{path} -lpva"
    , (err, response)=>
      if err 
        warn err
        callback err
      else
        files = FSHelper.parseLsOutput [path], response
        apps  = []
        stack = []

        files.forEach (file)->
          if /\.kdapp$/.test file.name
            apps.push file
    
        apps.forEach (app)->
          manifest = if app.type is "folder" then FSHelper.createFileFromPath "#{app.path}/.manifest" else app
          stack.push (cb)->
            manifest.fetchContents cb
        
        manifests = @constructor.manifests
        async.parallel stack, (err, results)->
          if err
            warn err
            callback? err
          else
            results.forEach (app)->
              app = JSON.parse app
              manifests["#{app.name}"] = app
            callback? err, manifests

  fetchAppsFromDb:(callback)->

    appManager.fetchStorage "KodingApps", "1.0", (err, storage)=>
      if err 
        warn err
        callback err
      else
        apps = storage.getAt "bucket.apps"
        if apps and Object.keys(apps).length > 0
          @constructor.manifests = apps
          callback null, apps
        else
          callback new Error "There are no apps in the app storage."

  fetchCompiledApp:(name, callback)->

    @getSingleton("kiteController").run
      withArgs  : 
        command : "cat /Users/#{KD.whoami().profile.nickname}/Applications/#{name}.kdapp/index.js"
    , (err, response)=>
      if err then warn err
      callback err, response


  # #
  # MISC
  # #

  refreshApps:(callback)->

    @constructor.manifests = {}
    KDApps = {}
    @fetchAppsFromFs callback

  putAppsToAppStorage:(apps)->

    appManager.fetchStorage "KodingApps", "1.0", (err, storage)->
      storage.update {
        $set: { "bucket.apps" : apps }
      }, => log arguments,"kodingAppsController storage updated"

  defineApp:(name, script)->
    
    KDApps[name] = script

  getApp:(name, callback = noop)->

    if KDApps[name]
      callback KDApps[name]
    else
      @fetchCompiledApp name, (err, script)=>
        if err
          @compileSource name, (err)=>
            if err
              new KDNotificationView type : "mini", title : "There was an error, please try again later!"
              callback err
            else
              callback KDApps[name]
        else
          @defineApp name, script
          callback KDApps[name]

  # #
  # KITE INTERACTIONS
  # #
<<<<<<< HEAD
  runApp:(name, callback)->

    log "app to run:", name
    callback?()
=======
>>>>>>> af377ce3

  addScript:(app, scriptInput, callback)->
    
    if /^\.\//.test scriptInput
      @getSingleton("kiteController").run
        withArgs  : 
          command : "cat #{getAppPath app}/#{scriptInput}"
      , (err, response)=>
        if err then warn err
        
        if /.coffee$/.test scriptInput
          require ["coffee-script"], (coffee)->
            js = coffee.compile response, { bare : yes }
            callback err, js
        else
          callback err, response
    else
      callback null, scriptInput
  
  
  saveCompiledApp:(app, script, callback)->
    
    @getSingleton("kiteController").run
      toDo        : "uploadFile"
      withArgs    : {
        path      : FSHelper.escapeFilePath "#{getAppPath app}index.js"
        contents  : script
      }
    , (err, response)=>
      if err then warn err
      log response, "App saved!"
      callback?()
  
  publishApp:(path, callback)->

    kiteController = @getSingleton('kiteController')
    appName        = getManifestFromPath(path).name
    
    @getApp appName, (appScript)=>

      manifest    = @constructor.manifests[appName]
      {nickname}  = KD.whoami().profile
      publishPath = FSHelper.escapeFilePath "/opt/Apps/#{nickname}/#{manifest.name}/#{manifest.version}"
      userAppPath = if /~\//.test manifest.path
        manifest.path.replace("~/", "/Users/#{nickname}/")
      else 
        "#{manifest.path}/"
      options     =
        toDo          : "publishApp"
        withArgs      :
          version     : manifest.version
          appName     : manifest.name
          userAppPath : userAppPath

      kiteController.run options, (err, res)=>
        log "app is being published"
        if err then warn err
        else
          jAppData =
            title       : manifest.name or "Application Title"
            body        : manifest.description or "Application description"
            manifest    : manifest
          appManager.tell "Apps", "createApp", jAppData, (err, app)=>
            log app, "app published"
            appManager.openApplication "Apps", yes, (instance)=>
              # instance.feedController.changeActiveSort "meta.modifiedAt"
              callback?()
<<<<<<< HEAD
=======
  compileApp:(path, callback)->

    manifest = getManifestFromPath path

    @compileSource manifest.name, => callback?()
>>>>>>> af377ce3

  compileSource:(name, callback)->

    kallback = (app)=>
      
      return warn "#{name}: No such app!" unless app

      {source} = app
      {blocks} = source
      
      orderedBlocks = []
      for blockName, blockOptions of blocks
        blockOptions.name = blockName
        if blockOptions.order? and not isNaN(order = parseInt(blockOptions.order, 10))
          orderedBlocks[order] = blockOptions
        else
          orderedBlocks.push blockOptions
      
      blockStrings = []
      
      asyncStack   = []

      orderedBlocks.forEach (block)=>

        if block.pre
          asyncStack.push (cb)=> @addScript app, block.pre, cb

        if block.files
          {files} = block
          files.forEach (file, index)=>
            if "object" is typeof file
              for fileName, fileExtras of file
                do =>
                  # log fileExtras.pre  if fileExtras.pre
                  if fileExtras.pre
                    asyncStack.push (cb)=> @addScript app, fileExtras.pre, cb 
                  # log fileName
                  asyncStack.push (cb)=> @addScript app, fileName, cb
                  # log fileExtras.post if fileExtras.post
                  if fileExtras.post
                    asyncStack.push (cb)=> @addScript app, fileExtras.post, cb
            else
              # log file
              asyncStack.push (cb)=> @addScript app, file, cb
        # log block.post if block.post
        if block.post
          asyncStack.push (cb)=> @addScript app, block.post, cb

      async.parallel asyncStack, (error, result)=>
        
        log "concatenating the app"
        
        _final = "(function() {\n\n/* KDAPP STARTS */" 
        result.forEach (output)=>
          _final += "\n\n/* BLOCK STARTS */\n\n"
          _final += "#{output}"
          _final += "\n\n/* BLOCK ENDS */\n\n"
        _final += "/* KDAPP ENDS */\n\n}).call();"
        
        
        _final = @defineApp app.name, _final
        @saveCompiledApp app, _final, =>
          callback?()

    unless @constructor.manifests[name]
      @fetchApps (err, apps)=> kallback apps[name]
    else
      kallback @constructor.manifests[name]

  installApp:(app, callback)->
    
    @fetchApps (err, manifests = {})=>
      if err
        warn err
        new KDNotificationView type : "mini", title : "There was an error, please try again later!"
        callback? err
      else
        log manifests
        if app.title in Object.keys(manifests)
          new KDNotificationView type : "mini", title : "App is already installed!"
          callback? msg : "App is already installed!"
        else
          log "installing the app: #{app.title}"
          app.fetchCreator (err, acc)=>
            if err
              callback? err
            else
              kiteController = @getSingleton("kiteController")
              options        =
                toDo          : "installApp"
                withArgs      :
                  owner       : acc.profile.nickname
                  username    : KD.whoami().profile.nickname
                  appName     : app.manifest.name

              kiteController.run options, (err, res)=>
                if err then warn err
                else
                  appManager.openApplication "Develop"
                  callback?()

  forkRepoCommandMap = ->
    git : "git clone"
    svn : "svn checkout"
    hg  : "hg clone"

  cloneApp:(path, callback)->

    kiteController = @getSingleton('kiteController')

    @fetchApps (err, manifests = {})=>
      if err
        warn err
        new KDNotificationView type : "mini", title : "There was an error, please try again later!"
        callback? err
      else
        manifest = getManifestFromPath path
        # debugger
        log "cloning the app: #{manifest.name}"
        log "checking the repo: #{manifest.repo}" 
        {repo} = manifest

        if /^git/.test repo      then repoType = "git"
        else if /^svn/.test repo then repoType = "svn"
        else if /^hg/.test repo  then repoType = "hg"
        else
          log repoType,">>>>"
          err = "Unsupported repository specified, quitting!"
          new KDNotificationView type : "mini", title : err
          callback? err
          return no

        appPath = "/Users/#{KD.whoami().profile.nickname}/Applications/#{manifest.name}.kdapp"
        kiteController.run
          withArgs    :
            command   : "mv #{appPath} #{appPath}.old#{@utils.getRandomNumber 9999}"
        , (err, response)->
          if err then warn err
          kiteController.run
            withArgs    :
              command   : "#{forkRepoCommandMap()[repoType]} #{repo} /Users/#{KD.whoami().profile.nickname}/Applications/#{manifest.name}.kdapp/"
          , (err, response)->
            if err then warn err
            else
              log response, "App cloned!"
            callback? err, response<|MERGE_RESOLUTION|>--- conflicted
+++ resolved
@@ -148,13 +148,10 @@
   # #
   # KITE INTERACTIONS
   # #
-<<<<<<< HEAD
   runApp:(name, callback)->
 
     log "app to run:", name
     callback?()
-=======
->>>>>>> af377ce3
 
   addScript:(app, scriptInput, callback)->
     
@@ -222,14 +219,11 @@
             appManager.openApplication "Apps", yes, (instance)=>
               # instance.feedController.changeActiveSort "meta.modifiedAt"
               callback?()
-<<<<<<< HEAD
-=======
   compileApp:(path, callback)->
 
     manifest = getManifestFromPath path
 
     @compileSource manifest.name, => callback?()
->>>>>>> af377ce3
 
   compileSource:(name, callback)->
 

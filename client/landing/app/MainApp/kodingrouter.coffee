--- conflicted
+++ resolved
@@ -28,11 +28,6 @@
     @addRoutes getRoutes.call this
 
     @on 'AlreadyHere', -> log "You're already here!"
-<<<<<<< HEAD
-=======
-    @on 'Params', ({params, query})=>
-      #@utils.defer => KD.getSingleton('groupsController').changeGroup params.name
->>>>>>> 76ef940a
 
   listen:->
     super

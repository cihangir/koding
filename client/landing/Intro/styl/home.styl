--- conflicted
+++ resolved
@@ -212,31 +212,10 @@
     .logo
       margin            0 17px 0 0
 
-<<<<<<< HEAD
-  footer
-    rounded             8px 8px 0 0
-    font-size           14px
-    line-height         23px
-    color               footerLinkColor
-    bg                  color footerBg
-    max-width           1280px
-    margin              0 auto
-    padding             45px
-    margin-top          -200px
-
-    .logo
-      margin            0 17px 0 0
-
     address
       overflow          hidden
       width             auto
 
-=======
-    address
-      overflow          hidden
-      width             auto
-
->>>>>>> d59d09cf
     nav
       fr()
       a

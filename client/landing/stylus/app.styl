--- conflicted
+++ resolved
@@ -1716,7 +1716,7 @@
   color                 #fff
   abs()
 
-<<<<<<< HEAD
+
 .file-droparea
   borderBox()
   noTextSelection()
@@ -1745,7 +1745,7 @@
     width         100%
     bottom        20px
     text-align    center
-=======
+
 #chrome-terminal-banner
   abs                   30px, 30px
   size                  auto, auto
@@ -1784,4 +1784,3 @@
     padding-right       40px
     a
       color             #ff9200
->>>>>>> 542d25b2

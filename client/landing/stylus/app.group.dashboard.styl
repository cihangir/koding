--- conflicted
+++ resolved
@@ -285,16 +285,7 @@
 
   .group-content
     borderBox()
-<<<<<<< HEAD
-    height                    auto
-
-    .kdtabpaneview
-      borderBox()
-      overflow-y              auto
-      padding                 0px 20px
-=======
     // height                    auto
->>>>>>> 41d34fd1
 
     .kdtabhandlecontainer
       padding-top             0

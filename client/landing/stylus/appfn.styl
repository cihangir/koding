comment-bg            = #f6f6f6
comment-border-color  = rgba(40,40,40,.06)
avatar-border-color   = rgb(238,238,238)
light-green           = #87a03b
orange                = #f08501

linkColor1            = #ff9200
finderSelectedColor1  = #F6A220
finderSelectedColor2  = #DC911D

leftTransition()
  transition left .3s linear
widthTransition()
  transition width .3s linear

greenLink()
  // font-family         Droid
  color               light-green
  font-size           11px
  text-decoration     none
  &:hover
    color             dark-green
    text-decoration   underline
<<<<<<< HEAD
    
statusIndicator(dia, bottom, right)
    content       ""
    display       block
    size          dia, dia
    bottom        bottom
    right         right
    rounded       100%
    background    #0cc52e
    border        1px solid #075514
    shadow        0 0 0 2px #fff
    abs()
=======

appThumbStyl()
  height                  auto
  padding                 20px 0% 48px 1%
  width                   100%
  overflow                visible
  borderBox()

  .top-badge
    position              absolute
    top                   8px
    left                  9px
    border-radius         4px
    font-size             9px
    padding               0 3px 1px 3px
    color                 #fff

    &.gray
      background-color      rgba(114, 114, 114, 0.25)
      border                1px solid rgba(186, 196, 186, 0.98)

    &.green
      border              1px solid #63a62f
      border-color        #63a62f #63a62f #5b992b #63a62f
      gradient            #7fbf4d, #63a62f
    &.orange
      border              1px solid #f76f14
      bg                  color, #ff9200

  figure
    display               inline-block
    rel()
    size                  19%, auto
    margin                0 1% 1% 0
    min-width             120px
    max-width             200px
    padding               20px
    overflow              hidden
    text-align            center
    vertical-align        top
    cursor                pointer
    rounded               4px
    vendor                transition, all .2s ease-out
    shadow                0 1px 2px rgba(0,0,0,0.15)
    bg                    color, rgba(255, 255, 255, 0.2)
    borderBox()
    &:hover
      bg                  color, rgba(255, 255, 255, 0.5)
      shadow              0 2px 10px rgba(0,0,0,0.15)
      .icon-container
        margin-top        0
        opacity           1
      cite
        height            13px
    &.disabled
      padding-bottom      20px
      &:after
        content           'Coming Soon'
        background        black
        border-radius     0 0 4px 4px
        bottom            -20px
        color             #FF9200
        display           block
        left              0
        abs()
        opacity           0
        padding           5px 0
        transition        bottom .3s linear
        text-shadow       none
        visibility        none
        width             100%

      &:hover:after
        display           block
        opacity           1
        bottom            0
        visibility        visible

      img
      strong
      span.data
        opacity           .5

    .kdloader
      abs()
      top                 50%
      left                50%
      margin              -20px 0 0 -20px
      z-index             1000

    p
      rounded             4px

    img
      width               100%

    cite
      abs()
      display             block
      bottom              10px
      left                0
      //size                100%, 100%
      width               100%
      max-width           100%
      font-size           11px
      font-style          normal
      color               #aaa
      white-space         nowrap
      text-overflow       ellipsis
      overflow            hidden
      //vendor              transition, height .15s linear .6s

    span
      noTextDeco()

    span > span
      font-size           11px

    .icon-container
      abs()
      display             inline-block
      top                 5px
      right               5px
      margin-top          -30px
      opacity             0
      // vendor              transition, opacity .15s linear

    span.icon
      size                20px, 20px
      opacity             .4
      fl()
      sprite()
      &:hover
        opacity           .6
      &.info
        bg                position, -260px -440px
        right             5px
      &.compile
        bg                position, -300px -440px
        right             26px
      &.delete
        bg                position, -280px -441px
        right             47px
>>>>>>> 2c9ee137
<|MERGE_RESOLUTION|>--- conflicted
+++ resolved
@@ -21,20 +21,6 @@
   &:hover
     color             dark-green
     text-decoration   underline
-<<<<<<< HEAD
-    
-statusIndicator(dia, bottom, right)
-    content       ""
-    display       block
-    size          dia, dia
-    bottom        bottom
-    right         right
-    rounded       100%
-    background    #0cc52e
-    border        1px solid #075514
-    shadow        0 0 0 2px #fff
-    abs()
-=======
 
 appThumbStyl()
   height                  auto
@@ -177,5 +163,4 @@
         right             26px
       &.delete
         bg                position, -280px -441px
-        right             47px
->>>>>>> 2c9ee137
+        right             47px
@import "./client/Framework/themes/default/kdfn"
@import "./client/stylus/appfn"
@import "nib"
@import "nib/gradients"
@import "nib/vendor"

/*

  Groups ListView

*/

#static-landing-page
  &.group-leaving
    rel()
  &.group-shrinking
    height              0
  &.group-fading
    opacity             0
  &.group-hidden
    z-index             1
    display             none

  #main-loader > span
    margin              20px 0px 20px 60px

.group-header
  width                 100%
  height                51px
  display               none

.group-personal-wrapper
  height                100%
  width                 160px
  fl()

.group-avatar
  height                76px
  width                 160px
  background-position   center center
  background-repeat     no-repeat
  vendor background-size, 160px auto
  shadow                inset 0 0 13px 0 rgba(0,0,0,0.6)


.group-buttons
  min-height                27px
  border-top            1px solid #403d37
  width                 100%
  bg color,             rgba(0,0,0,0.2)
  padding 0 5px 5px 0
  borderBox()
.group-content-wrapper
  margin-left           160px
  height                100%
  width                 auto
  bg color,             white
  borderBox()

.group-title
  borderBox()
  height                77px
  width                 auto
  bg                    color, white
  border-bottom         1px solid rgb(229,229,229)
  shadow                inset 0 3px 1px 3px rgba(250,250,250,.5)
  gradient              rgb(255,255,255),rgb(242,242,242)
  padding 20px 23px
  .group-title-wrapper
    height auto
    width auto
  .group-name
    borderBox()
    color #ff9200
    font-size 16px
    width auto
    display inline-block
  .group-bio
    borderBox()
    color               #888
    font-size           12px
    height              29px
    overflow-y          scroll
    width               auto
    font-weight         300
  .button-wrapper
    abs()
    right               26px
    top                 26px
    height              24px
    button.kdbutton
      margin-left       5px
      display           inline-block


.group-nickname
  borderBox()
  font-size 14px
  width auto
  display inline-block
  color #aaa
  padding 5px 5px 0 13px

.group-links
  margin                24px 0 27px 15px
  ul
    li
      a
        color             #adadad!important
        noTextDeco()
        font-size         14px
        font-weight       300
      line-height       20px
      margin-bottom     4px
      span.icon
        sprite()
        fl()
        size            20px, 20px
        margin-right    18px
      &.blog
        span.icon
          bg position,  0 -80px
      &.twitter
        span.icon
          bg position,  0 -100px
      &.github
        span.icon
          bg position,  0 -280px

  ul.admin
    li
      a
        padding-top 3px
        font-size         11px
  hr
    border-top          1px solid rgba(44,41,36,0.5)
    border-bottom       1px solid rgba(255,255,255,0.07)
    width               auto
    height              0
    margin              20px 20px 10px 6px
    padding             0 11px

.group-splitview
  height 100%

.group-content-links
  margin-right          0px
  width                 139px
  height                100%
  border-right          1px solid #e8e8e8
  padding               19px 23px 19px 23px
  fl()
  borderBox()

  h4
    text-transform      uppercase
    font-size           9px
    color               #9f9d9a
    font-weight         400
    margin-bottom       9px

  li
    color               #7c603b
    font-weight         normal
    noTextDeco()
    cursor              pointer
    line-height         16px
    font-size           12px
    vertical-align      baseline
    margin-bottom       6px

.group-koding-logo
  height 100%
  .logo
    cursor pointer
    sprite()
    width 120px
    height 30px
    bg position, -240px -40px
    position fixed
    bottom 12px
    left 15px
    &.animate
      vendor transition, top 0.5s ease-in-out
    &.top
      top 12px!important
      bottom none

  vertical-align bottom

.kdlistview.kdview.group-loading-content
.group-loading-content
  overflow auto
  margin-left 125px
  borderBox()
  height 100%
  width auto
  padding 30px


// .group-loader
//   width                   30px
//   height                  30px
//   size                    30px, 30px
//   margin                  auto
//   bg                      position,-240px -40px
//   sprite()

// #group-loader-container
//   top                     40px
//   width                   100%
//   abs()

// .landing-button
//   font-size               17px !important

// .group-landing-content
//   borderBox()
//   rel()
//   overflow                visible
//   max-height              660px
//   max-width               980px
//   width                   90%
//   border                  1px solid rgba(255,255,255,0.16)
//   rounded                 8px
//   margin                  100px auto 30px auto
//   shadow                  0 0 150px rgba(0,0,0,0.32)
//   bg color,               rgba(255,255,255,0.05)
//   vendor transition,      height .2s linear

//   .group-wrapper
//     // max-height            650px
//     overflow              auto

//   .avatar
//     borderBox()
//     padding               30px 30px 10px 30px
//     fl()

//     img
//       padding             5px
//       border              1px solid rgba(255,255,255,0.2)
//       bg color,           rgba(0,0,0,0.2)
//       rounded             5px
//       vendor transition,  all 0.2s ease-in-out
//       width               150px
//       height              150px

//   .content-title
//     vendor transition,    margin-left 0.2s ease-in-out
//     font-weight           500
//     overflow              hidden
//     white-space           nowrap
//     text-overflow         ellipsis
//     font-size             24px
//     padding               30px 30px 20px 0
//     color                 #f5f5f5
//     vendor                font-smoothing antialiased
//     text-rendering        geometricPrecision
//     margin-left           215px

//     .betatag
//       text-indent         -9999px
//       abs()
//       top                 -3px
//       right               -3px
//       width               64px
//       height              38px
//       sprite()
//       bg position,        -400px -120px

//   .content-body
//     vendor transition,    margin-left 0.2s ease-in-out
//     color                 rgba(227, 227, 227, 0.5)
//     font-weight           300
//     margin-left           215px
//     padding-right         30px

//   .content-meta
//     fr()
//     borderBox()
//     clear                 both
//     height                27px
//     rounded               4px
//     padding               5px 8px 5px 5px
//     margin                -25px 30px 15px 30px
//     shadow                0 -1px 0 rgba(0,0,0,0.6), -1px 0 0 rgba(0,0,0,0.35), 1px 1px rgba(255,255,255,0.1)

//     bg color,             rgba(0,0,0,0.25)
//     div
//       vertical-align      top
//       color               rgba(227,227,227,0.5)
//       font-weight         300
//       display             inline-block
//       .count
//         color             #f5f5f5
//         vertical-align    top
//       .icon
//         sprite()
//         width             20px
//         height            20px
//         display           inline-block
//       .text
//         vertical-align    top
//       &.followers
//         .icon
//           bg position,    -201px -523px
//       &.posts
//         .icon
//           bg position,    -99px -523px

//   .group-content
//     clear                 both
//     borderBox()
//     height                394px
//     overflow              auto
//     margin                30px
//     bg color,             rgba(0, 0, 0, 0.25) //#282520
//     border                10px solid rgba(0, 0, 0, 0) //#282520
//     shadow                0 -1px 0 rgba(0,0,0,0.6), -1px 0 0 rgba(0,0,0,0.35), 1px 1px rgba(255,255,255,0.1)
//     rounded               5px
//     width                 auto

//   .content-markdown
//     overflow              auto
//     padding               10px

// .group-koding-logo
//   abs()
//   left                    0
//   bottom                  0
//   text-align              center
//   width                   auto
//   .text
//     margin                30px 30px 10px 30px
//     .logo
//       cursor              pointer
//       display             inline-block
//       width               140px
//       height              40px
//       sprite()
//       bg position,        -400px 0px

// @media screen and (max-width: 500px)
//   .group-landing-content
//     margin-top            30px
//     .avatar
//       padding-right       10px
//       img
//         padding           2px
//         width             40px
//         height            40px
//     .content-title
//       margin-left         90px
//     .content-body
//       margin-left         90px
//     .content-meta
//       float               none
//       margin-top          20px
//       margin-bottom       0px
//     .content-markdown
//       img
//         max-width         100%

// .group-navigation
//   width                   90%
//   max-width               980px
//   text-align              center
//   margin                  auto
//   margin-top              8px

//   .group-login-buttons
//     // border                1px solid rgba(255,255,255,0.1)
//     // border-radius         7px
//     padding               3px
//     opacity               0
//     // background-color      rgba(255,255,255,0.1)
//     vendor transition,    opacity .3s linear

//     &.ready
//       opacity             1.0
//       height              25px
//       display             block

//     .bigLink
//       text-shadow           0 -1px 0 rgba(0,0,0,0.8)
//       font-size             20px
//       color                 #ffb500
//       noTextDeco()
//       vertical-align        baseline
//       bg color,             transparent
//       &:hover
//         color               white
//       cursor                pointer

#group-content
  height            100%
  width             64%
  margin            15px
  min-width         370px
  overflow          auto !important
  height            2000px
  a
    color           grouppage-link
  #group-left-pane, #group-right-pane
    padding           10px 40px 0 5px
    borderBox()
    .kdview
      overflow        visible
      height          auto

  #group-left-pane
    //bg(color,aqua)
    width                 70%
    overflow              visible
    padding-left          50px
    height                100%
    fl()
    .group-meta
      margin-top            20px
      img
        width               160px
        height              150px
        rel()
        border              1px solid white
        margin              0 25px 10px 0
        blockMidTop()
        shadow(0px 0px 8px 1px #c5c5c5)
      > div
        width               70%
        blockMidTop()
      h2
        font-weight         bold
        font-size           36px
        line-height         30px
        color               #000
        margin-bottom       18px
      p
        line-height         23px
        font-size           14px
        color               #7c7c7c
        margin-bottom       18px
      .group-privacy
        span
          padding           3px 8px
          color             #229ee3
          bg(color,#ebf7fe)
          rounded(3px,3px,3px,3px)
          shadow(0 1px 1px 0 #b9e4fc)
    //group-meta
  //group-left-pane
  #group-right-pane
    //bg(color,orange)
    display               inline-block
    width                 20%
    padding-top           45px
    height                100%

    section
      padding-bottom      20px
      margin-bottom       20px
      border-bottom       1px solid #bfbfbf
      &:last-child
        border-bottom     none
      h4
        margin-bottom     10px
        color             #7f7f7f
        font-weight       normal
        font-size         11px
    .subscribe
      border-bottom       none
      padding-bottom      0
      div
        color             #0a90e0
        text-decoration   none
        padding           6px 10px
        display           inline-block
        rounded(4px,4px,4px,4px)
        bg(color,#f2f2f2)
        cite
          font-style      normal
          font-size       11px
          blockMid()
        span
          cursor          pointer
          margin-left     5px
          padding         4px 5px
          line-height     8px
          font-size       12px
          font-weight     bold
          color           #f2f2f2
          blockMid()
          rounded(10px,10px,10px,10px)
          width(12px,12px)
          bg(color,#ddd)
        shadow(0 2px 2px 0 #e3e3e3)
    .stats
      ul
        list-style        none
        mp0()
        color               #2e2d2a
        li
          padding             5px
          border-bottom       1px solid #eeeeee
          &:last-child
            border-bottom     none
      cite
        font-style        normal
      span
        margin-right      20px
        blockMid()
        size(20px,20px)
      .members span
        sprite()
        bg(position,-140px -440px)
      .shared span
        sprite()
        bg(position,-100px -460px)
      .activity span
        sprite()
        bg(position,-100px -420px)
    .tags
      .langtags span
        margin-bottom     3px
    .links
      ul
        mp0()
        list-style            none
        a
          text-decoration     none
    .moderators
      ul
        mp0()
        list-style        none
        li
          blockMid()
//group-content-layout

.test-btn
  // bg(color,lightBlue)
  width                 auto
  height                auto
  abs()
  left                  0
  top                   0

.list-filter
  margin                20px 0
  //padding               10px
  color                 #acacac
  rel()
  font-size             10px
  bg(color,#f2f2f2)
  rounded(4px,4px,4px,4px)
  div,span,a
    blockMid()
  a.filtered
    color               grouppage-link
    shadow(inset 0 1px 1px 0 #d7d7d7)
    bg(color,white)
    rounded(4px,4px,4px,4px)
    border-right        none
  a
    color               #9c9b9b
    padding             2px 6px
    font-size           12px
    line-height         12px
    text-decoration     none
    blockMid()
  .sort
    float               right
    display             inine-block
    span
      margin-right      10px
  > span
    blockMid()
    width               55px

.list-filter.kdlistview-sorter
    width                 100%
    padding               3px 10px 3px 15px
    height                35px
    borderBox()
    span
      text-shadow         0px 1px 1px #fff
    a
      color               #eba63c
      padding             5px 6px
      font-size           13px
      // border              1px solid #e9e9e9
      gradient            #f1f1f1,#fefefe
      shadow              inset 0 1px 1px -1px rgba(0,0,0,0.2)
      blockMid()



.content-page.groups
  .feeder-tabs .listview-wrapper
    bg                      color, #f2f2f2
    shadow                  inset 0 0px 15px rgba(0,0,0,.1)
  .kdlistitemview-groups
    rel()
    borderBox()
    border                  1px solid #e2e2e2
    border-color            #f2f2f2 #e2e2e2 #d2d2d2
    bg                      color, #fff
    rounded                 6px
    margin                  3% 0 0 3%
    min-height              131px
    min-width               250px
    clear                   none
    width                   45.5%
    display                 inline-block
    height                  auto
    vertical-align          top
<<<<<<< HEAD
    background-size         cover
    vendor                  filter, blur(5px)
=======
    overflow                visible
    gradient                #fff, #fafafa
    shadow                  0 2px 5px rgba(0,0,0,.15)
>>>>>>> 0efb9379

    &:hover
      div.groups-settings-menu
        opacity 1

    &:nth-child(2n)
      margin-right          2%

    &.own-group
      .own-group-title
        visible()
        span
          visible()

    .own-group-title
      font-style              normal
      font-weight             700
      font-size               9px
      text-transform          uppercase
      background-color        linkColor1
      color                   white
      display                 block
      padding                 4px 8px
      top                     -8px
      right                   5px
      shadow                  0 1px 5px rgba(0,0,0,.3)
      text-shadow             0 -1px 0 rgb(247,111,20)
      hidden()
      abs()
      span
        size                    0, 0
        display                 block
        border                  4px solid rgb(192, 110, 0)
        border-color            transparent rgb(192, 110, 0) rgb(192, 110, 0) transparent
        left                    -8px
        top                     0px
        hidden()
        abs()

    cite
      font-style              normal
      font-weight             600
      font-size               9px
      background-color        #FFF
      color                   #CCC
      margin                  -5px 0 0 20px
      display                 block
      height                  15px
      z-index                 10
      padding-right           5px
      abs()


    .kdlistview-members
      border-top          1px solid #eee
      margin              0 20px
      padding             10px 0 20px
      line-height         0
      overflow            visible
      .kdlistitemview-member
        display           inline-block
        size              30px, 30px
        margin            2px 2px 0 0
        shadow            0 1px 3px rgba(0,0,0,.3)
        borderBox()
        // border            1px solid #ccc
        // bg                color, cyan
        // padding           1px
        // vendor            transition, all .1s ease .1s

        // &:first-child
        //   margin          2px 2px 0 2px
        // &:hover
        //   size            60px, 60px
        img
          display         block
          size            100%, 100%
          borderBox()




    div.groups-settings-menu
        vendor            transition, opacity .1s ease-out
        size              21px, 18px
        opacity           .2
        abs()
        top               0
        right             0
        z-index           10
        button.kdbutton.with-icon
          padding         1px 2px
          padding-right   3px!important
          span.icon
            bg            position, -81px -281px
            size          16px, 16px
            padding       0
            margin        0
          &:hover
            gradient      #eee, #ddd
            rounded       2px
        .chevron
          display         none
        .chevron-separator
          display         none

    span.avatar
      margin                  20px 20px 5px 20px
      // padding                 1px
      // border                  1px solid #E3E3E3
      display                 block
      size                    80px, 80px
      shadow                  0 1px 5px rgba(0,0,0,.3)
      fl()
      .avatar-image
        display               block
        text-decoration       none
        background-size       cover
        background-position   center
        // bg                    image, url("../images/defaultavatar/default.group.128.png")
        size                  100%, 100%

    .content
      width                   auto
      padding-top             10px
      min-height              103px
      margin-bottom           20px
      borderBox()
      h3
        width                 auto
        padding               0 20px 10px 0
        margin-top            12px
        color                 linkColor1
        font-size             18px
        line-height           26px
        borderBox()
        a
          width               auto
          color               linkColor1
          font-weight         400
          borderBox()
          noTextDeco()

      article
        borderBox()
        width             auto
        margin            0 20px 0 0
        overflow          hidden
        text-overflow     ellipsis
        line-height       20px
        color             #5f5f5f
        font-size         12px

    .topicmeta
      abs()
      left 18px
      bottom 12px

      .topicstats
        .posts
          margin-right 5px
        .followers, .posts
          display inline-block
          a
            color black
            font-weight bold
            noTextDeco()

    .button-container
      abs()
      right 10px
      bottom 10px

      button
        fr()
        clear both
        display block
        margin-top 5px

        &.joined
          bg color, #444

      .enter-button
        borderBox()
        cursor            pointer
        border            1px solid #ddd
        border-bottom-color    #cfcfcf
        color             #7f7f7f
        font-size         11px
        width             80px
        line-height       12px
        padding           5px 5px 4px 5px
        text-align        center
        text-shadow       0 1px 0 #fff
        font-weight       700
        vertical-align    inherit
        background        linear-gradient(top,  white 0%,#e6e5e5 94%)
        shadow(0 1px 0 rgb(255, 255, 255))
        rounded(3px,3px,3px,3px)

        &:hover
          background           linear-gradient(top, #e9e8e8 0%,#d7d4d4 94%)
          border               1px solid #ddd
          border-bottom-color  #cfcfcf
          -moz-box-shadow      0 1px 0 #fff
          -webkit-box-shadow   0 1px 0 #fff
          box-shadow           0 1px 0 #fff

        &:active
          background           linear-gradient(top, #e9e8e8 0%,#d7d4d4 94%)
          border               1px solid #afafaf
          border-bottom        1px solid #ddd
          -moz-box-shadow      0 1px 0 #fff, inset 0 2px 1px rgba(0, 0, 0, 0.13)
          -webkit-box-shadow   0 1px 0 #fff, inset 0 2px 1px rgba(0, 0, 0, 0.13)
          box-shadow           0 1px 0 #fff, inset 0 2px 1px rgba(0, 0, 0, 0.13)

      .enter-group
        noTextDeco()
        color #7f7f7f
        &:before
          content               ''
          padding 0px 10px
          sprite()
          bg position, -20px -263px
          size 15px 15px
          margin               0 6px 0 0
          vertical-align       middle


/*

  Groups Content Display

*/

.grouptabhandle.dirty .new
  background-color  #0a92ba
  color             white
  font-weight       bold
  font-size         11px
  line-height       1
  padding           1px 4px
  rounded           3px


.group-admin-modal
  div.general-settings  > .kdformview
    margin-top 5px
    > .formline
      width 100%
      borderBox()
      overflow:auto
      border none
      padding 5px 0px 7px 18px
      &.button-field
        padding-right 10px

  > .kdformview
    margin-top 20px
    > .formline
      width 100%
      borderBox()
      overflow:auto
      border none
      &.button-field
        bg color, transparent
        rounded 0
        border none
        padding 0
        margin-left 108px
        margin-top 15px


  div.avatar
    .kdlabel
      margin-top:30px
    .kdfileuploadarea
      width 80px
      height 80px

  div.body
    textarea
      min-height 150px


.groups-member-permissions-view

  .kdview.kdloader
    display           block
    margin            10px auto

  .kdview.kdlistitemview.kdlistitemview-member-item
    line-height       24px

    .kdselectbox
      display         inline-block
      float           right

    .profile
      font-size       13px

    .role
      color           #999

    span.icon
      &.edit
        bg            position, -120px -400px
      &.delete
        bg            position, -80px -520px
      &.save
        bg            position, -80px -500px

    .kd-radio-holder
      line-height       30px
      margin-right      10px
      display           inline-block

      input[type=radio]
        vertical-align  middle
        display         inline
        width           auto
        margin          0 10px 0 3px

      label
        float           none
        display         inline


  .edit-container
    padding             5px 10px
    border              1px solid #ccc
    rounded             4px
    bg                  color, #f5f5f5
    borderBox()

    .buttons
      margin            10px 0 5px 0
      padding           10px
      bg                color, #e2e2e2
      rounded           3px
      border            1px solid #ccc
      .kdbutton
        width           auto
        margin-right    10px

.invitation-request
  .username
    font-weight         bold
    color               #ff9200
  &.invitation-sent
    background-color    #eee

.group-header
  margin-top            20px
  padding               20px 20px 0
  borderBox()
  .avatar
    margin-right        20px
    fl()
    span
      display           block
      border            1px solid #eee
      padding           1px
      size              60px, 60px
  section
    height              auto
    rel()
    h2
      font-size         36px
      font-weight       normal
      line-height       64px
      height            64px
      border-bottom     none
      padding           0
      overflow          ellipsis
      margin-right      180px
    .buttons
      top               0
      right             0
      size              auto, 100%
      padding           18px 5px
      borderBox()
      abs()
      .custom-link-view.enter-group
        margin-right    5px
  .navbar
    bg                  color, #f5f5f5
    height              60px
    margin              20px 0 0
    borderBox()
    .custom-link-view
      margin            20px 20px 0
      span.title
        color           #aaa
        // noTextDeco()
      &.enter-group
        margin-left     20px
      .icon
        &.enter-group
          bg            position, -180px -518px
          opacity       .2
        &.admin
          bg            position, -180px -439px
          opacity       .5

.group-content-display
  .sub-header
    gradient            #fff, #f8f8f8
    width               100%
    z-index             100
    fix()
    &.shadow
      shadow            0 0 15px rgba(0,0,0,.1)


  .loader
    fl()
    margin-top 10px
  .loader-text
    display block
    width auto
    margin-top 8px
    padding-left 5px
  .readme
    borderBox()
    padding             0px 0 0 0
    width 100%

    .data
      borderBox()
      border none
      padding 10px 0 0 0

    .edit
      margin-top 10px
      borderBox()
      width 100%
      min-height 200px
      max-height 400px
      .preview_content
        padding 10px
    .button-bar
      margin-top 10px
      margin-bottom 5px
      text-align right
      width auto
      opacity 0.95
      vendor transition, opacity 0.2s linear
      &:hover
        opacity 1
    .edit-cancel
      font-size 12px
      margin-top 4px
      margin-right 5px
      span
        noTextDeco()
        color #aaa
  .desc
    border-bottom       1px solid #f2f2f2
    padding             20px 0

  .group-content
    borderBox()
    height auto
    padding 0px 20px

    .kdtabhandlecontainer
      padding-top           0
      // background            linear-gradient(top, #555 0%,#666 93.7%)
      height                27px
      padding               0px 10px 0px 10px
      // shadow                inset 0 2px 5px rgba(0,0,0,.1)
      bg color,             #f5f5f5
      borderBox()
      border none
      .kdtabhandle
        border-width        0
        height              27px
        line-height         27px
        color               #aaa
        font-size           13px
        padding             0 40px 0 10px
        width               auto!important
        borderBox()
        rounded(0)
        b
          margin-right      0
          font-weight normal
        &.active
          // border-color      #ccc
          border none
          bg color, transparent
          height            21px
          // background        linear-gradient(top, #ffaf43 0%,linkColor1 100%)
          color             #444
          // text-shadow       0 -1px 0 rgba(0,0,0,.05)
          // shadow            inset 0 2px 2px -2px rgba(0,0,0,0.40)
          b
            // text-decoration underline
            font-weight       600

    .members
      .listview-wrapper
        borderBox()
        padding 20px
        .kdlistitemview-member-item
          // width 50%
          width auto
          min-width 350px
          display inline-block
          margin 2px
          padding 10px
          borderBox()
          vendor transition, background-color 0.2s ease-in-out
          background-color rgba(248,248,248,0.5)
          &:hover
            background-color rgba(248,248,248,1)

          section
            .profile
              borderBox()
              margin-left 60px
              padding 2px
              display block
            .role
              borderBox()
              margin-left 60px
              padding 2px
              display block
            .edit-link
            .save-link
            .cancel-link
              fr()

    .policy-view-wrapper
      padding-top 20px

    .invitations
    .membership-policy
    .approval-requests

      section.formline
        margin-left 100px
        margin-top 10px
        padding 10px

        h2
          padding-left 0
          padding-bottom 0px
          height 17px
          // font-weight 600
          font-size 14px
          // border none
        h3
          font-size 12px
          padding-bottom 10px

        p
          margin-top 0px
          margin-bottom 15px
          padding-left 0px

        > a
          margin-left 10px

        button
          min-width 80px
          height 24px
          line-height 8px
          margin 5px 5px 5px 0

        .policylanguage-editor

          textarea
            min-width 400px
            min-height 100px

        div.formline
          borderBox()
          margin 0
          padding 10px 0
          bg color, transparent
          border none

          > span
            margin-left 20px
            display inline-block
            hidden()

      a.edit-link
      > div.kdview > div.on-off
        fl()
        margin-left 25px
        margin-top 20px
        display inline-block
        width auto

      a.edit-link
        margin-top 16px
        padding-left 17px



    .invitations
    .approval-requests
      padding-top 20px

      div.formline.button-field
        margin 0
        padding 0
        height auto

      div.formline
        overflow hidden
        width 100%

      section.formline
        overflow hidden
        min-width 200px
        width 50%
        borderBox()
        margin 0
        padding 20px
        fl()

        button
          margin 0
          fr()

        &.status-quo
          width 100%

      .requests-list
        margin-top 20px

        .default-item
          padding-left 10px

        .formline.invitation-request
          padding 0px 10px 10px 0
          display inline-block
          borderBox()

          .request
            margin-left 55px

          .username
            width auto

          .requested-at

            span
              display inline-block

          .is-sent

            span
              font-weight 600

          span.avatar
            border              1px solid #E3E3E3
            padding             1px
            margin-right        10px
            size(40px,40px)
            bg(color,#fff)
            fl()

            a
              display               block
              background-position   center
              background-image      url('../images/defaultavatar/default.avatar.40.png')
              bg(size,cover)
              bg(repeat,no-repeat)
              size(30px,30px)

    .approval-requests
      section.formline
        button
          margin-left 10px
          width 60px

    .form-generator
      overflow hidden
      .wrapper
        width auto
      .form-builder
        width 100%
      .add-header
        // bg color, #f5f5f5
        border-bottom 1px solid #f5f5f5
        rounded 5px 5px 0 0
        div
          color #444
          borderBox()
          padding 5px 8px 4px 8px
          margin 0
          width 150px
          font-weight bold
          font-size 12px
          display inline-block
          vertical-align top
          &:first-child
            width 100px
      .add-inputs
        padding-top 10px
        border-top 1px solid #f5f5f5
        // bg color, #f5f5f5
        width auto
        rounded 0 0 5px 5px
        .add-input
          width  150px
          borderBox()
          display inline-block
          padding 4px 9px
          vertical-align top
          &:first-child
            width 100px
            .kdselectbox
              width 80px

          &.button
            padding 0
            width auto

          &.select
            display block

          .kdinput
            width 140px

          .kdselectbox
            width 130px
        .select-fields
        .radio-fields
          margin-left 450px
          padding 5px
          width 205px
          borderBox()
          > input.text
            display inline-block
          h3
            // bg color, #f5f5f5
            // color #444
            padding 5px 5px 5px 0
          .form-builder-select
          .form-builder-radio
            margin-bottom 10px
            .default-item
              color #aaa
            .kdlistitemview
              width auto
              bg color, white
              margin 3px
              padding 5px 5px 0px 5px
              span.value
                color #aaa
              .title
                display inline-block
                width auto
              .remove-button
                display inline-block
                width auto
                margin-left 5px
                fr()
      .form-item
        borderBox()
        width auto
        // border-left 1px solid #f5f5f5

        &:hover
          > div
            bg color, #f5f5f5
        > div
          borderBox()
          border-right 1px solid #f5f5f5
          overflow-x hidden
          overflow-y hidden
          text-overflow ellipsis
          white-space nowrap
          width 150px
          // min-width 200px
          display inline-block
          padding 3px 9px
          margin 0
          border none
          line-height 1.5
          vertical-align middle
          &:first-child
            width 100px

          &.title
            font-weight 500
          // height 25px
          .kdselectbox
            margin-top -4px
            height 18px
            width 130px
            span.title
              height 18px
              line-height 18px
              overflow hidden
              text-overflow ellipsis
            span.arrows
              top 0
          div.default
          fieldset
            &.textarea
              white-space normal
            opacity 0.5
            vendor transition, opacity 0.15s ease-in-out
            &:hover
              opacity 1
            span
              color #aaa
              &.title
                color #444
          &:first-child
            border-left none
          &:last-child
            border-right 1px solid #f5f5f5
        &:last-child //> div
          padding-bottom 4px
    span.add-button
      noTextDeco()
      cursor pointer
      margin 0 0 0 5px
      span.title
        noTextDeco()
        color black
        line-height 2.5
        font-weight 600

    button.save-button
      margin-left 10px

    span.remove-button
      borderBox()
      noTextDeco()
      display inline-block
      margin 0 0 0 5px
      cursor pointer
      span.title
        noTextDeco()

    .permissions-view
      .add-role-dialog
        z-index 100000

        .add-role-header
          padding-top 15px
          padding-bottom 15px
          font-size 14px
          font-weight 500

        .add-role-button
          margin-bottom 10px
        .add-role-cancel
          margin-top 8px

        label.label-role-name
          display inline-block
        input.role-name
          display inline-block
          width 289px

        label.label-copy-permissions
          margin-top 10px
          display inline-block
        div.kdselectbox.copy-permissions
          margin-top 0px

      // .kdview.kdloader
      //   display           block
      //   margin            10px auto

      .permissions-header
        abs()
        top 0px
        left 0
        right 0
        z-index 20000
        bg color, white
        &.scrolling
           shadow 0 5px 15px -5px rgba(0,0,0,0.1)
        > .input-wrapper > .kdview
          borderBox()
          width auto
          line-height 20px
          top 0
          overflow-x hidden
          display block
          text-overflow ellipsis
          white-space nowrap

      .permissions-form
        overflow-y scroll
        overflow-x hidden
        // max-height 300px
        margin-top 20px

        fraction(full,divisor)
          fraction = full/divisor

        for num in 2 3 4 5 6 7 8 9 10 11 12
          &.col-{num}
            .formline .input-wrapper
              width fraction(340,num)px

        .formline
          &.button-field
            borderBox()
            &.scrolling
              shadow 0 -5px 10px -3px rgba(0,0,0,0.1)
            abs()
            left 0
            right 0
            // bottom 0
            height 50px
            padding 15px 20px 0 15px
            border-top 1px solid #e5e5e5

            button.add-role
              fl()

          &:nth-last-child(2)
            margin-bottom 49px
            border-bottom-color transparent

          borderBox()
          padding 0px
          border-bottom 1px solid #f5f5f5
          border-left 1px solid #f5f5f5
          border-right 1px solid #f5f5f5

          .input-wrapper:first-child
            border-left none
            width 160px
            > .kdview
              borderBox()
              min-height 15px
              line-height 15px
              padding 3px
              padding-left 7px
              display inline-block
              width 160px
              overflow hidden
              text-overflow ellipsis
              white-space nowrap
              text-align left

          input.kdinput.permission-checkbox
            display inline
            margin-right 2px
            width auto
            margin-top 5px
            vertical-align middle
          .input-wrapper
            border-left 1px solid #f5f5f5
            borderBox()
            display inline-block
            width 100%
            height 20px
            vertical-align top
            text-align center
            > .input-wrapper
              vertical-align middle

        .permissions-module
          background      linear-gradient(top, #555 0%,#666 93.7%)
          color white
          .input-wrapper
            text-align left

@media screen and (max-width:1000px)

  .group-content-display .group-content
    .kdtabhandlecontainer
      .kdtabhandle
        padding-right 20px

// .kdview.jcontextmenu.kdbuttonmenu.groups-settings-context
//   border-color          rgba(0,0,0,.2)
//   .chevron-ghost-wrapper
//     border-color        rgba(0,0,0,.2)
//     rounded             2px 2px 0 0
//     width               19px
//     span.chevron-ghost
//       margin            0 auto
//       bg                position, -80px -261px
//   .kdcontextmenutreeview
//     margin              3px 0
//     .kdview.kdtreeitemview.default
//       padding           2px
//       font-size         11px<|MERGE_RESOLUTION|>--- conflicted
+++ resolved
@@ -613,14 +613,9 @@
     display                 inline-block
     height                  auto
     vertical-align          top
-<<<<<<< HEAD
-    background-size         cover
-    vendor                  filter, blur(5px)
-=======
     overflow                visible
     gradient                #fff, #fafafa
     shadow                  0 2px 5px rgba(0,0,0,.15)
->>>>>>> 0efb9379
 
     &:hover
       div.groups-settings-menu

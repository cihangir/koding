--- conflicted
+++ resolved
@@ -726,11 +726,7 @@
         top                   19px
         abs()
 
-<<<<<<< HEAD
-    .wrapper>cite
-=======
     .members-list-wrapper > cite
->>>>>>> d3b15261
       font-style              normal
       font-weight             600
       font-size               9px

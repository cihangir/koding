class AceAppView extends JView


  constructor: (options = {}, data) ->

    super options, data

    @aceViews            = {}
    @timestamp           = Date.now()
    @appManager          = KD.getSingleton "appManager"
    @tabHandleContainer  = new ApplicationTabHandleHolder delegate: @
    @tabView             = new AceApplicationTabView
      delegate           : this
      tabHandleContainer : @tabHandleContainer
      closeAppWhenAllTabsClosed : no
      saveSession        : yes
      sessionName        : "AceTabHistory"
    @finderWrapper       = new KDCustomHTMLView
      tagName            : 'aside'

    @attachEvents()
    @attachAppMenuEvents()


  embedFinder:->

    @appManager.open 'Finder', (finderApp)=>
      @finderController = finderApp.create()
      @finderWrapper.addSubView @finderController.getView()
      @finderController.reset()
      @finderController.on 'FileNeedsToBeOpened', (file)=>
        @openFile file, yes


  attachEvents:->

    @on "SessionDataCreated", (@sessionData) =>

    @on "UpdateSessionData", (openPanes, data) =>
      @sessionData = @createSessionData openPanes, data
      @tabView.emit "SaveSessionData", @sessionData

    @on "SessionItemClicked", (items) =>
      if items.length > 1
        @appManager.open "Ace", { forceNew: true }, (appController) =>
          appView = appController.getView()
          appView.openFile FSHelper.createFileFromPath file for file in items
      else
        @openFile FSHelper.createFileFromPath file for file in items

    @tabView.on "PaneDidShow", (pane) ->
      {aceView} = pane.getOptions()
      return  unless aceView
      {ace}     = aceView
      return  unless ace

      ace.focus()
      ace.on "ace.ready", -> ace.focus()
      ace.on "AceDidSaveAs", (name, parentPath) ->
        pane.setTitle name

      title = FSHelper.minimizePath(ace.data.path).replace /^localfile:\//, ''
      pane.tabHandle.setTitle title

      # if KD.getSingleton("finderController").vms.length > 1
      #   vm    = FSHelper.getVMNameFromPath ace.data.path
      #   title = "#{title} on #{vm}"  if vm

      # TODO: fatihacet - should add tab handle tooltips here

      # unless pane.tabHandle.tooltipCreated
      #   {nickname} = KD.whoami().profile
      #   title      = ace.data.path.replace("/Users/#{nickname}/", "~/").replace "localfile:/", ""
      #   pane.tabHandle.setTooltip
      #     title     : title
      #     placement : "bottom"
      #     delayIn   : 800
      #   pane.tabHandle.tooltipCreated = yes

      # ace.on "AceDidSaveAs", (name, parentPath) =>
      #   update tooltip title here

    @on "KDObjectWillBeDestroyed", ->
      KD.getSingleton("mainView").disableFullscreen()


  createSessionData: (openPanes, data = {}) ->
    paths     = []
    recordKey = "#{@id}-#{@timestamp}"

    for pane in openPanes
      {aceView} = pane.getOptions()
      continue  unless aceView
      {path} = aceView.getData()
      paths.push path if path.indexOf("localfile") is -1

    data[recordKey] = paths

    latest = data.latestSessions or= []
    latest.push recordKey if latest.indexOf(recordKey) is -1
    if latest.length > 10
      shifted = latest.shift()
      delete data[shifted]

    return @sessionData = data

  createSessionListItems: ->
    items       = {}
    sessionData = @sessionData
    {nickname}  = KD.whoami().profile
    itemCount   = 0
    for sessionId in sessionData.latestSessions?
      return items if itemCount > 14
      sessionItems = sessionData[sessionId]
      sessionItems.forEach (path, i) =>
        filePath = path.replace("/home/#{nickname}", "~")
        filePath = filePath.replace /^\[[^\[\]]*]/, ''
        items[filePath] = callback: => @emit "SessionItemClicked", [path]
        itemCount++

    return items

  preview: ->
    {path, vmName} = @getActiveAceView().getData()
    return  if /^localfile/.test path
    path = KD.getPublicURLOfPath path
<<<<<<< HEAD

    if path
      KD.singleton("appManager").require "Viewer", {path, vmName}, (app) =>
        @tabView.addPane new KDTabPaneView
          name    : "[#{path.split("/").last}]"
          view    : app.getView()
    else
      @getActiveAceView().ace.notify "File needs to be under ~/Web folder", "error"
=======
    path = "https://#{KD.nick()}.kd.io/#{path.match(/.kd.io\/(.*)/)[1]}"
    KD.singleton("appManager").create "Viewer", {path, vmName}, (app) =>
      @tabView.addPane new KDTabPaneView
        name    : "[#{path.split("/").last}]"
        view    : app.getView()
>>>>>>> 38db9056

  reopenLastSession: ->
    data   = @sessionData
    latest = data.latestSessions
    if latest?.length > 0
      @emit "SessionItemClicked", data[latest.first]
    else
      @getActiveAceView().ace.notify "No recent file.", "error"

  viewAppended:->
    super
    @utils.wait 100, =>
      @embedFinder()
      @addNewTab() if @tabView.panes.length is 0

  addNewTab: (file) ->
    file = file or FSHelper.createFileFromPath 'localfile:/Untitled.txt'
    aceView = new AceView delegate: this, file
    aceView.on 'KDObjectWillBeDestroyed', => @removeOpenDocument aceView
    @aceViews[file.path] = aceView
    @setViewListeners aceView

    pane = new KDTabPaneView
      name    : file.name or 'Untitled.txt'
      aceView : aceView

    @tabView.addPane pane
    pane.addSubView aceView

  setViewListeners: (view) ->
    @setFileListeners view.getData()

  getActiveAceView: ->
    return @tabView.getActivePane().getOptions().aceView

  isFileOpen: (file) -> @aceViews[file.path]?

  openFile: (file, isAceAppOpen) ->
    if file and @isFileOpen file
      mainTabView = KD.getSingleton("mainView").mainTabView
      mainTabView.showPane @parent
      @tabView.showPane @aceViews[file.path].parent
    else
      @addNewTab file

  removeOpenDocument: (aceView) ->
    return unless aceView
    @clearFileRecords aceView

  setFileListeners: (file) ->
    view = @aceViews[file.path]
    file.on "fs.saveAs.finished", (newFile, oldFile)=>
      if @aceViews[oldFile.path]
        view = @aceViews[oldFile.path]
        @clearFileRecords view
        @aceViews[newFile.path] = view
        view.setData newFile
        view.parent.setTitle newFile.name
        view.ace.setData newFile
        @setFileListeners newFile
        view.ace.notify "New file is created!", "success"
        KD.getSingleton('mainController').emit "NewFileIsCreated", newFile
    file.on "fs.delete.finished", => @removeOpenDocument @aceViews[file.path]

  clearFileRecords: (view) ->
    file = view.getData()
    delete @aceViews[file.path]

  attachAppMenuEvents: ->
    @on "saveMenuItemClicked", => @getActiveAceView().ace.requestSave()

    @on "saveAsMenuItemClicked", => @getActiveAceView().ace.requestSaveAs()

    @on "compileAndRunMenuItemClicked", => @getActiveAceView().compileAndRun()

    @on "previewMenuItemClicked", => @preview()

    @on "reopenMenuItemClicked", => @reopenLastSession()

    @on "findMenuItemClicked", => @getActiveAceView().ace.showFindReplaceView()

    @on "findAndReplaceMenuItemClicked", => @getActiveAceView().ace.showFindReplaceView yes

    @on "gotoLineMenuItemClicked", => @getActiveAceView().ace.showGotoLine()

    @on "exitMenuItemClicked", => @appManager.quit @appManager.frontApp

  getAdvancedSettingsMenuView: ->
    pane = @tabView.getActivePane()
    {aceView} = pane.getOptions()
    settingsView = new KDView
      cssClass: "editor-advanced-settings-menu"
    settingsView.addSubView new AceSettingsView
      delegate: aceView.ace

    return settingsView

  getRecentsMenuView: ->
    items = @createSessionListItems()
    unless Object.keys(items).length
      return new KDView
        partial: "<cite>No recently opened file exists.</cite>"
    return items

  getFullscreenMenuView: (item, menu)->
    labels = [
      "Enter Fullscreen"
      "Exit Fullscreen"
    ]
    mainView = KD.getSingleton "mainView"
    state    = mainView.isFullscreen() or 0
    toggleFullscreen = new KDView
      partial : "<span>#{labels[Number state]}</span>"
      click   : =>
        @getActiveAceView().toggleFullscreen()
        menu.contextMenu.destroy()
        menu.click()
    # behave like a menu item
    toggleFullscreen.on "viewAppended", ->
      toggleFullscreen.parent.setClass "default"

  pistachio: ->
    """
      {{> @finderWrapper}}
      <section>
      {{> @tabHandleContainer}}
      {{> @tabView}}
      </section>
    """<|MERGE_RESOLUTION|>--- conflicted
+++ resolved
@@ -124,22 +124,15 @@
     {path, vmName} = @getActiveAceView().getData()
     return  if /^localfile/.test path
     path = KD.getPublicURLOfPath path
-<<<<<<< HEAD
 
     if path
       KD.singleton("appManager").require "Viewer", {path, vmName}, (app) =>
+        path = "https://#{KD.nick()}.kd.io/#{path.match(/.kd.io\/(.*)/)[1]}"
         @tabView.addPane new KDTabPaneView
           name    : "[#{path.split("/").last}]"
           view    : app.getView()
     else
       @getActiveAceView().ace.notify "File needs to be under ~/Web folder", "error"
-=======
-    path = "https://#{KD.nick()}.kd.io/#{path.match(/.kd.io\/(.*)/)[1]}"
-    KD.singleton("appManager").create "Viewer", {path, vmName}, (app) =>
-      @tabView.addPane new KDTabPaneView
-        name    : "[#{path.split("/").last}]"
-        view    : app.getView()
->>>>>>> 38db9056
 
   reopenLastSession: ->
     data   = @sessionData

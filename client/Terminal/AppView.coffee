class WebTermAppView extends JView

  constructor: (options = {}, data) ->

    super options, data

    @dirty = KD.utils.dict()

    @initedPanes = KD.utils.dict()

    @tabHandleContainer = new ApplicationTabHandleHolder
      delegate          : this
      addPlusHandle     : yes

    @tabView = new ApplicationTabView
      delegate                  : this
      tabHandleContainer        : @tabHandleContainer
      resizeTabHandles          : yes
      closeAppWhenAllTabsClosed : no

    @tabView.on 'PaneDidShow', (pane, index) =>
      @_windowDidResize()
      {terminalView} = pane.getOptions()

      @initPane pane

      terminalView.terminal?.scrollToBottom()

      KD.utils.defer -> terminalView.setKeyView()

      @fetchStorage (storage) -> storage.setValue 'activeIndex', index

    @on "KDObjectWillBeDestroyed", ->
      KD.getSingleton("mainView").disableFullscreen()

    @messagePane = new KDCustomHTMLView
      cssClass   : 'message-pane'
      partial    : loadingPartial = 'Loading Terminal...'

    # if we still have the same message after 15 seconds assuming
    # all checks have failed and showing a warning to make user
    # try again. - SY
    messageTimer = KD.utils.wait 15000, =>
      if @messagePane.$().text() is loadingPartial
        @setMessage "Couldn't open your terminal. <a class='plus' href='#'>Click here to try again</a>.", no, yes
    @on 'TerminalStarted', => KD.utils.killWait messageTimer

    @tabView.on 'AllTabsClosed', =>
      @setMessage "All tabs are closed. <a class='plus' href='#'>Click to open a new Terminal</a>.", no, yes

    @tabView
      .on('PaneRemoved', @bound 'updateSessions')
      .on('TabsSorted', @bound 'updateSessions')

  initPane: (pane) ->
    return if pane.id of @initedPanes
    @initedPanes[pane.id] = yes

    {terminalView} = pane.getOptions()

    terminalView.once 'viewAppended', => @emit "ready"
    terminalView.once "WebTerm.terminated", (server) =>
      if not pane.isDestroyed and @tabView.getActivePane() is pane
        @tabView.removePane pane

  setMessage:(msg, light = no, bindClick = no)->
    @messagePane.updatePartial msg
    if light
    then @messagePane.setClass   'light'
    else @messagePane.unsetClass 'light'
    @messagePane.show()

    if bindClick
      @messagePane.once 'click', (event)=>
        KD.utils.stopDOMEvent event
        if $(event.target).hasClass 'close'
          KD.singleton('router').back()
          KD.singleton('appManager').quitByName 'Terminal'
        else if $(event.target).hasClass 'plus'
          @addNewTab()
          @messagePane.hide()

  fetchStorage: (callback) ->
    storage = KD.getSingleton('appStorageController').storage 'Terminal', '1.0.1'
    storage.fetchStorage -> callback storage

  restoreTabs: (vmName) ->
    @fetchStorage (storage) =>
      sessions = storage.getValue 'savedSessions'
      activeIndex = storage.getValue 'activeIndex'
      if sessions?.length
        for session in sessions
          [vmName, sessionId] = session.split ':'
          @createNewTab { vmName, session: sessionId, mode: 'resume' }
        activePane = @tabView.getPaneByIndex activeIndex ? 0
        @tabView.showPane activePane
        { terminalView } = activePane.getOptions()
        terminalView.setKeyView()
      else
        @addNewTab vmName

  checkVM:->

    vmController = KD.getSingleton 'vmController'
    vmController.fetchDefaultVmName (vmName)=>

      KD.mixpanel "Open Webterm, click", {vmName}

      unless vmName
        return @setMessage "It seems you don't have a VM to use with Terminal."

      WebTermView.setTerminalTimeout vmName, 15000
      , =>
        @restoreTabs vmName
        @messagePane.hide()
      , =>
        @messagePane.hide()
      , =>
        KD.mixpanel "Open Webterm, fail", {vmName}
        KD.logToExternalWithTime "oskite: Can't open Webterm", vmName
<<<<<<< HEAD

=======
        @emit 'TerminalFailed'
>>>>>>> d1d808db
        @emit 'message', """
          <p>Couldn't connect to your VM.</p>
          <br>
          <p>Preparing your VM can take anywhere from
          5 to 60 seconds, depending on load.</p>
          <br>
          <p>Please wait, then <a class='plus' href='#'>try again</a>.</p>
          """, no, yes

  showApprovalModal: (remote, command)->
    modal = new KDModalView
      cssClass: "terminal-command-warning"
      title   : "Warning!"
      content : """
      <p>
        If you <strong>don't trust this app</strong>, or if you clicked on this
        link <strong>not knowing what it would do</strong> - be careful it <strong>can
        damage/destroy</strong> your Koding VM.
      </p>
      <p>
        This URL is set to execute the command below:
      </p>
      <pre>
        #{Encoder.XSSEncode command}
      </pre>
      """
      buttons :
        "Run" :
          cssClass: "modal-clean-green"
          callback: ->
            remote.input "#{command}\n"
            modal.destroy()
        "Cancel":
          cssClass: "modal-clean-red"
          callback: ->
            modal.destroy()

  getAdvancedSettingsMenuView: (item, menu)->
    pane = @tabView.getActivePane()
    return  unless pane

    {terminalView} = pane.getOptions()
    settingsView = new KDView
      cssClass: "editor-advanced-settings-menu"
    settingsView.addSubView new WebtermSettingsView
      menu    : menu
      delegate: terminalView

    return settingsView

  runCommand:(_command)->
    pane = @tabView.getActivePane()
    {terminalView} = pane.getOptions()

    runner = =>
      terminalView.terminal.scrollToBottom()
      command = decodeURIComponent _command

      # FIXME Make it more elegant later.
      safeCommands = ['help this', 'help sudo', 'help ftp', 'help mysql',
                      'help programs', 'help phpmyadmin', 'help mongodb',
                      'help specs', 'help']

      if _command in safeCommands
        terminalView.terminal.server.input "#{command}\n"
      else
        @showApprovalModal terminalView.terminal, command

    if terminalView.terminal?.server?
    then runner()
    else terminalView.once 'WebTermConnected', runner

  handleQuery:(query)->
    pane = @tabView.getActivePane()
    {terminalView} = pane.getOptions()
    terminalView.terminal?.scrollToBottom()
    terminalView.once 'WebTermConnected', (remote)=>

      if query.command
        command = decodeURIComponent query.command
        @showApprovalModal remote, command

      # chrome app specific settings
      if query.chromeapp

        query.fullscreen = yes # forcing fullscreen
        @chromeAppMode()

      if query.fullscreen
        KD.getSingleton("mainView").enableFullscreen()

  chromeAppMode: ->
    windowController = KD.getSingleton("windowController")
    mainController   = KD.getSingleton("mainController")

    # talking with chrome app
    if window.parent?.postMessage
      {parent} = window
      mainController.on "clientIdChanged", ->
        parent.postMessage "clientIdChanged", "*"

      parent.postMessage "fullScreenTerminalReady", "*"
      parent.postMessage "loggedIn", "*"  if KD.isLoggedIn()

      @on "KDObjectWillBeDestroyed", ->
        parent.postMessage "fullScreenWillBeDestroyed", "*"

    @addSubView new ChromeTerminalBanner

  viewAppended: ->
    super
    @checkVM()
    path = location.pathname + location.search + "?"
    mainController = KD.getSingleton("mainController")

    unless KD.isLoggedIn()
      mainController.once "accountChanged.to.loggedIn", =>
        wc = KD.singleton 'windowController'
        wc.clearUnloadListeners()
        location.replace path


  createNewTab: (options = {}) ->
    @messagePane.hide()

    defaultOptions =
      testPath    : "webterm-tab"
      delegate    : this

    terminalView   = new WebTermView (KD.utils.extend defaultOptions, options)

    terminalView.on 'message', @bound 'setMessage'

    terminalView.on 'WebTermConnected', @bound 'updateSessions'

    {vmName} = options

    WebTermView.setTerminalTimeout vmName, 15000
    , =>
      terminalView.connectToTerminal()
      @messagePane.hide()
<<<<<<< HEAD
=======
      @emit 'TerminalStarted'
>>>>>>> d1d808db
    , =>
      KD.utils.defer =>
        @addNewTab vmName
        @messagePane.hide()
<<<<<<< HEAD
=======
        @emit 'TerminalStarted'
>>>>>>> d1d808db
    , =>
      KD.mixpanel "Open Webterm, fail", {vmName}
      KD.logToExternalWithTime "oskite: Can't open Webterm", vmName
      @emit 'TerminalFailed'
      @setMessage """
        <p>Couldn't connect to your VM.</p>
        <br>
        <p>Preparing your VM can take anywhere from
        5 to 60 seconds, depending on load.</p>
        <br>
        <p>Please wait, then <a class='plus' href='#'>try again</a>.</p>
        """, no, yes

    @appendTerminalTab terminalView

  appendTerminalTab: (terminalView) ->

    @forwardEvents terminalView, ['KeyViewIsSet', 'command']

    pane = new KDTabPaneView
      name          : 'Terminal'
      terminalView  : terminalView

    @tabView.addPane pane
    pane.addSubView terminalView

    terminalView.on "WebTermNeedsToBeRecovered", (options) =>
      options.delegate = this
      pane.destroySubViews()
      pane.addSubView new WebTermView options

    terminalView.once 'TerminalCanceled', ({ vmName }) =>
      @tabView.removePane pane
      unless @dirty[vmName]
        @tabView.off 'AllTabsClosed'
        @setMessage """
          Sorry, your terminal sessions on #{ vmName } are dead. <a href='#' class='plus'>Open a new session.</a>
          """, no, yes
        @dirty[vmName] = yes

    # terminalView.once 'KDObjectWillBeDestroyed', => @tabView.removePane pane

  updateSessions: ->
    storage = (KD.getSingleton 'appStorageController').storage 'Terminal', '1.0.1'
    storage.fetchStorage =>
      activeIndex = @tabView.getActivePaneIndex()
      sessions = @tabView.panes.map (pane) =>
        { terminalView } = pane.getOptions()
        sessionId = terminalView.sessionId ? terminalView.getOption 'session'
        vmName = terminalView.getOption 'vmName'
        "#{ vmName }:#{ sessionId }"
      storage.setValue 'savedSessions', sessions
      storage.setValue 'activeIndex', activeIndex

  addNewTab: (vmName)->

    if @_secondTab
      KD.mixpanel "Open new Webterm tab, success"

    @_secondTab   = yes

    unless vmName
      @utils.defer =>

        vmc = KD.getSingleton 'vmController'
        if vmc.vms.length > 1
          return  if @vmselection and not @vmselection.isDestroyed
          @vmselection = new VMSelection
          @vmselection.once 'VMSelected', (vm)=> @createNewTab vmName: vm, mode: 'create'
        else
          @createNewTab vmName: vmc.vms.first, mode: 'create'

    else
      @createNewTab vmName: vmName, mode: 'create'

  pistachio: ->
    """
    {{> @tabHandleContainer}}
    {{> @messagePane}}
    {{> @tabView}}
    """

class ChromeTerminalBanner extends JView
  constructor: (options={}, data)->

    options.domId = "chrome-terminal-banner"

    super options, data

    @descriptionHidden = yes

    @mainView = KD.getSingleton "mainView"
    @router   = KD.getSingleton "router"
    @finder   = KD.getSingleton "finderController"

    @mainView.on "fullscreen", (state)=>
      unless state then @hide() else @show()

    @register   = new CustomLinkView
      cssClass: "action"
      title   : "Register"
      click   : => @revealKoding "/Register"

    @login      = new CustomLinkView
      cssClass: "action"
      title   : "Login"
      click   : => @revealKoding "/Login"

    @whatIsThis = new CustomLinkView
      cssClass : "action"
      title    : "What is This?"
      click    : =>
        if @descriptionHidden
          @description.show()
        else
          @description.hide()
        @descriptionHidden = not @descriptionHidden

    @description = new KDCustomHTMLView
      tagName : "p"
      cssClass: "hidden"
      partial : """
      This is a complete virtual environment provided by Koding. <br>
      Koding is a social development environment. <br>
      Visit and see it in action at <a href="http://koding.com" target="_blank">http://koding.com</a>
      """

    @revealer = new CustomLinkView
      cssClass : "action"
      title    : "Reveal Koding"
      click    : => @revealKoding()

  revealKoding: (route)->
    @finder.mountVm "vm-0.#{KD.nick()}.guests.kd.io" unless KD.isLoggedIn()
    @router.handleRoute route if route
    @mainView.disableFullscreen()

  pistachio: ->
    if KD.isLoggedIn()
      """
      <span class="koding-icon"></span>
      <div class="actions">
        {{> @revealer}}
      </div>
      """
    else
      """
      <span class="koding-icon"></span>
      <div class="actions">
        {{> @register}}
        {{> @login}}
        {{> @whatIsThis}}
      </div>
      {{> @description}}
      """<|MERGE_RESOLUTION|>--- conflicted
+++ resolved
@@ -118,11 +118,7 @@
       , =>
         KD.mixpanel "Open Webterm, fail", {vmName}
         KD.logToExternalWithTime "oskite: Can't open Webterm", vmName
-<<<<<<< HEAD
-
-=======
         @emit 'TerminalFailed'
->>>>>>> d1d808db
         @emit 'message', """
           <p>Couldn't connect to your VM.</p>
           <br>
@@ -264,18 +260,12 @@
     , =>
       terminalView.connectToTerminal()
       @messagePane.hide()
-<<<<<<< HEAD
-=======
       @emit 'TerminalStarted'
->>>>>>> d1d808db
     , =>
       KD.utils.defer =>
         @addNewTab vmName
         @messagePane.hide()
-<<<<<<< HEAD
-=======
         @emit 'TerminalStarted'
->>>>>>> d1d808db
     , =>
       KD.mixpanel "Open Webterm, fail", {vmName}
       KD.logToExternalWithTime "oskite: Can't open Webterm", vmName

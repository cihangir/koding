@import "../../Framework/src/themes/default/kdfn"
@import "../../Main/styl/appfn"

@css {
/*
Environments stylesheet
app.environments.styl
*/
}

section.resources-container
  size                 100% 105px
  bg                   color #ebebeb
  bottom               0
  z-index              1
  border-top           1px solid #c1c1c1
  shadow               0 -5px 21px rgba(0, 0, 0, .11)
  fix()

  header
    bg                 color headerBg
    size               180px 100%
    color              white
    padding            20px 25px
    borderBox()
    fl()

    h3
      font-size        18px
      line-height      1
    h4
      font-size        12px
      line-height      1
      color            #888
      margin           3px 0 13px

  > section
    overflow           hidden
    width              auto
    height             100%

    .subscription-gauges
      height           100%
      kalc             width, \(100% \- 180px\)\/2
      padding-top      22px
      padding-right    30px
      border-right     1px solid #c1c1c1
      fl()
      &:last-child
        border-right   none


      span.title
        top            5px
        font-size      12px
        color          #aaa
        text-transform uppercase
        margin-left    90px
        abs()

      .kdlistitemview
        margin          0 0 12px
        width           50%

        fl()
        &.kdlistitemview-group
        &.kdlistitemview-user
          hidden()
        &.kdlistitemview.vm-turn-on
          .bar
            bg          color #ea8779
        &.kdlistitemview.vm-usage
          .bar
            bg          color #73cb9b
        &.kdlistitemview.always-on
          .bar
            bg          color #f8cf81

      label
        text-transform  uppercase
        font-size       12px
        line-height     25px
        min-width       90px
        text-align      center
        color           headerBg
        font-weight     400
        margin-right    0
        fl()

      .progressbar-container
        height          25px
        kalc            width, 100% \- 90px
        border          none
        bg              color #d5d5d5
        bg              image none
        rounded         4px
        fl()
        .bar
          bg            image none
          bg            color #ea8779
          rounded       4px
          shadow        none


.vm-details-modal
  width                200px

  .item
    margin-bottom      5px

  .title
    font-weight        bold

  .value
    float              right

.environment-content
  overflow             auto

  h1.kdheaderview
    z-index               2

  h4.kdheaderview
    display               inline-block
    font-size             16px
    line-height           28px
    height                28px
    clear                 both

  p.success
    padding               20px
    line-height           22px
    bg                    color, #E3EEDA
    color                 #59824D
    rounded               4px
    max-width             400px
    margin-top            10px
    border                1px solid rgba(89, 130, 77, 0.18)
    fl()

    b
      font-size           22px
      line-height         42px
      font-weight         400
      color               #444
      rounded             4px

  ul.suggestion-box
    margin-left           6px
    li
      display             inline-block
      line-height         12px
      font-size           12px
      padding             6px 10px
      margin              10px 10px 0 0
      border              0
      rounded             4px
      vertical-align      middle
      color               white
      cursor              pointer
      bg                  color, #7ab100
      &.com
        bg                color, #4F87A7
      &.biz
        bg                color, #59824D
      &.org
        bg                color, #E99647
      &.net
        bg                color, #333333

  .kd-radio-holder
    label
      vertical-align  top
      cite
        color         #ccc
        font-size     11px
    span.icon
      cursor          pointer
      vertical-align  top
      margin          5px
      size            20px, 20px
      display         inline-block
      kdfsprite()
      bg              position, -40px -480px
    &.disabled span.icon
      bg              position, -40px -520px
    &.active span.icon
      bg              position, -40px -500px
    &.active.disabled span.icon
        bg            position, -40px -540px

  .header
    button.new-domain-button
      height           25px
      .icon
        bg              position, -120px -460px
        padding         0
        margin          -4px 0 0 -10px
      &.active
        gradient        #666, #999
        .button-title
          color         white
          text-shadow   0 1px 0 #111
        .icon
          bg            position, -60px -500px

  .environments-header
    bg                  color, #fff

  header
    size                936px, auto
    line-height         22px
    font-weight         100
    font-size           21px
    margin              0 auto

    > *
      margin            0 auto
      max-width         936px
      overflow          visible

    h1
      padding           30px 0
      font-size         36px
      font-weight       300
      padding-left      0

    .content
      padding           14px 0

      .video
        width           260px
        height          120px
        margin          45px auto
        border-radius   10px
        r-sprite        environments, "play"

  .top-warning
    border-top          1px solid #f2f2f2
    padding             14px 0 20px
    font-size           19px
    color               #999
    // font-weight         200

    a
      color             logoBg
      // font-weight       400
      noTextDeco()
      &:hover
        border-bottom   1px solid logoBg

    .content
      width             936px
      margin            0 auto
      font-weight       200

  .action-area
    z-index             0
    top                 0
    padding-top         55px
    borderBox()
    abs()
    &.in
      height            100%
    .kdtabpaneview
      padding-bottom    64px
      borderBox()

  .kddia-scene
    left                0
    border-radius       0

  .record-form-view
    padding             0
    section
      padding           10px
      background        #f7f7f7
      shadow            inset 0 2px 3px -2px rgba(0,0,0,0.3)
      rel()

      .input-container
        width           22%
        float           left
        vendor          transition, width .3s ease \,\
                                    padding .3s ease \,\
                                    opacity .3s ease
        borderBox()

        &~.input-container
          padding-left  5px

        &.priority
          margin        none
          padding-left  0
          width         0
          opacity       0

        &.record-type
          width         16%
          .kdselectbox
            display     block

        &.add-record
          width         18%
          button
            display     block
            size        100%, 26px
        input
          size          100%, 26px

    &.mx-selected
      .priority
        width           13% !important
        padding-left    5px !important
        opacity         1   !important
      .host,
      .value
        width           20%
      .ttl
        width           13%


  .split-layout
    .header
      border-left       none

  .split-section-list
    li
      padding           15px
    .selected
      bg                color, rgba(0, 0, 0, .05)

    .domain-item
      cursor           pointer
      width            100%
      overflow         hidden

      .domain-detail
        color          #888
        font-size      11px
        line-height    16px

      .domain-title
        font-weight    normal
        font-size      15px
        color          #ff9600
        line-height    30px

  .kdsplitview-panel.panel-1
    border-left       1px solid #ddd

.domain-detail-tabs

  .kdtabpaneview
    height                auto
    width                 auto
    padding               10px

    .common-inner-nav
      background          #f8f8f8
      margin              0px !important
      height              100%

    &.dns-manager
      padding             0

      header
        padding           10px
        line-height       26px
        display           block
        vertical-align    middle

    &.routing
      padding             0
      span.arrow
        kdfsprite()
        display           block
        size              30px, 25px
        margin-left       -25px
        z-index           1
        abs               null, null, null, 50%

      .no-item
        text-align        center
        color             rgba(255,255,255,.3)
        text-shadow       0 -1px rgba(0, 0, 0, .4)


      .drop-area
        size              100%, 200px
        gradient          rgba(0,0,0,.4), rgba(0,0,0,.2)
        shadow            inset 0 1px 1px rgba(0,0,0,0.2)
        span.arrow
          bg              position, -130px -28px
          top             0
          opacity         .8
        .no-item
          margin-top      15px
          color           #ccc
          text-shadow     0 -1px 0 rgba(0,0,0,0.3)

      cite.bg-text
        color           rgba(255,255,255,.6)
        text-shadow     0 -1px rgba(0, 0, 0, .2)
        font-size       32px
        line-height     40px
        height          40px
        width           100%
        z-index         0
        text-align      center
        font-style      normal
        display         block
        margin-top      -20px
        abs             50%

      header
        padding           10px
        line-height       26px
        display           block
        vertical-align    middle
        shadow            0 2px 3px -2px rgba(0,0,0,0.3)
        a
          color           linkColor1
          noTextDeco      yes

        .kdselectbox
          margin          -4px 5px 0
          span.title
            font-size     12px

      .listview-wrapper
        min-height        200px
        padding           10px
        bg                color, rgba(0, 0, 0, .1)
        borderBox()
        cite.bg-text
          color           rgba(255,255,255,.3)
          text-shadow     0 -1px rgba(0, 0, 0, .2)

  .kdtabpaneview
    p.soon
      font-size       22px
      padding-top     20%
      text-align      center
      color           #aaa

  .kdtabhandlecontainer .kdtabhandle
    &.active
      vendor          box-sizing, content-box
    &:first-child
      margin-left     10px
  .drop-area
    .kdlistitemview-domain-vm
      bg              color, rgba(81, 199, 64, 0.8)
      color           white
      text-shadow     0 -1px 0 rgba(0, 0, 0, .4)

  .kdlistitemview-domain-vm
    margin            0 5px 5px 0
    padding           5px
    display           inline-block
    kalc              width, 33.3%\-4px
    height            auto
    cursor            pointer
    color             #555
    vertical-align    top
    bg                color, rgba(248, 226, 68, 0.9)
    shadow            0 1px 1px rgba(0, 0, 0, .3)
    text-shadow       0 1px 0 rgba(255, 255, 255, .4)
    rounded           2px
    borderBox()
    // &:nth-child(3n)
    //   margin-right    0

    .vm-icon
      size           30px, 30px
      opacity        .5
      kdfsprite()
      bg             position, -360px -390px

    .vm-name
      font-weight    normal
      word-break     break-all
      line-height    20px
      vertical-align top
      padding        5px

    .kdloader
      display         block
      margin          0 auto


  .vm-list

    .vm-item
      cursor           pointer
      height           50px
      margin           1px

      .vm-icon
        top            10px
        left           7px
        width          30px
        height         30px
        abs()

      .shared
        kdfsprite()
        bg position,   -360px -300px

      .personal
        kdfsprite()
        bg position,   -360px -390px

      .vm-title
        font-weight    bold
        color          #ff9600
        top            10px
        left           50px
        abs()

      .vm-domain
        font-size      10px
        color          #888
        top            26px
        left           50px
        abs()

      .vm-status
        left           35px
        top            35px
        width          5px
        height         5px
        abs()

      .vm-status
        bg             color, #B40404
      .vm-status-on
        bg             color, #04B404

      .on-off
        top            15px
        right          3px
        abs()

  .vm-details
    padding            10px

  .input-container
    width           220px
    float           left

  .fw-al-sw
    height     400px

  .fw-li-view
    padding    5px
    height     25px
    color      #fff
    border            1px solid #ccc
    text-transform    uppercase
    color             #000

    .personal
      kdfsprite()
      bg position,   -360px -390px

  .fw-al-view, .fw-rl-view
    margin-top        5px
    border            1px solid #ccc
    text-transform    uppercase
    width             60%

    .deny
      background    red
      color         #fff

    .allow
      background    green
      color         #fff


  .block-list-view
    margin-top    10px

    h3
      line-height    25px

  .fw-li-buttons
    .button-title
      text-transform    uppercase
      font-size         10px

    .kdbutton
      background    #fceabb

    .delete-button
      background    #99001D

  .rule-form-view
    margin-top    5px

  .input-wrapper
    margin-right     5px

  .rule-list-view
    padding          5px
    float            left
    width            35%

  .filter-list-view
    background       #f8f8f8
    padding          5px
    float            left
    width            50%

    .filter-form-view
      margin-bottom  10px

  .kdlistview-env-list

    h3.records-title
      font-size           13px
      color               #ff9200
      font-weight         normal
      border-bottom       1px solid #e6e6e6
      border-top          1px solid #e6e6e6
      text-shadow         0 1px 0 #fff
      background          #fafafa

    .kdlistitemview
      border-bottom       1px solid #ededed
      color               #888

    h3.records-title,
    .kdlistitemview
      width               100%
      padding             0 10px !important
      vendor              transition, background .1s linear
      borderBox()

      &:nth-child(2n)
        background        #fcfcfc
        border-bottom     1px solid #ededed

      .record-element
        float             left
        letter-spacing    normal
        padding           5px 0
        line-height       25px
        borderBox()

        .kdselectbox
          width           100%
          borderBox()

        &~.record-element
          padding-left    5px
          width           22%
          input
            size          100%, 26px

        &.record-type
          width           16%

        &.record-ttl,
        &.record-priority
          width           12%

        &.record-buttons
          width           120px
          background      #fff
          text-align      center
          top             0
          right           -120px
          padding         5px
          opacity         0
          border-left     1px dotted #ccc
          flex()
          vendor          transition, right .3s ease \,\
                                      opacity .3s ease
          abs()
          button
            display       block
            float         none
            width         100%
            size          100%, 26px

            &:nth-child(2n)
              margin-left 5px
      &:hover
        background        #f4f4f4
        .record-buttons
          opacity           1
          right             5px

    h3.records-title
      .record-element
        padding-top            10px !important
        &.record-buttons
          vendor               justify-content, center

    th, td
      vertical-align   top

    th
      background       #ff9600
      background       linear-gradient(#CC6300, #ff9600)
      border-left      1px solid rgba(0, 0, 0, 0.2)
      border-right     1px solid rgba(255, 255, 255, 0.1)
      color            #fff
      font-size        11px
      padding          9px 8px 7px 8px
      text-shadow      0 -1px 0 rgba(0, 0, 0, 0.6)

    tbody td
      border-bottom    1px solid #c6c9cc
      border-left      1px solid #e4e7eb
      border-right     1px solid rgba(255, 255, 255, 0.6)
      box-shadow       inset 0 1px 0 rgba(255, 255, 255, 0.6)
      padding          10px

    .slide-icon
      kdfsprite()
      bg position,     -121px -559px
      display          block
      abs()

    .filter-item
      height           45px
      cursor           pointer
      text-transform   uppercase

    td.filter-name
      width            40%

    td.filter-match
      width            40%

    td.action
      width            1%

    td.actions
      width            20%

      .on-off
        display        block

      .on-off a
        padding        7px 10px 6px

    tbody td.item, tbody tr:nth-child(even) td.item
      border-left      1px solid #c6c9cc

    .allow-icon
      width          10px
      height         10px
      margin-left    10px
      kdfsprite()
      bg position,   -25px -145px
      rel()
      top            6px
      left           -5px

    .deny-icon
      width          10px
      height         10px
      margin-left    10px
      kdfsprite()
      bg position,   -25px -125px
      rel()
      top            6px
      left           -5px



    .filter-icon
      width          40px
      height         40px
      margin-right   10px
      kdfsprite()
      bg position,   -780px -521px

    .filter-name
      font-weight    bold
      margin-left    10px
      margin-bottom  3px
      font-size      12px
      color          #ff9600


/*--- Add a domain -----*/
.kdmodal.domain-creation
  .kdmodal-title
    hidden()

  .kdmodal-buttons
    border-top      none

  form .status-message
    margin-bottom   0

  .status-message
    margin-bottom   20px
    padding         10px
    bg              color rgba(244, 204, 0, 0.5)
    line-height     1.7
    font-size       14px
    &.err
      bg            color #FF7379
      strong
        color       #444
    &.success
      bg            color, #E3EEDA
      strong
        color       #59824D

    strong
      font-weight   400
      font-family   monoFamily
      font-size     13px
    &:first-child
      strong
        background  rgba(0,0,0,0.1)
        padding     2px

  .kdtabhandlecontainer
    padding         0
    border-bottom   none
    bg              color white
    height          40px
    margin-bottom   30px
    .kdtabhandle
      height        40px
      line-height   40px
      padding       0 30px 0 2px
      border        none
      color         #444
      font-size     24px
      b
        font-weight 200
      &.active
        height      40px
        color       logoBg
        // border      none


.environments-add-domain-form

  input.kdinput
    background      #fff !important

    &.text
      font-weight   500

  .suffix-domain
    top     13px
    right   10px
    z-index 1
    width   auto
    color   #999
    abs()

  label
    font-size       14px
    color           #969696
    font-weight     500

  .kdselectbox.main-domain-select
    abs             5px 5px 0 0
    width           130px
    overflow        visible
    span.title
      line-height   32px !important
      max-width     100px
      text-overflow ellipsis



/*--- Scene -----*/

div.environments-scene

  // bg                    image, url("data:image/png;base64,iVBORw0KGgoAAAANSUhEUgAAAAoAAAAKCAYAAACNMs+9AAAAO0lEQVQYV2NkIA4YMxKhzhio5iwhhWBFIMPwKYQrwqcQRREuhRiKsCnEqghdIU5FyArxKoIpJKgIpBAAuKUJPnltMzUAAAAASUVORK5CYII=")
  bg                    image, url("data:image/png;base64,iVBORw0KGgoAAAANSUhEUgAAAAoAAAAKCAYAAACNMs+9AAAAQElEQVQYV2NkIALk5eUZMxJSB1I0adKks3gVwhSBDMOpEFkRToXoirAqxKYIQyEuRSgK8SmCKySkCKyQGEUghQAU3yWIL9S7NgAAAABJRU5ErkJggg==")
  background-color      transparent

  width                 964px
  margin                0 auto
  kalc                  height, 100% \- 49px

  canvas
    left                -6px
    top                 -2px

    // .zoom-slider
    //   right               50px
    //   bottom              0
    //   height              2px
    //   abs()

    //   .handle
    //     height            10px
    //     top               -4px

    // .zoom-controls
    //   size                177px, 13px
    //   right               24px
    //   bottom              15px
    //   abs()

    //   a.zoom-control
    //     display           block
    //     size              15px, 15px
    //     line-height       9px
    //     font-weight       bold
    //     color             #ddd
    //     font-size         14px
    //     text-align        center
    //     border            2px solid #ddd
    //     text-decoration   none
    //     rounded           100%
    //     borderBox()
    //     fl()

    //     &.zoomin
    //       line-height     11px
    //       fr()

    //     &:hover
    //       border-color    #bbb
    //       color           #bbb

    // .reset-view
    //   opacity             .6
    //   border              none
    //   background          white
    //   left                10px
    //   bottom              10px
    //   font-size           11px
    //   color               #666
    //   z-index             6
    //   abs()

    //   &:hover
    //     opacity           1

    span.icon
      kdfsprite()
      background-position -120px -580px
      size              12px, 12px
      position          relative
    span.button-title
      line-height       19px

div.environment-stack

  height                48px
  border                1px solid #BBB
  bg                    color #E9E9E9
  width                 583px
  margin                30px auto
  border-radius         3px
  vendor                transition, height .2s ease

  .stack-title
    height              auto
    padding             10px 12px
    font-weight         300
    font-size           22px
    border-bottom       1px solid #e2e2e2
    borderBox()

  .stack-button
    top                 0
    right               10px
    height              43px
    padding             0 10px
    abs()

  .stack-toggle
    &.on .icon.toggle
      r-sprite          'environments' '20-arrow-down'
    .icon.toggle
      r-sprite          'environments' '20-arrow-up'

  .stack-context
    right               50px
    .icon.cog
      r-sprite          'app' '20-cog-gray'
    .chevron-separator
    .chevron
      hidden()

  .stack-editor
    right               90px
    .icon.editor
      r-sprite          "environments", "codesnippet"

  &.hilite
    bg                  color, rgba(254, 255, 217, .6)
    vendor              transition, background-color .6s ease
  &.hilited
    bg                  color, #e9e9e9

div.environments-container

  width           230px
  height          100%
  overflow-y      hidden
  margin-top      10px
  padding         10px
  noTextSelection()
  borderBox()

  &.machines
    width         300px

  &::-webkit-scrollbar
    width         0

  &.firewall
    .kdheaderview
      background          #4E89D3

  &.domains
    .kdheaderview
      background          #4ED393

  &.machines
    .kdheaderview
      background          #EBA612

  &.extras
    .kdheaderview
      background          #FF676E

  .kdheaderview
    border        none
    font-weight   200
    color         white
    border-radius 2px
    height        33px
    font-size     18px

  .add-button
    width                     100%
    height                    30px
    border                    1px solid #e6e6e6
    border-radius             3px
    background                #EEE
    color                     #999
    font-weight               bold
    font-size                 16px
    padding-bottom            7px

    &:hover
      background              white

@-webkit-keyframes popHighlight
  0%
    -webkit-transform   scale(1)
  33%
    -webkit-transform   scale(1.02)
  66%
    -webkit-transform   scale(.998)
  100%
    -webkit-transform   scale(1)

@-moz-keyframes popHighlight
  0%
    -moz-transform      scale(1)
  33%
    -moz-transform      scale(1.02)
  66%
    -moz-transform      scale(.998)
  100%
    -moz-transform      scale(1)

@-webkit-keyframes animate-stripes {
    from {
        background-position: 0 0;
    }
    to {
       background-position: -50px 0;
    }
}

div.environments-item

<<<<<<< HEAD
  padding       8px
=======
  padding         8px
>>>>>>> 9d61f231

  cursor          default
  width           210px
  height          34px
  background      white
<<<<<<< HEAD
  border          1px solid #fff
  rounded         3px
  // vendor          transition, opacity .3s ease
=======
  rounded         3px

>>>>>>> 9d61f231
  noTextSelection()
  borderBox()

  span.url
  span.state
  span.toggle
  span.terminal
    font-size   10px
    color       #aaa
    abs()

  &:hover
    .init-machine-view
      display   block

  .init-machine-view
    top         0
    left        0
    padding     10px
    box-sizing  border-box

    color       white

    font-size   12px
    line-height 14px

    display     none
    abs()

    &.hidden-all
      display   none !important

    button
      bottom    10px
      right     10px
      abs()

  // FIXME refactor with styl
  &.busy
    background-image -webkit-gradient(linear, 0 0, 100% 100%,
        color-stop(.25, rgba(0, 0, 0, .03)),
        color-stop(.25, transparent),
        color-stop(.5, transparent),
        color-stop(.5, rgba(0, 0, 0, .03)),
        color-stop(.75, rgba(0, 0, 0, .03)),
        color-stop(.75, transparent),
        to(transparent))

    background-image
        -moz-linear-gradient(-45deg,
            rgba(0, 0, 0, .03) 25%,
            transparent 25%,
            transparent 50%, rgba(0, 0, 0, .03) 50%,
            rgba(0, 0, 0, .03) 75%,
            transparent 75%, transparent
        )
    background-size           50px 50px
    -moz-background-size      50px 50px
    -webkit-background-size   50px 50px
    -webkit-animation         animate-stripes 2s linear infinite

  .koding-on-off
    display     none
    right       5px
    top         35px
    abs()

  span.chevron
  span.terminal
    size          14px, 14px
    bottom        8px
    right         10px
    r-sprite      environments 'gear'
    abs()

  span.terminal
    display       none
    r-sprite      environments 'terminal'
    cursor        pointer
    right         45px
    bottom        7px !important
<<<<<<< HEAD

  span.state
    left          14px

  span.url
    display       none
    size          auto, 14px
    text-align    right
    right         5px
    top           5px

  &.machine
    width         280px
    height        60px

  &:hover
    opacity       1
    border-color  #ccc
    .environments-joint
      opacity     1

    h3
      cite
        display   inline
=======
    &.terminal-only
      right       10px

  span.state
    left          14px

  span.url
    display       none
    size          auto, 14px
    text-align    right
    right         5px
    top           5px
>>>>>>> 9d61f231

  .status-indicator

    size          8px, 8px
    background    #ff9600
    border        1px solid #ff9600
    top           50%
    right         9px
    margin-top    -4px
    rounded       100%
    cursor        pointer
    vendor        transition, background .3s ease
    borderBox()
    abs()

  &.passivated
    opacity       0.5
    .status-indicator
      background  none

<<<<<<< HEAD
  &.highlight
    border        1px solid #aaa
    // vendor        animation, popHighlight .5s 1

=======
>>>>>>> 9d61f231
  span.toggle
    size          6px, 100%
    background    #eee
    border-radius 2px 0 0 2px
    top           0
    left          0

  h3
    font-size     13px
    font-weight   200
    color         #333
    width         170px
    line-height   17px
    overflow      hidden
    white-space   nowrap
    text-overflow ellipsis
    padding-left  6px
    cite
      font-size   11px
      line-height 11px
      font-style  italic
      color       #AAA
      margin-left 3px
      display     none

  &.rule
    span.toggle
      background      #4E89D3

  &.domain

    opacity           .6

    button
      display         none
      top             6px
      right           6px
      abs()

    &.verified
      opacity         1

    &:hover
      opacity         1
      button
        display       block

    span.toggle
      background      #4ED393

  &.extras
    span.chevron
      display         none
    span.toggle
      background      #FF676E

  &.machine

    width             calc(100% \- 2px)
    height            100%
    min-height        58px

    &:hover
      h3
        cite
          display   inline

    // height            50px

    &.loading

      div.progressbar-container
        display     block !important

      span.terminal
      .koding-on-off
        display     none !important

    &.building

      div.progressbar-container
        .bar
          background    #FF7400 !important

    &.terminating

      div.progressbar-container
        .bar
          background    #E85F5F !important

    &.terminated
    &.notinitialized

<<<<<<< HEAD
      background      rgba(255,255,255,.5)
      border          1px solid #ccc

=======
>>>>>>> 9d61f231
      span.state
        color       #E85F5F

    &.stopping

      span.url
        display     block

      div.progressbar-container
        .bar
          background    #E59611 !important

    &.stopped

<<<<<<< HEAD
      background      rgba(255,255,255,.5)
      border          1px solid #ccc

=======
>>>>>>> 9d61f231
      .koding-on-off
        display     block

      span.state
        color       #E59611

    &.starting

      div.progressbar-container
        .bar
          background    #5AA486 !important

    &.running

      span.url
      span.terminal
      .koding-on-off
        display     block

      span.state
        color       #5AA486

    span.chevron
    span.terminal
      bottom          10px

    span.chevron
      r-sprite        environments 'gear'

    span.toggle
      background      #EBA612

    div.progressbar-container
      display         none
      top             42px
      left            14px
      height          8px
<<<<<<< HEAD
      width           253px
=======
      width           calc(100% \- 20px)
>>>>>>> 9d61f231
      border-radius   0
      abs()

      .bar
        background    #ccc
        border        none
        box-shadow    none
        border-radius 0

      span.light-label
        display       none

      span.dark-label
        margin-top    2px

      &:last-of-type
        left          14px

    .toggle-menu
      width           70px
      position        relative
      left            113px
      bottom          18px
      height          10px

div.kdlistview

  .environments-item.machine

    margin-top      5px
    border          1px solid #eee

  .selected
    .environments-item.machine
      border-color  #bbb

div.kddia-object

  &.environments-item.machine

    width           280px
    height          60px

    padding         0
    border          1px solid #fff
    rounded         4px

    borderBox()

    &.highlight
      border        1px solid #aaa
      rounded       4px

    &:hover
      border-color  #ccc
      .environments-joint
        opacity     1


div.environments-joint

  size              4px, 4px
  background-color  #ccc
  border            none
  opacity           0

  &.deleteMode
    size             14px,14px
    opacity          1
    z-index          2
    border           1px solid white
    borderBox()
    kdfsprite()
    bg               position,-84px -544px
    background-color rgba(169, 39, 84, 1.0)

  &.right
    right           -2px
    margin-top      -2px
    &.deleteMode
      margin-top    -7px
      right         -7px

  &.left
    left            -3px
    margin-top      -2px
    &.deleteMode
      left          -8px
      margin-top    -7px

.environments-cs-container
  width              182px
  padding            5px 3px 8px 3px
  height             15px

  .environments-cs-color
    size             17px, 17px
    float            left
    margin-left      5px
    background       #ccc
    cursor           pointer
    border           3px solid rgba(255, 255, 255, 0)
    vendor           transition, border-color .3s ease
    borderBox()
    &:hover
      border-color   rgba(255, 255, 255, .5)
    &.selected,
    &.selected:hover
      border-color   rgba(0, 0, 0, .3)

.kdmodal.environments-confirm-destroy
  .kdmodal-content
    div
      padding          20px


.add-vm-modal
  .add-vm-box
    background         #f3f7fa
    size               220px, 227px
    padding            25px 35px 0
    color              #50595a
    rounded            2px
    borderBox()
    fl()

    &~.add-vm-box
      margin-left      18px

    &.passive
      opacity          .3

    &.selected
      shadow           inset 0 0 0 3px rgba(17, 175, 94, .4)


    h3
      line-height      24px
      display          block
      border-bottom    1px solid #d7dcdf
      font-size        16px
      font-weight      500
      padding          6px 0 12px

      cite
        display        inline-block
        size           24px, 24px
        line-height    24px
        text-align     center
        color          #fff
        background     #646c6d
        rounded        50%
        font-size      12px
        font-weight    200
        margin         0 0 0 6px

    ul
      margin           20px 0 0
      font-weight      200
      line-height      34px
      font-size        14px

      strong
        font-weight    500
        font-size      16px

  h5.coming-soon-title
    display          block
    abs              0px 0px 0 0
    size             476px, 100%
    text-align       center
    line-height      227px
    font-size        22px
    color            rgba(80, 89, 90, 0.5)
    font-weight      400

// context menu
.jcontextmenu.environments

  .kdlistview-contextmenu.default
    border          1px solid #CFCFCF

  .kdlistitemview-contextitem.default.selected
  .kdlistitemview-contextitem.default.has-sub-items.expanded
    bg              color #ECECEC
    color           #222
    text-shadow     none

// recipe modal
.kdmodal.recipe

  pre
    color                    #222
    font-size                12px

.kdmodal.create-stack
  label
    width                     110px

.kdmodal.clone-stack-modal
  &.loading
    text-align                center
    .kdloader
      margin-bottom           20px
  .subscription-notice
    color                     #999
    margin-bottom             15px
  &.domain-names
    .kdtabhandlecontainer
      display                 none
    .label
      margin-bottom           20px
    .input-wrapper
      border                  1px solid #d7d7d7
      border-radius           6px
      padding-bottom          4px
    .environments-add-domain-form
      position                relative
      kdselectbox
        overflow              hidden
    .kdinput.text
      margin-left             270px
      size                    218px, 34px
      min-width               218px
      margin-top              4px
      font-size               14px
    .old-name
      color                   #606060
      overflow                hidden
      text-overflow           ellipsis
      width                   230px
      display                 inline-block
      position                absolute
      top                     0px
      left                    10px
      line-height             44px
      font-size               14px
    .icon
      r-sprite                "app", "login-right-arrow"
      display                 inline-block
      top                     12px
      left                    245px
      opacity                 .33
      abs()
  .buttons-container
    text-align                right
    button:last-child
      margin-left             10px


.kdbutton.create-stack
  abs()
  top                         19px
  right                       0
  text-transform              uppercase

.danger-modal
  strong
    font-weight               400
  .modalformline
    border-bottom             none !important
    margin-bottom             30px

.stack-progress
  h4
    font-weight               400
    margin                    15px 0 10px
    border-bottom             1px solid #EEE
  .item
    line-height               26px
    height                    26px
    font-weight               300
    position                  relative
    .kdloader
      abs()
      right                   0
      top                     5px
  .success
    abs()
    r-sprite                  "environments", "check"
    right                     0
    top                       8px
  .error
    abs()
    r-sprite                  "environments", "warning"
    right                     0
    top                       8px


.firewall-modal
  .close-icon
    display                   none
  .kdmodal-inner
    margin                    0
  .kdmodal-content
    margin                    0 !important
    position                  relative
  .section-label
    font-size                 16px
    color                     #209656
    font-weight               400
  .input-wrapper
    margin                    0 !important
  .kdselectbox
    width                     137px
    height                    35px !important
    overflow                  visible
    .title
      line-height             36px !important
      color                   #515151 !important
      font-weight             500 !important
      text-transform          uppercase
    .arrows
      top                     11px
  input[type=text]
    width                     484px
    height                    37px
    font-size                 14px
  .isenabled
    .kdlabel
      margin                  7px 11px 0 -17px
    .koding-on-off
      margin-top              4px
  .formline.half
    fl()
    &.name
      margin                  0 30px 30px 30px
  .kdformview .formline > label
    width                     55px
    min-width                 55px
    margin-top                7px
  .section-label.formline
    clear                     both
    &.first
      margin                  30px
    &.second
      border-top              1px solid #E2E2E2
      p
        margin                30px 0 20px 30px
  .headers
    .header-row
      margin                  0 30px
      h4
        color                 #919191
        border-bottom         1px solid #EEEEEE
        margin                0 1px 20px 1px
        line-height           20px
        text-transform        uppercase
        font-size             13px
        fl()
      .type
        width                 116px
      .value
        width                 262px
      .filter
        width                 171px
      .button
        width                 65px
  .container
    .kdlabel
      display                 none
    .kdformview.with-fields
      overflow                hidden
      margin                  0 0 10px 30px
    .type.half
      margin-right            15px
    .kdselectbox
      width                   100px
      &.action
        width                 160px
      &.countries
        width                 248px
        margin-right          15px
    input[type=text]
      width                   250px
      margin-right            15px
    .enabled.half
      margin                  4px 0 0 15px
  .add-rule
    width                     675px !important
    margin                    0 30px !important
    height                    35px !important
    border                    1px dashed #D3D3D3
    bg                        color, transparent !important
    &:focus
      vendor                  box-shadow, none !important
    span
      color                   #888 !important
      font-size               16px
      text-transform          uppercase
      font-size               14px
      &.button-title
        position              relative
        top                   2px
      &.plus
        r-sprite              "environments", "add"
        display               block
        padding               0
        position              relative
        left                  248px
        top                   -1px
  .kdbutton
    margin-bottom             30px !important
    height                    37px !important
    &.compact
      rounded                 8px
      span.button-title
        font-size             14px
        text-transform        uppercase
      &.green
        margin-right          30px
        padding               0 30px !important
      &.gray
        padding               0 19px !important
        background            transparent
        border                2px solid #A8A8A8
        span.button-title
          color               #818181
  .input-wrapper
    .delete-button
      rounded                 20px
      margin                  4px 0 0 12px
      bg                      color, #E1E1E1 !important
      r-sprite                "environments", "delete"
      pointer()
      &:hover
        bg                    color, #F06668 !important
  .undeletable
    .input-wrapper
      .delete-button
        opacity               .5
        cursor                not-allowed
        &:hover
          bg                  color, #E1E1E1 !important
  .kdnotification.error
    abs()
    top                       149px !important

  .beta
    height                    26px
    font-size                 12px
    top                       72px
    margin-left               30px
    color                     #919191
    abs()
    .icon
      r-sprite                'environments', 'disclaimer'
      display                 inline-block
      position                relative
      top                     5px
      margin-right            3px
      opacity                 .5

.env-deletion-modal
  b
    font-weight               400

.environments-item.rule.disabled
  bg                          color, rgba(255, 255, 255, .6) !important<|MERGE_RESOLUTION|>--- conflicted
+++ resolved
@@ -1088,24 +1088,14 @@
 
 div.environments-item
 
-<<<<<<< HEAD
-  padding       8px
-=======
   padding         8px
->>>>>>> 9d61f231
 
   cursor          default
   width           210px
   height          34px
   background      white
-<<<<<<< HEAD
-  border          1px solid #fff
   rounded         3px
-  // vendor          transition, opacity .3s ease
-=======
-  rounded         3px
-
->>>>>>> 9d61f231
+
   noTextSelection()
   borderBox()
 
@@ -1187,7 +1177,8 @@
     cursor        pointer
     right         45px
     bottom        7px !important
-<<<<<<< HEAD
+    &.terminal-only
+      right       10px
 
   span.state
     left          14px
@@ -1198,34 +1189,6 @@
     text-align    right
     right         5px
     top           5px
-
-  &.machine
-    width         280px
-    height        60px
-
-  &:hover
-    opacity       1
-    border-color  #ccc
-    .environments-joint
-      opacity     1
-
-    h3
-      cite
-        display   inline
-=======
-    &.terminal-only
-      right       10px
-
-  span.state
-    left          14px
-
-  span.url
-    display       none
-    size          auto, 14px
-    text-align    right
-    right         5px
-    top           5px
->>>>>>> 9d61f231
 
   .status-indicator
 
@@ -1246,13 +1209,6 @@
     .status-indicator
       background  none
 
-<<<<<<< HEAD
-  &.highlight
-    border        1px solid #aaa
-    // vendor        animation, popHighlight .5s 1
-
-=======
->>>>>>> 9d61f231
   span.toggle
     size          6px, 100%
     background    #eee
@@ -1346,12 +1302,6 @@
     &.terminated
     &.notinitialized
 
-<<<<<<< HEAD
-      background      rgba(255,255,255,.5)
-      border          1px solid #ccc
-
-=======
->>>>>>> 9d61f231
       span.state
         color       #E85F5F
 
@@ -1366,12 +1316,6 @@
 
     &.stopped
 
-<<<<<<< HEAD
-      background      rgba(255,255,255,.5)
-      border          1px solid #ccc
-
-=======
->>>>>>> 9d61f231
       .koding-on-off
         display     block
 
@@ -1409,11 +1353,7 @@
       top             42px
       left            14px
       height          8px
-<<<<<<< HEAD
-      width           253px
-=======
       width           calc(100% \- 20px)
->>>>>>> 9d61f231
       border-radius   0
       abs()
 

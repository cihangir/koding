--- conflicted
+++ resolved
@@ -1090,14 +1090,11 @@
   noTextSelection()
   borderBox()
 
-<<<<<<< HEAD
-=======
   span
     font-size   10px
     color       #aaa
     abs()
 
->>>>>>> 775dc61d
   // FIXME refactor with styl
   &.busy
     background-image: -webkit-gradient(linear, 0 0, 100% 100%,
@@ -1121,29 +1118,16 @@
     -webkit-background-size: 50px 50px;
     -webkit-animation: animate-stripes 2s linear infinite;
 
-<<<<<<< HEAD
-=======
   .koding-on-off
     display     none
 
 
->>>>>>> 775dc61d
   &.loading
 
     div.progressbar-container
       display     block !important
 
     span.chevron
-<<<<<<< HEAD
-      display     none
-
-
-  &.running
-
-    span.terminal
-      display     block
-
-=======
     span.terminal
     .koding-on-off
       display     none !important
@@ -1213,7 +1197,6 @@
     position: absolute;
     top: 35px;
 
->>>>>>> 775dc61d
 
   span.chevron
   span.terminal
@@ -1224,28 +1207,17 @@
     display       none
 
   span.terminal
-<<<<<<< HEAD
-    display       none
-    r-sprite      environments 'terminal'
-    cursor        pointer
-    right         32px
-    bottom        12px !important
-=======
     // display       none
     r-sprite      environments 'terminal'
     cursor        pointer
     right         45px
     bottom        7px !important
->>>>>>> 775dc61d
 
   span.state
     left          14px
 
   span.url
-<<<<<<< HEAD
-=======
     display       none
->>>>>>> 775dc61d
     size          auto, 14px
     text-align    right
     right         5px
@@ -1302,18 +1274,6 @@
     text-overflow ellipsis
     padding-left  6px
 
-<<<<<<< HEAD
-  div.details
-    padding       8px
-    height        100%
-    borderBox()
-
-    span
-      font-size   10px
-      color       #aaa
-      abs()
-=======
->>>>>>> 775dc61d
 
   &.rule
     span.toggle
@@ -1345,15 +1305,10 @@
     div.progressbar-container
       display         none
       top             42px
-<<<<<<< HEAD
-      height          8px
-      width           253px
-=======
       left            14px
       height          8px
       width           253px
       border-radius   0
->>>>>>> 775dc61d
       abs()
 
       .bar

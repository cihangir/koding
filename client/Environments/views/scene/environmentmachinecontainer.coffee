class EnvironmentMachineContainer extends EnvironmentContainer

  constructor:(options={}, data)->

    options.cssClass   = 'machines'
    options.itemClass  = EnvironmentMachineItem
<<<<<<< HEAD
    options.title      = 'Virtual Machines'
    options.itemHeight = 50
=======
    options.title      = 'virtual machines'
>>>>>>> ca6799c1

    super options, data

    # Plus button on machinesContainer uses the vmController
    @on 'PlusButtonClicked', =>
      return unless KD.isLoggedIn()
        new KDNotificationView
          title: "You need to login to create a new machine."

      @addVmModal = new KDModalView
        title        : 'Add Virtual Machine'
        cssClass     : 'add-vm-modal'
        view         : @getVmSelectionView()
        width        : 786
        buttons      :
          create     :
            title    : "Create"
            style    : "modal-clean-green"
            callback : =>
              @addVmModal.destroy()
              KD.singleton("vmController").createNewVM (err) ->
                KD.showError err

    KD.getSingleton("vmController").on 'VMListChanged', =>
      @loadItems().then => @emit 'VMListChanged'

  loadItems:->
<<<<<<< HEAD
    super

    vmc = KD.getSingleton 'vmController'

    {entryPoint} = KD.config
    cmd = if entryPoint then 'fetchGroupVMs' else 'fetchVmNames'

    vmc[cmd] yes, (err, vms)=>
      if err or vms.length is 0
        @emit "DataLoaded"
        return warn "Failed to fetch VMs", err  if err
      addedCount = 0
      vms.forEach (vm)=>
        @addItem
          title     : vm
          cpuUsage  : KD.utils.getRandomNumber 100
          memUsage  : KD.utils.getRandomNumber 100
          activated : yes
        addedCount++
        @emit "DataLoaded"  if addedCount is vms.length
=======

    new Promise (resolve, reject)=>

      vmc = KD.getSingleton 'vmController'

      vmc.fetchGroupVMs yes, (err, vms)=>

        @removeAllItems()

        if err or vms.length is 0
          warn "Failed to fetch VMs", err  if err
          return resolve()

        vms.forEach (vm, index)=>

          @addItem
            title     : vm
            cpuUsage  : KD.utils.getRandomNumber 100
            memUsage  : KD.utils.getRandomNumber 100
            activated : yes

          if index is vms.length - 1 then resolve()

  getVmSelectionView: ->

    addVmSelection = new KDCustomHTMLView
      cssClass   : "new-vm-selection"

    addVmSelection.addSubView addVmSmall = new KDCustomHTMLView
      cssClass    : "add-vm-box selected"
      partial     :
        """
          <h3>Small <cite>1x</cite></h3>
          <ul>
            <li><strong>1</strong> CPU</li>
            <li><strong>1GB</strong> RAM</li>
            <li><strong>4GB</strong> Storage</li>
          </ul>
        """

    addVmSelection.addSubView addVmLarge = new KDCustomHTMLView
      cssClass    : "add-vm-box passive"
      partial     :
        """
          <h3>Large <cite>2x</cite></h3>
          <ul>
            <li><strong>2</strong> CPU</li>
            <li><strong>2GB</strong> RAM</li>
            <li><strong>8GB</strong> Storage</li>
          </ul>
        """

    addVmSelection.addSubView addVmExtraLarge = new KDCustomHTMLView
      cssClass    : "add-vm-box passive"
      partial     :
        """
          <h3>Extra Large <cite>3x</cite></h3>
          <ul>
            <li><strong>4</strong> CPU</li>
            <li><strong>4GB</strong> RAM</li>
            <li><strong>16GB</strong> Storage</li>
          </ul>
        """

    addVmSelection.addSubView comingSoonTitle = new KDCustomHTMLView
      cssClass     : "coming-soon-title"
      tagName      : "h5"
      partial      : "Coming soon..."

    return addVmSelection
>>>>>>> ca6799c1
<|MERGE_RESOLUTION|>--- conflicted
+++ resolved
@@ -4,12 +4,7 @@
 
     options.cssClass   = 'machines'
     options.itemClass  = EnvironmentMachineItem
-<<<<<<< HEAD
-    options.title      = 'Virtual Machines'
-    options.itemHeight = 50
-=======
     options.title      = 'virtual machines'
->>>>>>> ca6799c1
 
     super options, data
 
@@ -37,32 +32,13 @@
       @loadItems().then => @emit 'VMListChanged'
 
   loadItems:->
-<<<<<<< HEAD
-    super
-
-    vmc = KD.getSingleton 'vmController'
-
-    {entryPoint} = KD.config
-    cmd = if entryPoint then 'fetchGroupVMs' else 'fetchVmNames'
-
-    vmc[cmd] yes, (err, vms)=>
-      if err or vms.length is 0
-        @emit "DataLoaded"
-        return warn "Failed to fetch VMs", err  if err
-      addedCount = 0
-      vms.forEach (vm)=>
-        @addItem
-          title     : vm
-          cpuUsage  : KD.utils.getRandomNumber 100
-          memUsage  : KD.utils.getRandomNumber 100
-          activated : yes
-        addedCount++
-        @emit "DataLoaded"  if addedCount is vms.length
-=======
 
     new Promise (resolve, reject)=>
 
       vmc = KD.getSingleton 'vmController'
+
+      {entryPoint} = KD.config
+      cmd = if entryPoint then 'fetchGroupVMs' else 'fetchVmNames'
 
       vmc.fetchGroupVMs yes, (err, vms)=>
 
@@ -128,5 +104,4 @@
       tagName      : "h5"
       partial      : "Coming soon..."
 
-    return addVmSelection
->>>>>>> ca6799c1
+    return addVmSelection
--- conflicted
+++ resolved
@@ -726,11 +726,7 @@
         top                   19px
         abs()
 
-<<<<<<< HEAD
-    .wrapper>cite
-=======
     .members-list-wrapper > cite
->>>>>>> c3c7f3de
       font-style              normal
       font-weight             600
       font-size               9px

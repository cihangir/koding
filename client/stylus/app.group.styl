@import "./client/Framework/themes/default/kdfn"
@import "./client/stylus/appfn"
@import "nib"
@import "nib/gradients"
@import "nib/vendor"

#group-content
  height            100%
  width             64%
  margin            15px
  min-width         370px
  overflow          auto !important
  height            2000px
  a
    color           grouppage-link
  #group-left-pane, #group-right-pane
    padding           10px 40px 0 5px
    borderBox()
    .kdview
      overflow        visible
      height          auto

  #group-left-pane
    //bg(color,aqua)
    width                 70%
    overflow              visible
    padding-left          50px
    height                100%
    fl()
    .group-meta
      margin-top            20px
      img
        width               160px
        height              150px
        rel()
        border              1px solid white
        margin              0 25px 10px 0
        blockMidTop()
        shadow(0px 0px 8px 1px #c5c5c5)
      > div
        width               70%
        blockMidTop()
      h2
        font-weight         bold
        font-size           36px
        line-height         30px
        color               #000
        margin-bottom       18px
      p
        line-height         23px
        font-size           14px
        color               #7c7c7c
        margin-bottom       18px
      .group-privacy
        span
          padding           3px 8px
          color             #229ee3
          bg(color,#ebf7fe)
          rounded(3px,3px,3px,3px)
          shadow(0 1px 1px 0 #b9e4fc)
    //group-meta
  //group-left-pane
  #group-right-pane
    //bg(color,orange)
    display               inline-block
    width                 20%
    padding-top           45px
    height                100%

    section
      padding-bottom      20px
      margin-bottom       20px
      border-bottom       1px solid #bfbfbf
      &:last-child
        border-bottom     none
      h4
        margin-bottom     10px
        color             #7f7f7f
        font-weight       normal
        font-size         11px
    .subscribe
      border-bottom       none
      padding-bottom      0
      div
        color             #0a90e0
        text-decoration   none
        padding           6px 10px
        display           inline-block
        rounded(4px,4px,4px,4px)
        bg(color,#f2f2f2)
        cite
          font-style      normal
          font-size       11px
          blockMid()
        span
          cursor          pointer
          margin-left     5px
          padding         4px 5px
          line-height     8px
          font-size       12px
          font-weight     bold
          color           #f2f2f2
          blockMid()
          rounded(10px,10px,10px,10px)
          width(12px,12px)
          bg(color,#ddd)
        shadow(0 2px 2px 0 #e3e3e3)
    .stats
      ul
        list-style        none
        mp0()
        color               #2e2d2a
        li
          padding             5px
          border-bottom       1px solid #eeeeee
          &:last-child
            border-bottom     none
      cite
        font-style        normal
      span
        margin-right      20px
        blockMid()
        size(20px,20px)
      .members span
        sprite()
        bg(position,-140px -440px)
      .shared span
        sprite()
        bg(position,-100px -460px)
      .activity span
        sprite()
        bg(position,-100px -420px)
    .tags
      .langtags span
        margin-bottom     3px
    .links
      ul
        mp0()
        list-style            none
        a
          text-decoration     none
    .moderators
      ul
        mp0()
        list-style        none
        li
          blockMid()
//group-content-layout

.test-btn
  // bg(color,lightBlue)
  width                 auto
  height                auto
  abs()
  left                  0
  top                   0

.list-filter
  margin                20px 0
  //padding               10px
  color                 #acacac
  rel()
  font-size             10px
  bg(color,#f2f2f2)
  rounded(4px,4px,4px,4px)
  div,span,a
    blockMid()
  a.filtered
    color               grouppage-link
    shadow(inset 0 1px 1px 0 #d7d7d7)
    bg(color,white)
    rounded(4px,4px,4px,4px)
    border-right        none
  a
    color               #9c9b9b
    padding             2px 6px
    font-size           12px
    line-height         12px
    text-decoration     none
    blockMid()
  .sort
    float               right
    display             inine-block
    span
      margin-right      10px
  > span
    blockMid()
    width               55px

.list-filter.kdlistview-sorter
    width                 100%
    padding               3px 10px 3px 15px
    height                35px
    borderBox()
    span
      text-shadow         0px 1px 1px #fff
    a
      color               #eba63c
      padding             5px 6px
      font-size           13px
      // border              1px solid #e9e9e9
      gradient            #f1f1f1,#fefefe
      shadow              inset 0 1px 1px -1px rgba(0,0,0,0.2)
      blockMid()


// .kdlistitemview-groups
//   borderBox()
//   vertical-align top
//   margin 5px
//   padding 5px
//   width 200px
//   height 200px
//   display inline-block
//   clear none
//   border 1px solid blue






.content-page.groups

  // .kdlistview-everything

  .kdlistitemview-groups
    borderBox()
    border-bottom           1px solid #f5f5f5
    min-height              131px
    min-width 250px
    clear                   none
    width                   50%
    display                 inline-block
    height auto
    vertical-align top

    &:hover
      div.groups-settings-menu
        opacity 1

    &:nth-child(2n+1)
      border-right           1px solid #f5f5f5

    div.groups-settings-menu
        vendor            transition, opacity .1s ease-out
        size              21px, 18px
        opacity           .2
        abs()
        top               0
        right             0
        z-index           10
        button.kdbutton.with-icon
          padding         1px 2px
          padding-right   3px!important
          span.icon
            bg            position, -81px -281px
            size          16px, 16px
            padding       0
            margin        0
          &:hover
            gradient      #eee, #ddd
            rounded       2px
        .chevron
          display         none
        .chevron-separator
          display         none




    span.avatar
      margin 20px 20px 5px 20px
      padding         1px
      border          1px solid #E3E3E3
      fl()
      display         block
      size(60px,60px)
      .avatar-image
        display         block
        text-decoration   none
        background-size   cover
        background-position   center
        size(60px,60px)

    .content
      width auto
      margin-left : 103px
      borderBox()
      padding-top 10px
      h3
        borderBox()
        width auto
        padding-bottom 10px
        padding-right 20px
        margin-top 12px
        overflow-y hidden
        overflow-x hidden
        white-space nowrap
        text-overflow ellipsis
        height 30px
        color #ff9200
        font-size 13px
        a
          borderBox()
          width auto
          color #ff9200
          font-weight 400
          noTextDeco()
          overflow-y hidden
          overflow-x hidden
          white-space nowrap
          text-overflow ellipsis
          div.data
            borderBox()
            overflow-y hidden
            overflow-x hidden
            white-space nowrap
            text-overflow ellipsis
            display block

      article
        borderBox()
        width auto
        margin-right 95px
        padding-bottom 20px
        overflow-x hidden
        overflow-y hidden
        text-overflow ellipsis
        line-height 1.2em
        height 3.6em
        color #5f5f5f
        font-size 12px
        div.data 
          borderBox()
          overflow-y hidden
          overflow-x hidden
          white-space nowrap
          text-overflow ellipsis
          display block  

    .topicmeta
      abs()
      left 18px
      bottom 12px

      .topicstats
        .posts
          margin-right 5px
        .followers, .posts
          display inline-block
          a
            color black
            font-weight bold
            noTextDeco()

    .button-container
      abs()
      right 10px
      bottom 10px

      button
        fr()
        clear both
        display block
        margin-top 5px

        &.joined
          bg color, #444

      .enter-button
        borderBox()
        cursor            pointer
        border            1px solid #ddd
        border-bottom-color    #cfcfcf
        color             #7f7f7f
        font-size         11px
        width             80px
        line-height       12px
        padding           5px 5px 4px 5px
        text-align        center
        text-shadow       0 1px 0 #fff
        font-weight       700
        vertical-align    inherit
        background        linear-gradient(top,  white 0%,#e6e5e5 94%)
        shadow(0 1px 0 rgb(255, 255, 255))
        rounded(3px,3px,3px,3px)

        &:hover
          background           linear-gradient(top, #e9e8e8 0%,#d7d4d4 94%)
          border               1px solid #ddd
          border-bottom-color  #cfcfcf
          -moz-box-shadow      0 1px 0 #fff
          -webkit-box-shadow   0 1px 0 #fff
          box-shadow           0 1px 0 #fff

        &:active
          background           linear-gradient(top, #e9e8e8 0%,#d7d4d4 94%)
          border               1px solid #afafaf
          border-bottom        1px solid #ddd
          -moz-box-shadow      0 1px 0 #fff, inset 0 2px 1px rgba(0, 0, 0, 0.13)
          -webkit-box-shadow   0 1px 0 #fff, inset 0 2px 1px rgba(0, 0, 0, 0.13)
          box-shadow           0 1px 0 #fff, inset 0 2px 1px rgba(0, 0, 0, 0.13)

      .enter-group
        noTextDeco()
        color #7f7f7f
        &:before
          content               ''
          padding 0px 10px
          sprite()
          bg position, -20px -263px
          size 15px 15px
          margin               0 6px 0 0
          vertical-align       middle


.group-admin-modal

  .kdmodal-content .kdtabhandlecontainer .kdtabhandle
    min-width 60px

  div.image-wrapper
    fl()
    borderBox()
    width 250px
    height 250px
    display block
    border-bottom 1px solid #e5e5e5
    text-align center
    padding 5px
    bg size, cover
    bg size, contain
    bg position, center center
    bg repeat, no-repeat

    img.avatar-image
      borderBox()
      padding 5px
      width auto
      height auto
      max-width 240px
      max-height 240px
      shadow 0px 0px 5px black

  div.avatar
    borderBox()
    // margin-top -94px
    // bg color, white
    // border-left 1px solid #e5e5e5
    border-bottom none
    padding 11px 11px 0 21px
    width 115px
    fl()
    z-index 10000

    // width 50%
    // margin-left 50%
    clear both
    label.avatar
      display none
    .input-wrapper
      height 100%
      fl()
      bg color, white
    div.kdfileupload
      height 71px
      width 71px
      // height 100%
      min-width 0px
      .kdfileuploadarea
        bg size, contain
        bg position, center center
        bg repeat, no-repeat no-repeat
        width 100%
        height 100%
        span
          line-height 70px
          font-size 12px
          color #a5a5a5
          padding 0px 5px
    .listview-wrapper
      display none
  .kdlabel.title
  .kdlabel.slug
    display none
<<<<<<< HEAD
  input.kdinput.text[name="slug"]
=======
  input.kdinput.text[name="slug"] 
>>>>>>> 12a9e56a
    width auto
  .SlugText
    text-align right
    // .input-wrapper:last-child
    //   display none
    .input-wrapper
      width auto
      display inline-block
    .input-wrapper:first-child
      height 25px
      line-height 25px
      .slug-url
        .base
          color lighten(#5f5f5f,50%)
.groups-member-permissions-view

  .kdview.kdloader
    display           block
    margin            10px auto

  .kdview.kdlistitemview.kdlistitemview-member-item
    line-height       24px

    .kdselectbox
      display         inline-block
      float           right

    .profile
      font-size       13px

    .role
      color           #999

    span.icon
      &.edit
        bg            position, -120px -400px
      &.delete
        bg            position, -80px -520px
      &.save
        bg            position, -80px -500px

    .kd-radio-holder
      line-height       30px
      margin-right      10px
      display           inline-block

      input[type=radio]
        vertical-align  middle
        display         inline
        width           auto
        margin          0 10px 0 3px

      label
        float           none
        display         inline


  .edit-container
    padding             5px 10px
    border              1px solid #ccc
    rounded             4px
    bg                  color, #f5f5f5
    borderBox()

    .buttons
      margin            10px 0 5px 0
      padding           10px
      bg                color, #e2e2e2
      rounded           3px
      border            1px solid #ccc
      .kdbutton
        width           auto
        margin-right    10px

.invitation-request
  .username
    font-weight         bold
    color               #ff9200
  &.invitation-sent
    background-color    #eee

.group-header
<<<<<<< HEAD
  margin-top            20px
  padding               20px 20px 0
  borderBox()
  .avatar
    margin-right        20px
    fl()
    span
      display           block
      border            1px solid #eee
      padding           1px
      size              60px, 60px
  section
    height              auto
    rel()
    h2
      font-size         36px
      font-weight       normal
      line-height       64px
      height            64px
      border-bottom     none
      padding           0
      overflow          ellipsis
      margin-right      180px
    .buttons
      top               0
      right             0
      size              auto, 100%
      padding           18px 5px
      borderBox()
      abs()
      .custom-link-view.enter-group
        margin-right    5px
  .navbar
    bg                  color, #f5f5f5
    height              60px
    margin              20px 0 0
    borderBox()

.group-content-display
  .sub-header
    gradient            #fff, #f8f8f8
    width               100%
    z-index             100
    fix()
    &.shadow
      shadow            0 0 15px rgba(0,0,0,.1)
  .readme
    padding             20px
    borderBox()
  .desc
    border-bottom       1px solid #f2f2f2
    padding             20px 0





// .permission-modal
//   .kdmodal-content
//     .permission-wrapper
//       table.permissions-grid
//         borderBox()
//         &.no-guest
//           tr
//             td:not(.module):first-child
//               width           200px
//             th:first-child
//               width           200px
//         width                 100%
//         // border-width          1px
//         border-spacing        0px
//         // border-style          solid
//         // border-color          gray
//         border-collapse       collapse
//         background-color      white
//         border                none
//         thead
//           borderBox()
//           border              none
//           vendor box-shadow,  0 5px 15px -5px rgba(0,0,0,0.1)
//           bg                  color, #eee
//           > tr
//             rel()
//             borderBox()
//             display           block
//             width             100%
//             th
//               borderBox()
//               &:first-child
//                 width         100px
//               width           100px
//               border-width    1px
//               padding         4px
//               border-style    inset
//               border-color    rgba(200,200,200,0.25)
//               background-color white
//         tbody
//           borderBox()
//           display             block
//           width               100%
//           max-height          200px
//           overflow-y          scroll
//           overflow-x          hidden
//           border              none
//           > tr
//             borderBox()
//             width             100%
//             &.module-row
//             &:not(.module-row)
//               &:nth-child(2n)
//                 bg            color, #ddd
//               &:nth-child(2n+1)
//                 bg            color, #f5f5f5
//             td.module
//               borderBox()
//               border          none
//               width           100%
//               background      linear-gradient(top, #555 0%,#666 93.7%)
//               padding         4px
//               shadow          inset 0 2px 5px rgba(0,0,0,.1)
//               color           #eee
//             td:not(.module)
//               // white-space nowrap
//               borderBox()
//               padding         4px
//               border-width    1px
//               border-style    inset
//               border-color    rgba(200,200,200,0.25)
//               background-color transparent
//               // border none
//               width           100px
//               text-align      center
//               vertical-align  middle
//               color           #444
//               &:first-child
//                 width         100px
//                 border-left   none
//                 text-align    left

.permissions-modal

=======
  button
    &.enter
      fl()
      margin-right 5px!important
    &.join
      display block

.permissions-modal

  .add-role-dialog
    z-index 100000
    
    .add-role-header
      padding-top 15px
      padding-bottom 15px
      font-size 14px
      font-weight 500

    .add-role-button
      margin-bottom 10px
    .add-role-cancel
      margin-top 8px

    label.label-role-name
      display inline-block
    input.role-name
      display inline-block
      width 289px

    label.label-copy-permissions
      margin-top 10px
      display inline-block
    div.kdselectbox.copy-permissions
      margin-top 0px
      
>>>>>>> 12a9e56a
  .kdview.kdloader
    display           block
    margin            10px auto

  .permissions-header
    abs()
    top -20px
    left 0
    right 0
    z-index 20000
    &.scrolling
      shadow 0 5px 15px -5px rgba(0,0,0,0.1)
    > .input-wrapper > .kdview
      borderBox()
      width auto
      line-height 20px
      top 0
      overflow-x hidden
      display block
      text-overflow ellipsis
      white-space nowrap

  .permissions-form
    overflow-y scroll
    overflow-x hidden
    max-height 300px
    margin-top 20px
<<<<<<< HEAD

    &.col-4
      .formline .input-wrapper
        width 85px
    &.col-3
      .formline .input-wrapper
        width 110px
    &.col-5
      .formline .input-wrapper
        width 67px

    .formline
      &.button-field
        &.scrolling
=======
    
    fraction(full,divisor)
      fraction = full/divisor

    for num in 2 3 4 5 6 7 8 9 10 11 12
      &.col-{num}
        .formline .input-wrapper          
          width fraction(340,num)px
      
    .formline
      &.button-field
        &.scrolling 
>>>>>>> 12a9e56a
          shadow 0 -5px 10px 0px rgba(0,0,0,0.1)
        abs()
        left 0
        right 0
        bottom 0
        height 50px
<<<<<<< HEAD
        padding 15px 20px 0 0
        border-top 1px solid #e5e5e5
=======
        padding 15px 20px 0 15px 
        border-top 1px solid #e5e5e5

        button.add-role
          fl()

>>>>>>> 12a9e56a
      &:nth-last-child(2)
        margin-bottom 49px
        border-bottom-color transparent
      borderBox()
      padding 0px
      border-bottom 1px solid #f5f5f5

      .input-wrapper:first-child
        border-left none
        width 160px
        > .kdview
          borderBox()
          min-height 15px
          line-height 15px
          padding 3px
          padding-left 7px
          display inline-block
          width 160px
          overflow hidden
          text-overflow ellipsis
          white-space nowrap
          text-align left

      input.kdinput.permission-checkbox
        display inline
        margin-right 2px
        width auto
        margin-top 5px
        vertical-align middle
      .input-wrapper
        border-left 1px solid #f5f5f5
        borderBox()
        display inline-block
        width 100%
        height 20px
        vertical-align top
        text-align center
        > .input-wrapper
          vertical-align middle

    .permissions-module
      background      linear-gradient(top, #555 0%,#666 93.7%)
      color white
      .input-wrapper
        text-align left

.kdview.jcontextmenu.kdbuttonmenu.groups-settings-context
  border-color          rgba(0,0,0,.2)
  .chevron-ghost-wrapper
    border-color        rgba(0,0,0,.2)
    rounded             2px 2px 0 0
    width               19px
    span.chevron-ghost
      margin            0 auto
      bg                position, -80px -261px
  .kdcontextmenutreeview
    margin              3px 0
    .kdview.kdtreeitemview.default
      padding           2px
      font-size         11px<|MERGE_RESOLUTION|>--- conflicted
+++ resolved
@@ -484,11 +484,7 @@
   .kdlabel.title
   .kdlabel.slug
     display none
-<<<<<<< HEAD
   input.kdinput.text[name="slug"]
-=======
-  input.kdinput.text[name="slug"] 
->>>>>>> 12a9e56a
     width auto
   .SlugText
     text-align right
@@ -571,7 +567,6 @@
     background-color    #eee
 
 .group-header
-<<<<<<< HEAD
   margin-top            20px
   padding               20px 20px 0
   borderBox()
@@ -713,16 +708,6 @@
 
 .permissions-modal
 
-=======
-  button
-    &.enter
-      fl()
-      margin-right 5px!important
-    &.join
-      display block
-
-.permissions-modal
-
   .add-role-dialog
     z-index 100000
     
@@ -749,7 +734,6 @@
     div.kdselectbox.copy-permissions
       margin-top 0px
       
->>>>>>> 12a9e56a
   .kdview.kdloader
     display           block
     margin            10px auto
@@ -777,22 +761,6 @@
     overflow-x hidden
     max-height 300px
     margin-top 20px
-<<<<<<< HEAD
-
-    &.col-4
-      .formline .input-wrapper
-        width 85px
-    &.col-3
-      .formline .input-wrapper
-        width 110px
-    &.col-5
-      .formline .input-wrapper
-        width 67px
-
-    .formline
-      &.button-field
-        &.scrolling
-=======
     
     fraction(full,divisor)
       fraction = full/divisor
@@ -804,25 +772,19 @@
       
     .formline
       &.button-field
-        &.scrolling 
->>>>>>> 12a9e56a
+        &.scrolling
           shadow 0 -5px 10px 0px rgba(0,0,0,0.1)
         abs()
         left 0
         right 0
         bottom 0
         height 50px
-<<<<<<< HEAD
-        padding 15px 20px 0 0
-        border-top 1px solid #e5e5e5
-=======
         padding 15px 20px 0 15px 
         border-top 1px solid #e5e5e5
 
         button.add-role
           fl()
 
->>>>>>> 12a9e56a
       &:nth-last-child(2)
         margin-bottom 49px
         border-bottom-color transparent

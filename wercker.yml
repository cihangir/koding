--- conflicted
+++ resolved
@@ -49,32 +49,23 @@
     - script:
         name: create data files
         code: touch INSTANCE_DATA CLIENT_TEST
-<<<<<<< HEAD
-    #- script:
-        #name: launch test instance
-        #code: |
-          #INSTANCE_OPTIONS=$(scripts/test-instance/get-options)
-          #scripts/test-instance/launch $INSTANCE_OPTIONS | tail -n1 > INSTANCE_DATA
-          #cat INSTANCE_DATA
-=======
     - script:
         name: launch test instance
         code: |
           INSTANCE_OPTIONS=$(scripts/test-instance/get-options)
           scripts/test-instance/launch $INSTANCE_OPTIONS > INSTANCE_DATA
           cat INSTANCE_DATA
->>>>>>> db62c4d1
     - script:
         name: configure build
         code: ./configure --config $CONFIG --projectRoot $WERCKER_SOURCE_DIR
     - script:
         name: client node modules
         code: scripts/install-npm.sh -d client -u -p
-    #- script:
-        #name: build client
-        #code: |
-          #make -C client dist
-          #scripts/notify-cebeci.sh "build" "<$WERCKER_BUILD_URL|build> of $WERCKER_GIT_BRANCH - build client finished" "building" 35
+    - script:
+        name: build client
+        code: |
+          make -C client dist
+          scripts/notify-cebeci.sh "build" "<$WERCKER_BUILD_URL|build> of $WERCKER_GIT_BRANCH - build client finished" "building" 35
     - script:
         name: build go binaries
         code: go/build.sh

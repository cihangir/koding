module.exports = (options = {}, callback)->
  encoder = require 'htmlencode'

  options.client               or= {}
  options.client.context       or= {}
  options.client.context.group or= "koding"
  options.client.connection    or= {}

  {argv} = require 'optimist'

  prefetchedFeeds  = null
  customPartial    = null
  campaignData     = null
  socialapidata    = null
  currentGroup     = null
  userMachines     = null
  usePremiumBroker = no

  {bongoModels, client, slug} = options

  createHTML = ->
    if client.connection?.delegate?.profile?.nickname
      {connection: {delegate}} = client
      {profile   : {nickname}, _id} = delegate

    replacer             = (k, v)-> if 'string' is typeof v then encoder.XSSEncode v else v
    encodedCampaignData  = JSON.stringify campaignData, replacer
    encodedCustomPartial = JSON.stringify customPartial, replacer
    encodedSocialApiData = JSON.stringify socialapidata, replacer
    currentGroup         = JSON.stringify currentGroup
    userAccount          = JSON.stringify delegate
    userMachines         = JSON.stringify userMachines

    usePremiumBroker = usePremiumBroker or options.client.context.group isnt "koding"

    {rollbar, version, environment} = KONFIG

    """
    <!-- SEGMENT.IO -->
    <script type="text/javascript">
      window.analytics||(window.analytics=[]),window.analytics.methods=["identify","track","trackLink","trackForm","trackClick","trackSubmit","page","pageview","ab","alias","ready","group","on","once","off"],window.analytics.factory=function(t){return function(){var a=Array.prototype.slice.call(arguments);return a.unshift(t),window.analytics.push(a),window.analytics}};for(var i=0;window.analytics.methods.length>i;i++){var method=window.analytics.methods[i];window.analytics[method]=window.analytics.factory(method)}window.analytics.load=function(t){var a=document.createElement("script");a.type="text/javascript",a.async=!0,a.src=("https:"===document.location.protocol?"https://":"http://")+"d2dq2ahtl5zl1z.cloudfront.net/analytics.js/v1/"+t+"/analytics.min.js";var n=document.getElementsByTagName("script")[0];n.parentNode.insertBefore(a,n)},window.analytics.SNIPPET_VERSION="2.0.8",
      window.analytics.load("3crxx7q648");
      window.analytics.page();
    </script>

    <script>KD.config.usePremiumBroker=#{usePremiumBroker}</script>
    <script>KD.customPartial=#{encodedCustomPartial}</script>
    <script>KD.campaignData=#{encodedCampaignData}</script>
    <script>KD.socialApiData=#{encodedSocialApiData}</script>
<<<<<<< HEAD
    <script>KD.userVMs=#{userVMs}</script>
    <script>KD.userAccount=#{userAccount}</script>
=======
    <script>KD.userMachines=#{userMachines}</script>
>>>>>>> 05415c0f
    <script src='/a/js/kd.libs.js?#{KONFIG.version}'></script>
    <script src='/a/js/kd.js?#{KONFIG.version}'></script>
    <script src='/a/js/koding.js?#{KONFIG.version}'></script>
    <script>
<<<<<<< HEAD
    KD.utils.defer(function () {
      KD.currentGroup=KD.remote.revive(#{currentGroup});
      KD.userAccount=KD.remote.revive(KD.userAccount);
    });
=======
      KD.utils.defer(function () {
        KD.currentGroup = KD.remote.revive(#{currentGroup});
        KD.userAccount = KD.remote.revive(#{userAccount});
      });
>>>>>>> 05415c0f
    </script>

    <!-- Google Analytics -->
    <script>
    (function(i,s,o,g,r,a,m){i['GoogleAnalyticsObject']=r;i[r]=i[r]||function(){
    (i[r].q=i[r].q||[]).push(arguments)},i[r].l=1*new Date();a=s.createElement(o),
    m=s.getElementsByTagName(o)[0];a.async=1;a.src=g;m.parentNode.insertBefore(a,m)
    })(window,document,'script','//www.google-analytics.com/analytics.js','ga');

    ga('create', 'UA-6520910-8', 'auto');

    // we hook onto KD router 'RouteInfoHandled' to send page views instead,
    // see analytic.coffee
    //ga('send', 'pageview');

    </script>
    <!-- End Google Analytics -->

    #{if argv.t then "<script src=\"/a/js/tests.js\"></script>" else ''}

    <!-- Facebook Conversion Code for FB-Koding Registrations -->
    <script type="text/javascript">
      var fb_param = {};
      fb_param.pixel_id = '6011653749578';
      fb_param.value = '0.01';
      fb_param.currency = 'USD';
      (function(){
      var fpw = document.createElement('script');
      fpw.async = true;
      fpw.src = '//connect.facebook.net/en_US/fp.js';
      var ref = document.getElementsByTagName('script')[0];
      ref.parentNode.insertBefore(fpw, ref);
      })();
    </script>
    <noscript>
      <img height="1" width="1" alt="" style="display:none" src="https://www.facebook.com/offsite_event.php?id=6011653749578&amp;value=0.01&amp;currency=USD" />
    </noscript>

    <script type="text/javascript" src="https://www.google.com/recaptcha/api/js/recaptcha_ajax.js"></script>
    """

  kallback = ->
    {delegate} = options.client.connection

    if 'function' is typeof delegate?.fetchSubscriptions
      selector = {}
      fetchOptions = targetOptions: selector :{ tags: $nin: ["nosync"] }

      delegate.fetchSubscriptions selector, fetchOptions, (err, subscriptions)->
        if subscriptions and subscriptions.length
          usePremiumBroker = yes
        callback null, createHTML()
    else
      callback null, createHTML()

  generateScript = ->
    selector =
      partialType : "HOME"

    if options.isCustomPreview
      selector.isPreview = yes
    else
      selector.isActive  = yes

    # add custom partials into body
    bongoModels.JCustomPartials.one selector, (err, partial)->
      customPartial = partial.data  if not err and partial

      bongoModels.JGroup.one {slug : slug or 'koding'}, (err, group) ->
        console.log err if err

        # add custom partial into referral campaign
        bongoModels.JReferralCampaign.one isActive: yes, (err, campaignData_)->

          if not err and campaignData_ and campaignData_.data
            campaignData = campaignData_.data

          if group
            currentGroup = group

          bongoModels.JMachine.some$ client, {}, (err, machines) ->
            console.log err  if err
            userMachines = machines or []
            kallback()



  socialApiCacheFn = require '../cache/socialapi'
  socialApiCacheFn options, (err, data)->
    socialapidata = data
    return generateScript()   # we can generate html here<|MERGE_RESOLUTION|>--- conflicted
+++ resolved
@@ -47,27 +47,16 @@
     <script>KD.customPartial=#{encodedCustomPartial}</script>
     <script>KD.campaignData=#{encodedCampaignData}</script>
     <script>KD.socialApiData=#{encodedSocialApiData}</script>
-<<<<<<< HEAD
-    <script>KD.userVMs=#{userVMs}</script>
+    <script>KD.userMachines=#{userMachines}</script>
     <script>KD.userAccount=#{userAccount}</script>
-=======
-    <script>KD.userMachines=#{userMachines}</script>
->>>>>>> 05415c0f
     <script src='/a/js/kd.libs.js?#{KONFIG.version}'></script>
     <script src='/a/js/kd.js?#{KONFIG.version}'></script>
     <script src='/a/js/koding.js?#{KONFIG.version}'></script>
     <script>
-<<<<<<< HEAD
-    KD.utils.defer(function () {
-      KD.currentGroup=KD.remote.revive(#{currentGroup});
-      KD.userAccount=KD.remote.revive(KD.userAccount);
-    });
-=======
       KD.utils.defer(function () {
         KD.currentGroup = KD.remote.revive(#{currentGroup});
         KD.userAccount = KD.remote.revive(#{userAccount});
       });
->>>>>>> 05415c0f
     </script>
 
     <!-- Google Analytics -->

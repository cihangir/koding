module.exports = (options = {}, callback)->
  encoder = require 'htmlencode'

  options.intro                 ?= no
  options.landing               ?= no
  options.client               or= {}
  options.client.context       or= {}
  options.client.context.group or= "koding"
  options.client.connection    or= {}

  {argv} = require 'optimist'

  prefetchedFeeds = {}
<<<<<<< HEAD
  campaignData    = {}
  currentGroup    = {}
  {bongoModels, client, intro, landing, slug} = options

  createHTML = ->
    replacer            = (k, v)-> if 'string' is typeof v then encoder.XSSEncode v else v
    encodedFeed         = JSON.stringify prefetchedFeeds, replacer
    encodedCampaignData = JSON.stringify campaignData, replacer
    currentGroup        = JSON.stringify currentGroup, replacer
    landingOptions      = page : landing
=======
  customPartial = {}
  {bongoModels, client, intro, landing} = options

  createHTML = ->
    replacer = (k, v)-> if 'string' is typeof v then encoder.XSSEncode v else v
    encodedFeed          = JSON.stringify prefetchedFeeds, replacer
    encodedCustomPartial = JSON.stringify customPartial, replacer

    landingOptions =
      page         : landing
>>>>>>> e76c8dbf

    if client.connection?.delegate?.profile?.nickname
      {connection: {delegate}} = client
      {profile   : {nickname}} = delegate
      landingOptions.username  = nickname if delegate.type is "registered"

    landingOptions = JSON.stringify landingOptions
    """
    <script>
      console.time("Framework loaded");
      console.time("Koding.com loaded");
    </script>

    <!-- MIXPANEL -->
    <script>(function(e,b){if(!b.__SV){var a,f,i,g;window.mixpanel=b;a=e.createElement("script");a.type="text/javascript";a.async=!0;a.src=("https:"===e.location.protocol?"https:":"http:")+'//cdn.mxpnl.com/libs/mixpanel-2.2.min.js';f=e.getElementsByTagName("script")[0];f.parentNode.insertBefore(a,f);b._i=[];b.init=function(a,e,d){function f(b,h){var a=h.split(".");2==a.length&&(b=b[a[0]],h=a[1]);b[h]=function(){b.push([h].concat(Array.prototype.slice.call(arguments,0)))}}var c=b;"undefined"!==typeof d?c=b[d]=[]:d="mixpanel";c.people=c.people||[];c.toString=function(b){var a="mixpanel";"mixpanel"!==d&&(a+="."+d);b||(a+=" (stub)");return a};c.people.toString=function(){return c.toString(1)+".people (stub)"};i="disable track track_pageview track_links track_forms register register_once alias unregister identify name_tag set_config people.set people.set_once people.increment people.append people.track_charge people.clear_charges people.delete_user".split(" ");for(g=0;g<i.length;g++)f(c,i[g]);b._i.push([a,e,d])};b.__SV=1.2}})(document,window.mixpanel||[]);mixpanel.init("#{KONFIG.mixpanel}");</script>

    <script>KD.customPartial=#{encodedCustomPartial}</script>
    <script src='/a/js/kd.#{KONFIG.version}.js'></script>
    #{if intro then "<script src='/a/js/introapp.#{ KONFIG.version }.js'></script>" else ''}
    <script src='/a/js/koding.#{KONFIG.version}.js'></script>
    #{if landing then "<script src='/a/js/landingapp.#{ KONFIG.version }.js'></script>" else ''}
    <script>KD.prefetchedFeeds=#{encodedFeed};</script>
    <script>KD.currentGroup=#{currentGroup};</script>


    <!-- GOOGLE ANALYTICS -->
    <script>
      var _gaq = _gaq || [];
      _gaq.push(['_setAccount', 'UA-6520910-8']);
      _gaq.push(['_setDomainName', 'koding.com']);
      _gaq.push(['_trackPageview']);
      (function() {
        var ga = document.createElement('script'); ga.type = 'text/javascript'; ga.async = true;
        ga.src = ('https:' == document.location.protocol ? 'https://ssl' : 'http://www') + '.google-analytics.com/ga.js';
        var s = document.getElementsByTagName('script')[0]; s.parentNode.insertBefore(ga, s);
      })();
    </script>

    <!-- ROLLBAR -->
    <script>
      var startTime = new Date().getTime();
      var _rollbarParams = {
        "server.environment": "production",
        "client.javascript.source_map_enabled": true,
        "client.javascript.code_version": "#{KONFIG.version}",
        "client.javascript.guess_uncaught_frames": true,
        checkIgnore: function(msg, file, line, col, err) {
          if ((new Date().getTime() - startTime) > 1000*60*60) {
            // ignore errors after the page has been open for 1hr
            return true;
          }
          return false;
        }
      };
      _rollbarParams["notifier.snippet_version"] = "2"; var _rollbar=["#{KONFIG.rollbar}", _rollbarParams]; var _ratchet=_rollbar;
      (function(w,d){w.onerror=function(e,u,l){_rollbar.push({_t:'uncaught',e:e,u:u,l:l});};var i=function(){var s=d.createElement("script");var
      f=d.getElementsByTagName("script")[0];s.src="//d37gvrvc0wt4s1.cloudfront.net/js/1/rollbar.min.js";s.async=!0;
      f.parentNode.insertBefore(s,f);};if(w.addEventListener){w.addEventListener("load",i,!1);}else{w.attachEvent("onload",i);}})(window,document);
    </script>
    #{if argv.t then "<script src=\"/a/js/tests.js\"></script>" else ''}
    """

  generateScript = ->
    selector =
      partialType : "HOME"

<<<<<<< HEAD


      kallback = ->
        html = createHTML()
        callback null, html

      # get group logo and coverphoto
      if slug # if not, it is koding
        bongoModels.JGroup.one {slug}, (err, group) ->
          console.log err if err
          if group
            currentGroup =
              logo       : group.customize?.logo or ""
              coverPhoto : group.customize?.coverPhoto or ""
              id         : group.getId()
        kallback()
      else
        kallback()


=======
    if options.isCustomPreview
      selector.isPreview = yes
    else
      selector.isActive  = yes

    bongoModels.JCustomPartials.one selector, (err, partial)->
      customPartial = partial.data  if not err and partial
      html = createHTML()
      return callback null, html
>>>>>>> e76c8dbf

  {delegate} = options.client.connection
  # if user is exempt or super-admin do not cache his/her result set
  return generateScript()  if delegate and delegate.checkFlag ['super-admin', 'exempt']

  Cache  = require '../cache/main'
  feedFn = require '../cache/feed'

  getCacheKey =-> return "scriptblock-#{options.client.context.group}"

  Cache.fetch getCacheKey(), feedFn, options, (err, data)->
    prefetchedFeeds = data    # this is updating the prefetchedFeeds property
    return generateScript()   # we can generate html here<|MERGE_RESOLUTION|>--- conflicted
+++ resolved
@@ -11,29 +11,18 @@
   {argv} = require 'optimist'
 
   prefetchedFeeds = {}
-<<<<<<< HEAD
+  customPartial = {}
   campaignData    = {}
   currentGroup    = {}
   {bongoModels, client, intro, landing, slug} = options
 
   createHTML = ->
-    replacer            = (k, v)-> if 'string' is typeof v then encoder.XSSEncode v else v
-    encodedFeed         = JSON.stringify prefetchedFeeds, replacer
-    encodedCampaignData = JSON.stringify campaignData, replacer
-    currentGroup        = JSON.stringify currentGroup, replacer
-    landingOptions      = page : landing
-=======
-  customPartial = {}
-  {bongoModels, client, intro, landing} = options
-
-  createHTML = ->
-    replacer = (k, v)-> if 'string' is typeof v then encoder.XSSEncode v else v
+    replacer             = (k, v)-> if 'string' is typeof v then encoder.XSSEncode v else v
     encodedFeed          = JSON.stringify prefetchedFeeds, replacer
+    encodedCampaignData  = JSON.stringify campaignData, replacer
     encodedCustomPartial = JSON.stringify customPartial, replacer
-
-    landingOptions =
-      page         : landing
->>>>>>> e76c8dbf
+    currentGroup         = JSON.stringify currentGroup, replacer
+    landingOptions       = page : landing
 
     if client.connection?.delegate?.profile?.nickname
       {connection: {delegate}} = client
@@ -53,10 +42,10 @@
     <script>KD.customPartial=#{encodedCustomPartial}</script>
     <script src='/a/js/kd.#{KONFIG.version}.js'></script>
     #{if intro then "<script src='/a/js/introapp.#{ KONFIG.version }.js'></script>" else ''}
+    <script>KD.currentGroup=#{currentGroup};</script>
     <script src='/a/js/koding.#{KONFIG.version}.js'></script>
     #{if landing then "<script src='/a/js/landingapp.#{ KONFIG.version }.js'></script>" else ''}
     <script>KD.prefetchedFeeds=#{encodedFeed};</script>
-    <script>KD.currentGroup=#{currentGroup};</script>
 
 
     <!-- GOOGLE ANALYTICS -->
@@ -100,7 +89,15 @@
     selector =
       partialType : "HOME"
 
-<<<<<<< HEAD
+    if options.isCustomPreview
+      selector.isPreview = yes
+    else
+      selector.isActive  = yes
+
+    bongoModels.JCustomPartials.one selector, (err, partial)->
+      customPartial = partial.data  if not err and partial
+      html = createHTML()
+      return callback null, html
 
 
       kallback = ->
@@ -121,17 +118,6 @@
         kallback()
 
 
-=======
-    if options.isCustomPreview
-      selector.isPreview = yes
-    else
-      selector.isActive  = yes
-
-    bongoModels.JCustomPartials.one selector, (err, partial)->
-      customPartial = partial.data  if not err and partial
-      html = createHTML()
-      return callback null, html
->>>>>>> e76c8dbf
 
   {delegate} = options.client.connection
   # if user is exempt or super-admin do not cache his/her result set

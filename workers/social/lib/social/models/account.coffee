--- conflicted
+++ resolved
@@ -151,12 +151,9 @@
         'store'
         'unstore'
         'isEmailVerified'
-<<<<<<< HEAD
+        'fetchEmail'
         'fetchPaymentMethods'
         'fetchPlansAndSubscriptions'
-=======
-        'fetchEmail'
->>>>>>> dc030088
       ]
     schema                  :
       skillTags             : [String]
@@ -1261,7 +1258,16 @@
   updateMetaModifiedAt: (callback)->
     @update $set: 'meta.modifiedAt': new Date, callback
 
-<<<<<<< HEAD
+  fetchEmail: secure (client, callback)->
+    {delegate} = client.connection
+    isMine     = @equals delegate
+    if isMine
+      @fetchUser (err, user)->
+        return callback err  if err
+        callback null, user?.email
+    else
+      callback new KodingError 'Access denied'
+
   fetchDecoratedPaymentMethods: (callback) ->
     JPaymentMethod = require './payment/method'
     @fetchPaymentMethods (err, paymentMethods) ->
@@ -1293,15 +1299,4 @@
       JPaymentPlan.all { planCode: $in: planCodes }, (err, plans) ->
         return callback err  if err
 
-        callback null, { subscriptions, plans }
-=======
-  fetchEmail: secure (client, callback)->
-    {delegate} = client.connection
-    isMine     = @equals delegate
-    if isMine
-      @fetchUser (err, user)->
-        return callback err  if err
-        callback null, user?.email
-    else
-      callback new KodingError 'Access denied'
->>>>>>> dc030088
+        callback null, { subscriptions, plans }
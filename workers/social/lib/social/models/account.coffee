jraphical   = require 'jraphical'
KodingError = require '../error'
ApiError    = require './socialapi/error'

likeableActivities = [
  'JNewStatusUpdate'
  ]

module.exports = class JAccount extends jraphical.Module
  log4js          = require "log4js"
  log             = log4js.getLogger("[JAccount]")

  @trait __dirname, '../traits/followable'
  @trait __dirname, '../traits/filterable'
  @trait __dirname, '../traits/taggable'
  @trait __dirname, '../traits/notifying'
  @trait __dirname, '../traits/flaggable'

  JStorage         = require './storage'
  JAppStorage      = require './appstorage'
  JTag             = require './tag'
  CActivity        = require './activity'
  Graph            = require "./graph/graph"
  JName            = require './name'
  JBadge           = require './badge'
  JKite            = require './kite'
  JReferrableEmail = require './referrableemail'

  @getFlagRole            = 'content'
  @lastUserCountFetchTime = 0

  {ObjectId, Register, secure, race, dash, daisy, signature} = require 'bongo'
  {Relationship} = jraphical
  {permit} = require './group/permissionset'
  Validators = require './group/validators'
  Protected = require '../traits/protected'
  {extend} = require 'underscore'

  validateFullName = (value) -> not /<|>/.test value

  @share()

  @set
    softDelete          : yes
    emitFollowingActivities : yes # create buckets for follower / followees
    tagRole             : 'skill'
    taggedContentRole   : 'developer'
    indexes:
      'profile.nickname' : 'unique'
      isExempt           : 'ascending'
      type               : 'ascending'
    sharedEvents    :
      static        : [
        { name: 'AccountAuthenticated' } # TODO: we need to handle this event differently.
        { name : "RemovedFromCollection" }
      ]
      instance      : [
        # this is commented-out intentionally
        # when a user sends a status update, we are sending 7 events
        # when a user logs-in we are sending 10 events
        # { name: 'updateInstance' }
        { name: 'notification' }
        { name : "RemovedFromCollection" }

      ]
    sharedMethods :
      static:
        one: [
          (signature Object, Function)
          (signature Object, Object, Function)
        ]
        some:
          (signature Object, Object, Function)
        cursor:
          (signature Object, Object, Function)
        each: [
          (signature Object, Object, Function)
          (signature Object, Object, Object, Function)
        ]
        someWithRelationship:
          (signature Object, Object, Function)
        someData:
          (signature Object, Object, Object, Function)
        getAutoCompleteData:
          (signature String, String, Function)
        count: [
          (signature Function)
          (signature Object, Function)
        ]
        byRelevance: [
          (signature String, Function)
          (signature String, Object, Function)
        ]
        fetchVersion:
          (signature Function)
        reserveNames: [
          (signature Function)
          (signature Object, Function)
        ]
        impersonate:
          (signature String, Function)
        verifyEmailByUsername:
          (signature String, Function)
        fetchBlockedUsers:
          (signature Object, Function)
        fetchCachedUserCount:
          (signature Function)

      instance:
        modify:
          (signature Object, Function)
        follow: [
          (signature Function)
          (signature Object, Function)
        ]
        unfollow: [
          (signature Function)
        ]
        fetchFollowersWithRelationship:
          (signature Object, Object, Function)
        countFollowersWithRelationship:
          (signature Object, Function)
        countFollowingWithRelationship:
          (signature Object, Function)
        fetchFollowingWithRelationship:
          (signature Object, Object, Function)
        fetchTopics:
          (signature Object, Object, Function)
        fetchMail: [
          (signature Function)
          (signature Object, Function)
        ]
        fetchNotificationsTimeline: [
          (signature Object, Function)
          (signature Object, Object, Function)
        ]
        fetchActivities: [
          (signature Object, Function)
          (signature Object, Object, Function)
        ]
        fetchAppStorage:
          (signature Object, Function)
        addTags: [
          (signature Object, Function)
          (signature Object, Object, Function)
        ]
        fetchLikedContents: [
          (signature Object, Function)
          (signature Object, Object, Function)
        ]
        setEmailPreferences:
          (signature Object, Function)
        fetchRole:
          (signature Function)
        flagAccount:
          (signature String, Function)
        unflagAccount:
          (signature String, Function)
        isFollowing:
          (signature String, String, Function)
        updateFlags:
          (signature [String], Function)
        fetchGroups: [
          (signature Function)
          (signature Object, Function)
        ]
        fetchGroupRoles:
          (signature String, Function)
        fetchGroupsWithPendingInvitations: [
          (signature Function)
          (signature Object, Function)
        ]
        fetchGroupsWithPendingRequests: [
          (signature Function)
          (signature Object, Function)
        ]
        cancelRequest:
          (signature String, Function)
        acceptInvitation:
          (signature String, Function)
        ignoreInvitation:
          (signature String, Function)
        fetchMyGroupInvitationStatus:
          (signature String, Function)
        fetchMyPermissions:
          (signature Function)
        fetchMyPermissionsAndRoles:
          (signature Function)
        fetchMyFollowingsFromGraph:
          (signature Object, Function)
        fetchMyOnlineFollowingsFromGraph:
          (signature Object, Function)
        fetchMyFollowersFromGraph:
          (signature Object, Function)
        blockUser: [
          (signature String, Number, Function)
          (signature ObjectId, Number, Function)
        ]
        unblockUser: [
          (signature String, Function)
          (signature ObjectId, Function)
        ]
        fetchRelatedTagsFromGraph:
          (signature Object, Function)
        fetchRelatedUsersFromGraph:
          (signature Object, Function)
        unlinkOauth:
          (signature String, Function)
        changeUsername: [
          (signature Object)
          (signature Object, Function)
        ]
        markUserAsExempt:
          (signature Boolean, Function)
        userIsExempt:
          (signature Function)
        checkGroupMembership:
          (signature String, Function)
        fetchStorage:
          (signature String, Function)
        fetchStorages:
          (signature [String], Function)
        store:
          (signature Object, Function)
        unstore:
          (signature String, Function)
        isEmailVerified:
          (signature Function)
        fetchEmail:
          (signature Function)
        fetchPaymentMethods:
          (signature Function)
        fetchSubscriptions: [
          (signature Function)
          (signature Object, Function)
        ]
        fetchPlansAndSubscriptions: [
          (signature Function)
          (signature Object, Function)
        ]
        fetchEmailAndStatus:
          (signature Function)
        fetchEmailFrequency:
          (signature Function)
        fetchOAuthInfo:
          (signature Function)
        fetchMyBadges:
          (signature Function)
        fetchFromUser:
          (signature String, Function)
        updateCountAndCheckBadge:
          (signature Object, Function)
        likeMember:
          (signature String, Function)
        fetchKites :
          (signature Object, Function)

    schema                  :
      socialApiId           : String
      skillTags             : [String]
      locationTags          : [String]
      systemInfo            :
        defaultToLastUsedEnvironment :
          type              : Boolean
          default           : yes
      # counts                : Followable.schema.counts
      counts                :
        followers           :
          type              : Number
          default           : 0
        following           :
          type              : Number
          default           : 0
        topics              :
          type              : Number
          default           : 0
        likes               :
          type              : Number
          default           : 0
        statusUpdates       :
          type              : Number
          default           : 0
        staffLikes          :
          type              : Number
          default           : 0
        comments            :
          type              : Number
          default           : 0
        referredUsers       :
          type              : Number
          default           : 0
        invitations         :
          type              : Number
          default           : 0
        lastLoginDate       :
          type              : Date
          default           : new Date
        twitterFollowers    :
          type              : Number
          default           : 0

      environmentIsCreated  : Boolean
      type                  :
        type                : String
        enum                : ['invalid account type',[
                                'registered'
                                'unregistered'
                                'deleted'
                              ]]
        default             : 'unregistered'
      profile               :
        about               : String
        nickname            :
          type              : String
          validate          : require('./name').validateName
          set               : (value)-> value.toLowerCase()
        hash                : String
        ircNickname         : String
        firstName           :
          type              : String
          required          : yes
          default           : 'a koding'
          validate          : validateFullName
        lastName            :
          type              : String
          default           : 'user'
          validate          : validateFullName
        description         : String
        avatar              : String
        status              : String
        experience          : String
        experiencePoints    :
          type              : Number
          default           : 0
        lastStatusUpdate    : String
      referrerUsername      : String
      referralUsed          : Boolean
      preferredKDProxyDomain: String
      isExempt              : # is a troll ?
        type                : Boolean
        default             : false
      globalFlags           : [String]
      meta                  : require 'bongo/bundles/meta'
      onlineStatus          :
        type                : String
        enum                : ['invalid status',['online','offline','away','busy']]
        default             : 'online'
    broadcastableRelationships : [ 'follower' ]
    relationships           : ->

      follower      :
        as          : 'follower'
        targetType  : JAccount

      activity      :
        as          : 'activity'
        targetType  : "CActivity"

      appStorage    :
        as          : 'appStorage'
        targetType  : "JAppStorage"

      storage       :
        as          : 'storage'
        targetType  : 'JStorage'

      tag:
        as          : 'skill'
        targetType  : "JTag"

      content       :
        as          : 'creator'
        targetType  : [
          "JNewStatusUpdate"
          "JComment"
        ]

      vm            :
        as          : 'owner'
        targetType  : 'JVM'

      domain        :
        as          : 'owner'
        targetType  : 'JDomain'

      proxyFilter   :
        as          : 'owner'
        targetType  : 'JProxyFilter'

      referrer      :
        targetType  : 'JReferral'
        as          : 'referrer'
      referred      :
        targetType  : 'JReferral'
        as          : 'referred'
      invitation    :
        as          : 'owner'
        targetType  : 'JInvitation'

      invitationRequest :
        as          : 'owner'
        targetType  : 'JInvitationRequest'

      paymentMethod :
        as          : 'payment method'
        targetType  : 'JPaymentMethod'

      subscription  :
        as          : 'service subscription'
        targetType  : 'JPaymentSubscription'

      badge         :
        as          : 'badge'
        targetType  : 'JBadge'

      kite          :
        as          : 'owner'
        targetType  : JKite

      credential    :
        as          : ['owner', 'user']
        targetType  : 'JCredential'

      stackTemplate :
        as          : 'user'
        targetType  : 'JStackTemplate'


  constructor:->
    super
    @notifyOriginWhen 'PrivateMessageSent', 'FollowHappened'
    @notifyGroupWhen 'FollowHappened'

  canEditPost: permit 'edit posts'

<<<<<<< HEAD
=======
  canDeletePost: permit 'delete posts'

>>>>>>> ba61623b
  createSocialApiId:(callback)->
    return callback null, @socialApiId  if @socialApiId
    {createAccount} = require './socialapi/requests'
    createAccount {id: @getId(), nickname: @profile.nickname}, (err, account)=>
      return callback new ApiError err  if err
      return callback {message: "Account is not set, malformed response from social api"} unless account?.id
      @update $set: socialApiId: account.id, isExempt: account.isTroll, (err)->
        # check for error
        if err
          console.error "Error while creating account on social api", err
          return callback { message: "Couldnt create/register Account"}
        # check account
        # return account id from social api
        return callback null, account.id

  checkGroupMembership: secure (client, groupName, callback)->
    {delegate} = client.connection
    JGroup = require "./group"
    JGroup.one {slug : groupName}, (err, group)->
      return callback new KodingError "An error occured!" if err
      return callback null, no unless group

      Relationship.one {
        as          : 'member'
        targetId    : delegate.getId()
        sourceId    : group.getId()
      }, (err, relation)=>
        return callback new KodingError "An error occured!" if err
        return callback null, relation?

  changeUsername: (options, callback = (->)) ->
    if 'string' is typeof options
      username = options
    else
      { username, mustReauthenticate, isRegistration } = options

    oldUsername = @profile.nickname

    if username is oldUsername
    then return callback new KodingError "Username was not changed!"

    freeOldUsername = ->
      JName.remove name: oldUsername, (err) ->
        return callback err  if err
        callback null

    handleErr = (err) ->
      JName.remove name: username, (err) ->
        return callback err  if err

      if err.code is 11000
      then return callback new KodingError 'Username is not available!'
      else if err?
      then return callback err

    unless @constructor.validateAt 'profile.nickname', username
    then return callback new KodingError 'Invalid username!'

    name = new JName
      name: username
      slugs: [
        constructorName : 'JUser'
        collectionName  : 'jUsers'
        slug            : username
        usedAsPath      : 'username'
      ]

    name.save (err) =>
      return handleErr err  if err

      @fetchUser (err, user) =>
        return callback err  if err

        user.update { $set: { username, oldUsername } }, (err) =>
          if err then handleErr err, callback
          else
            @update { $set: 'profile.nickname': username }, (err) =>
              if err then handleErr err
              else
                change = {
                  oldUsername, username, mustReauthenticate, isRegistration
                }
                @sendNotification 'UsernameChanged', change  if mustReauthenticate
                @constructor.emit 'UsernameChanged', change
                freeOldUsername()

  changeUsername$: secure (client, options, callback) ->

    {delegate} = client.connection

    if @type is 'unregistered' or not delegate.equals this
    then return callback new KodingError 'Access denied'

    options = username: options  if 'string' is typeof options

    options.mustReauthenticate = yes

    @changeUsername options, callback

  checkPermission: (target, permission, callback)->
    JPermissionSet = require './group/permissionset'
    client =
      context     : { group: target.slug }
      connection  : { delegate: this }
    advanced =
      if Array.isArray permission then permission
      else JPermissionSet.wrapPermission permission
    JPermissionSet.checkPermission client, advanced, target, callback

  @renderHomepage: require '../render/profile.coffee'

  @fetchCachedUserCount: (callback)->
    if (Date.now() - @lastUserCountFetchTime)/1000 < 60
      return callback null, @cachedUserCount
    JAccount.count type:'registered', (err, count)=>
      return callback err if err
      @lastUserCountFetchTime = Date.now()
      @cachedUserCount = count
      callback null, count

  fetchHomepageView:(options, callback)->
    {account} = options
    JReferral = require './referral'
    JGroup = require './group'
    JNewStatusUpdate = require './messages/newstatusupdate'

    homePageOptions = extend options, {
      renderedAccount : account
      account         : this
      isLoggedIn      : account.type is 'unregistered'
    }

    JAccount.renderHomepage homePageOptions, callback

  fetchGroups: secure (client, options, callback)->
    [callback, options] = [options, callback]  unless callback
    options       ?= {}
    JGroup        = require './group'
    {groupBy}     = require 'underscore'
    {delegate}    = client.connection
    isMine        = @equals delegate
    edgeSelector  =
      sourceName  : 'JGroup'
      targetId    : @getId()
      as          : 'member'
    edgeFields    =
      sourceId    : 1
      as          : 1
    edgeOptions   =
      sort        : options.sort  or { timestamp: -1 }
      limit       : options.limit or 20
      skip        : options.skip  or 0
    Relationship.someData edgeSelector, edgeFields, options, (err, cursor)->
      if err then callback err
      else
        cursor.toArray (err, docs)->
          if err then callback err
          else unless docs
            callback null, []
          else
            groupedDocs = groupBy docs, 'sourceId'
            targetSelector = { _id: $in: (doc.sourceId for doc in docs) }
            targetSelector.visibility = 'visible'  unless isMine
            JGroup.all targetSelector, (err, groups)->
              if err then callback err
              else callback null, groups.map (group)->
                roles = (doc.as for doc in groupedDocs[group.getId()])
                return { group, roles }

  fetchGroupRoles: secure (client, slug, callback)->
    {delegate} = client.connection
    JGroup     = require './group'
    JGroup.fetchIdBySlug slug, (err, groupId)->
      if err then callback err
      else
        selector = {
          sourceId: groupId
          targetId: delegate.getId()
        }
        Relationship.someData selector, {as:1}, (err, cursor)->
          if err then callback err
          else
            cursor.toArray (err, arr)->
              if err then callback err
              else callback null, (doc.as for doc in arr)

  @impersonate = secure (client, nickname, callback)->
    {connection:{delegate}, sessionToken} = client
    unless delegate.can 'administer accounts'
      callback new KodingError 'Access denied'
    else
      JSession = require './session'
      JSession.update {clientId: sessionToken}, $set:{username: nickname}, (err) ->
        callback err

  @verifyEmailByUsername = secure (client, username, callback)->
    {connection:{delegate}, sessionToken} = client
    unless delegate.can 'verify-emails'
      callback new KodingError 'Access denied'
    else
      JUser = require './user'
      JUser.one {username}, (err, user)->
        return  callback err if err
        return  callback new Error "User is not found" unless user
        user.confirmEmail (err)->
          return callback new Error "An error occured while confirming email" if err
          callback null, yes

  @reserveNames =(options, callback)->
    [callback, options] = [options, callback]  unless callback
    options       ?= {}
    options.limit ?= 100
    options.skip  ?= 0
    @someData {}, {'profile.nickname':1}, options, (err, cursor)=>
      if err then callback err
      else
        count = 0
        cursor.each (err, account)=>
          if err then callback err
          else if account?
            {nickname} = account.profile
            JName.claim nickname, 'JUser', 'username', (err, name)=>
              count++
              if err then callback err
              else
                callback err, nickname
                if count is options.limit
                  options.skip += options.limit
                  @reserveNames options, callback

  @fetchVersion =(callback)-> callback null, KONFIG.version

  @fetchBlockedUsers = secure ({connection:{delegate}}, options, callback) ->
    unless delegate.can 'list-blocked-users'
      callback new KodingError 'Access denied!'

    selector = blockedUntil: $gte: new Date()

    options.limit = Math.min options.limit ? 20, 20
    options.skip ?= 0

    fields = { username:1, blockedUntil:1 }

    JUser = require './user'
    JUser.someData selector, fields, options, (err, cursor) ->
      return callback err  if err?
      cursor.toArray (err, users) ->
        return callback err       if err?
        return callback null, []  if users.length is 0

        users.sort (a, b) -> a.username < b.username

        acctSelector = 'profile.nickname': $in: users.map (u) -> u.username

        JAccount.some acctSelector, {}, (err, accounts)=>
          if err
            callback err
          else
            accounts.sort (a, b) -> a.profile.nickname < b.profile.nickname
            for user, i in users
              accounts[i].blockedUntil = users[i].blockedUntil
            callback null, accounts


  @findSuggestions = (client, seed, options, callback)->
    {limit, blacklist, skip}  = options
    ### TODO:
    It is highly dependent to culture and there are even onces w/o the concept
    of first and last names. For now we assume last part of the seed is the lastname
    and the whole except last part is the first name. Not ideal but covers more
    than previous implementation. This implementation would fail if I type my
    two firstnames only, it will assume second part is my lastname.
    Ideal solution is to check the seed against firstName + ' ' + lastName instead of
    deciding ourselves which parts of the search are for first or last name.
    MongoDB 2.4 and bongo implementation of aggregate required to use $concat
    ###
    names = seed.toString().split('/')[1].replace(/[\\^]/g, "").split ' '
    names.push names.first if names.length is 1
    @some {
      $or : [
          ( 'profile.nickname'  : seed )
          ( 'profile.firstName' : new RegExp '^'+names.slice(0, -1).join(' '), 'i' )
          ( 'profile.lastName'  : new RegExp '^'+names.last, 'i' )
        ],
      _id     :
        $nin  : blacklist
      type    :
        $in   : ['registered', null]
    },{
      skip
      limit
      sort    : 'profile.firstName' : 1
    }, callback

  @getAutoCompleteData = (fieldString, queryString, callback)->
    query = {}
    desiredData = {}
    query[fieldString] = RegExp queryString, 'i'
    desiredData[fieldString] = yes
    @someData query, desiredData, (err, cursor)->
      cursor.toArray (err, docs)->
        results = []
        for doc in docs
          results.push doc.profile.fullname
        callback err, results

  # I wrote it and decided that it is not necessary, feel free to remove ~ GG
  #
  # @filterUsernames = permit 'list members',
  #   success: (client, nick, options, callback)->
  #     [callback, options] = [options, callback]  unless callback
  #     options or= {}
  #     options.limit = 10
  #     query = 'profile.nickname' : ///^#{nick}///
  #     @some query, options, callback

  setEmailPreferences: (user, prefs, callback)->
    current = user.getAt('emailFrequency') or {}
    Object.keys(prefs).forEach (granularity)->
      state = prefs[granularity]
      state = false if state not in [true, false]
      current[granularity] = state# then 'instant' else 'never'
    user.update {$set: emailFrequency: current}, callback

  setEmailPreferences$: secure (client, prefs, callback)->
    JUser = require './user'
    JUser.fetchUser client, (err, user)=>
      if err
        callback err
      else
        @setEmailPreferences user, prefs, callback

  fetchLikedContents: secure ({connection, context}, options, selector, callback)->

    {delegate} = connection
    {group}    = context
    [callback, selector] = [selector, callback] unless callback

    selector            or= {}
    selector.as           = 'like'
    selector.targetId     = @getId()
    selector.sourceName or= $in: likeableActivities
    selector.data         = {group}

    Relationship.some selector, options, (err, contents)=>
      if err then callback err, []
      else if contents.length is 0 then callback null, []
      else
        teasers = []
        collectTeasers = race (i, root, fin)->
          root.fetchSource (err, post)->
            if err
              callback err
              fin()
            else if not post
              console.warn "Source does not exists:", root.sourceName, root.sourceId
              fin()
            else
              post.fetchTeaser (err, teaser)->
                if not err and teaser then teasers.push(teaser)
                fin()
        , -> callback null, teasers
        collectTeasers node for node in contents

  updateCountAndCheckBadge: secure (client, options, callback)->
    propertyArray = [
      "likes"
      "followers"
      "following"
      "topics"
      "statusUpdates"
      "comments"
      "referredUsers"
      "invitations"
      "staffLikes"
      "twitterFollowers"
    ]
    return new KodingError "No permission!" unless @equals client.connection.delegate
    {@property} = options

    return new KodingError "That property not supported!" unless  @property in propertyArray
    {relType, source, targetSelf} = options
    selector     =
      as         : relType
      sourceName : source

    if targetSelf then selector["targetId"]=@getId() else selector["sourceId"]=@getId()

    Relationship.count selector, (err, count) =>
      return callback err, null if err
      countsField = {}
      key = "counts.#{@property}"
      countsField[key] = count
      @update $set: countsField, (err)=>
        return err if err
        JBadge = require './badge'
        JBadge.checkEligibleBadges client, badgeItem : @property , callback

  # Update broken counts for user
  updateCounts:->
    JUser = require './user'
    # Like count
    Relationship.count
      as         : 'like'
      targetId   : @getId()
      sourceName : $in: likeableActivities
    , (err, count)=>
      return if err or not count
      @update ($set: 'counts.likes': count), ->

    # Member Following count
    Relationship.count
      as         : 'follower'
      targetId   : @getId()
      sourceName : 'JAccount'
    , (err, count)=>
      return if err
      count ?= 0
      @update ($set: 'counts.following': count), ->

    # Member Follower count
    Relationship.count
      as         : 'follower'
      sourceId   : @getId()
      sourceName : 'JAccount'
    , (err, count)=>
      return if err
      count ?= 0
      @update ($set: 'counts.followers': count), ->

    # Tag Following count
    Relationship.count
      as         : 'follower'
      targetId   : @getId()
      sourceName : 'JTag'
    , (err, count)=>
      return if err
      count ?= 0
      @update ($set: 'counts.topics': count), ->

    # Status Update count
    Relationship.count
      as         : 'author'
      targetId   : @getId()
      sourceName : 'JNewStatusUpdate'
    , (err, count)=>
      return if err
      count ?= 0
      @update ($set: 'counts.statusUpdates': count), ->

    # Comments count
    Relationship.count
      as         : 'commenter'
      targetId   : @getId()
      sourceName : 'JNewStatusUpdate'
    , (err, count)=>
      return if err
      count ?= 0
      @update ($set: 'counts.comments': count), ->

    # ReferredUsers count
    JAccount.count
      referrerUsername : @profile.nickname
    , (err, count)=>
      return if err
      count ?= 0
      @update ($set: 'counts.referredUsers': count), ->

    # Invitations count
    JReferrableEmail.count
      username   : @profile.nickname
      invited    : true
    , (err, count)=>
      return if err
      count ?= 0
      @update ($set: 'counts.invitations': count), ->

    # Last Login date
    @update ($set: 'counts.lastLoginDate': new Date), ->

    # Twitter follower count
    JUser.one {username: @profile.nickname}, (err, user)=>
      return if err or not user
      if user.foreignAuth?.twitter?
        followerCount = user.foreignAuth.twitter.profile.followers_count
        @update ($set: 'counts.twitterFollowers': followerCount), ->

    # Staff Likes count
    Relationship.count
      as         : 'like'
      targetId   : @getId()
      targetName : 'JAccount'
      sourceName : 'JAccount'
    , (err, count)=>
      return if err
      count ?= 0
      @update ($set: 'counts.staffLikes': count), ->

  dummyAdmins = [ "sinan", "devrim", "gokmen", "chris", "fatihacet", "arslan",
                  "sent-hil", "kiwigeraint", "cihangirsavas", "leventyalcin",
                  "leeolayvar", "stefanbc", "szkl", "canthefason", "nitin",
                  "rsbrown"]

  userIsExempt: (callback)->
    # console.log @isExempt, this
    callback null, @isExempt

  # returns troll users ids
  #
  # Adding a temporary limit of 100. We currently've 24 trolls, by the
  # time this limit runs out we'll have switched to a scalable model of
  # filtering troll users. SA
  @getExemptUserIds: (callback)->
    JAccount.someData {isExempt:true}, {_id:1, limit:100}, {sort:_id:-1}, (err, cursor)->
      return callback err, null if err
      ids = []
      cursor.each (err, account)->
        return callback err, null if err
        if account
            ids.push account._id.toString()
        else
            callback null, ids

  isEmailVerified: (callback)->
    @fetchUser (err, user)->
      return callback err if err
      callback null, (user.status is "confirmed")

  markUserAsExempt: secure (client, exempt, callback)->
    {delegate} = client.connection
    return callback new KodingError 'Access denied'  unless delegate.can 'flag', this

    # mark user as troll in social api
    @markUserAsExemptInSocialAPI client, exempt, (err, data)=>
      return callback new ApiError err  if err
      @update $set: {isExempt: exempt}, (err, result)->
        if err
          console.error 'Could not update user exempt information'
          return callback err

        callback null, result

  markUserAsExemptInSocialAPI: (client, exempt, callback)->
    {markAsTroll, unmarkAsTroll} = require './socialapi/requests'
    @createSocialApiId (err, accountId)->
      return callback err  if err
      return callback {message: "account id is not set"} unless accountId

      if exempt
        markAsTroll {accountId}, callback
      else
        unmarkAsTroll {accountId}, callback

  flagAccount: secure (client, flag, callback)->
    {delegate} = client.connection
    JAccount.taint @getId()
    if delegate.can 'flag', this
      @update {$addToSet: globalFlags: flag}, callback
    else
      callback new KodingError 'Access denied'

  unflagAccount: secure (client, flag, callback)->
    {delegate} = client.connection
    JAccount.taint @getId()
    if delegate.can 'flag', this
      @update {$pullAll: globalFlags: [flag]}, callback
    else
      callback new KodingError 'Access denied'

  updateFlags: secure (client, flags, callback)->
    {delegate} = client.connection
    JAccount.taint @getId()
    if delegate.can 'flag', this
      @update {$set: globalFlags: flags}, callback
    else
      callback new KodingError 'Access denied'

  fetchUserByAccountIdOrNickname:(accountIdOrNickname, callback)->

    kallback= (err, account)->
      return callback err if err
      JUser = require './user'
      JUser.one {username: account.profile.nickname}, (err, user)->
        callback err, {user, account}


    JAccount.one { 'profile.nickname' : accountIdOrNickname }, (err, account)->
      return kallback err, account if account
      JAccount.one  { _id : accountIdOrNickname }, (err, account)->
        return kallback err, account if account
        callback new KodingError 'Account not found'


  blockUser: secure (client, accountIdOrNickname, durationMillis, callback)->
    {delegate} = client.connection
    if delegate.can('flag', this) and accountIdOrNickname? and durationMillis?
      @fetchUserByAccountIdOrNickname accountIdOrNickname, (err, {user, account})->
        return callback err if err
        blockedDate = new Date(Date.now() + durationMillis)
        account.sendNotification 'UserBlocked', { blockedDate }
        user.block blockedDate, callback
    else
      callback new KodingError 'Access denied'

  unblockUser: secure (client, accountIdOrNickname, callback)->
    {delegate} = client.connection
    if delegate.can('flag', this) and accountIdOrNickname?
      @fetchUserByAccountIdOrNickname accountIdOrNickname, (err, {user})->
        return callback err if err
        user.unblock callback
    else
      callback new KodingError 'Access denied'

  checkFlag: (flagToCheck) ->
    flags = @getAt('globalFlags')
    if flags
      if 'string' is typeof flagToCheck
        return flagToCheck in flags
      else
        for flag in flagToCheck
          if flag in flags
            return yes
    return no

  isDummyAdmin = (nickname)-> !!(nickname in dummyAdmins)

  @getFlagRole =-> 'owner'

  # WARNING! Be sure everything is safe when you change anything in this function
  can:(action, target)->
    switch action
      when 'delete'
        # Users can delete their stuff but super-admins can delete all of them ಠ_ಠ
        @profile.nickname in dummyAdmins or target?.originId?.equals @getId()
      when 'flag', 'reset guests', 'reset groups', 'administer names',        \
           'administer url aliases', 'administer accounts', 'search-by-email',\
           'migrate-koding-users', 'list-blocked-users', 'verify-emails',     \
           'bypass-validations'
        @profile.nickname in dummyAdmins

  fetchRoles: (group, callback)->
    Relationship.someData {
      targetId: group.getId()
      sourceId: @getId()
    }, {as:1}, (err, cursor)->
      if err
        callback err
      else
        cursor.toArray (err, roles)->
          if err
            callback err
          else
            roles = (roles ? []).map (role)-> role.as
            roles.push 'guest' unless roles.length
            callback null, roles

  fetchRole: secure ({connection}, callback)->

    if isDummyAdmin connection.delegate.profile.nickname
      callback null, "super-admin"
    else
      callback null, "regular"

  # temp dummy stuff ends

  fetchPrivateChannel:(callback)->
    require('bongo').fetchChannel @getPrivateChannelName(), callback

  getPrivateChannelName:-> "private-#{@getAt('pro file.nickname')}-private"

  fetchMail:do ->

    collectParticipants = (messages, delegate, callback)->
      fetchParticipants = race (i, message, fin)->
        register = new Register # a register per message...

        query =
          targetName  : 'JPrivateMessage'
          targetId    : message.getId()
          sourceId    :
            $ne       : delegate.getId()

        jraphical.Relationship.cursor query, (err, cursor)->
          return callback err  if err
          message.participants = []
          cursor.each (err, rel)->
            unless rel then fin()
            else
              message.participants.push rel  if register.sign rel.sourceId

      , callback

      fetchParticipants(message) for message in messages when message?

    secure ({connection:{delegate}}, options, callback)->
      [callback, options] = [options, callback] unless callback
      unless @equals delegate
        callback new KodingError 'Access denied'
      else
        options or= {}
        @fetchPrivateMessages {}, options, (err, messages)->
          return callback err, []  if err or messages.length is 0
          collectParticipants messages, delegate, (err)->
            callback err, messages

  fetchTopics: secure (client, query, page, callback)->
    query       =
      targetId  : @getId()
      as        : 'follower'
      sourceName: 'JTag'
    Relationship.some query, page, (err, docs)->
      if err then callback err
      else
        {group} = client.context
        ids = (rel.sourceId for rel in docs)
        selector = _id: $in: ids
        selector.group = group if group isnt 'koding'
        JTag.all selector, (err, tags)->
          callback err, tags

  fetchNotificationsTimeline: secure ({connection}, selector, options, callback)->
    unless @equals connection.delegate
      callback new KodingError 'Access denied'
    else
      @fetchActivities selector, options, @constructor.collectTeasersAllCallback callback

  modify: secure (client, fields, callback) ->

    allowedFields = [
      "preferredKDProxyDomain"
      "profile.about"
      "profile.description"
      "profile.ircNickname"
      "profile.firstName"
      "profile.lastName"
      "profile.avatar"
      "profile.experience"
      "profile.experiencePoints"
      "skillTags"
      "locationTags"
    ]

    objKeys = Object.keys(fields)

    for objKey in objKeys
      if objKey not in allowedFields
        return callback new KodingError "Modify fields is not valid"

    if @equals(client.connection.delegate)
      @update $set: fields, callback

  setClientId:(@clientId)->

  getFullName:->
    {firstName, lastName} = @data.profile
    return "#{firstName} #{lastName}"

  fetchStorage$: (name, callback)->

    @fetchStorage { 'data.name' : name }, callback

  fetchStorages$: (whitelist=[], callback)->

    options = if whitelist.length then { 'data.name' : $in : whitelist } else {}

    @fetchStorages options, callback

  store: secure (client, {name, content}, callback)->
    unless @equals client.connection.delegate
      return callback new KodingError "Attempt to access unauthorized storage"

    @_store {name, content}, callback

  unstore: secure (client, name, callback)->

    unless @equals client.connection.delegate
      return callback new KodingError "Attempt to remove unauthorized storage"

    @fetchStorage { 'data.name' : name }, (err, storage)=>
      console.error err, storage  if err
      return callback err  if err
      unless storage
        return callback new KodingError "No such storage"

      storage.remove callback

  unstoreAll: (callback)->
    @fetchStorages [], (err, storages)->
      daisy queue = storages.map (storage) ->
        -> storage.remove -> queue.next()
      queue.push -> callback null

  _store: ({name, content}, callback)->
    @fetchStorage { 'data.name' : name }, (err, storage)=>
      if err
        return callback new KodingError "Attempt to access storage failed"
      else if storage
        storage.update $set: {content}, (err) -> callback err, storage
      else
        storage = new JStorage {name, content}
        storage.save (err)=>
          return callback err  if err
          rel = new Relationship
            targetId    : storage.getId()
            targetName  : 'JStorage'
            sourceId    : @getId()
            sourceName  : 'JAccount'
            as          : 'storage'
            data        : {name}
          rel.save (err)-> callback err, storage

  fetchAppStorage$: secure (client, options, callback)->
    unless @equals client.connection.delegate
      return callback "Attempt to access unauthorized application storage"

    {appId, version} = options
    @fetchAppStorage {'data.appId':appId, 'data.version':version}, (err, storage)=>
      if err then callback err
      else unless storage?
        # log.info 'Creating new storage:', appId, version, @profile.nickname
        newStorage = new JAppStorage {appId, version}
        newStorage.save (err) =>
          if err then callback err
          else
            # manually add the relationship so that we can
            # query the edge instead of the target C.T.
            rel = new Relationship
              targetId    : newStorage.getId()
              targetName  : 'JAppStorage'
              sourceId    : @getId()
              sourceName  : 'JAccount'
              as          : 'appStorage'
              data        : {appId, version}
            rel.save (err)-> callback err, newStorage
      else
        callback err, storage

  fetchUser:(callback)->
    JUser = require './user'
    selector = { targetId: @getId(), as: 'owner', sourceName: 'JUser' }
    Relationship.one selector, (err, rel) ->
      return callback err   if err
      return callback null  unless rel
      JUser.one {_id: rel.sourceId}, callback

  markAllContentAsLowQuality:->
    # this is obsolete
    @fetchContents (err, contents)->
      contents.forEach (item)->
        item.update {$set: isLowQuality: yes}, ->
          if item.bongo_.constructorName == 'JComment'
            item.flagIsLowQuality ->
              item.emit 'ContentMarkedAsLowQuality', null
          else
            item.emit 'ContentMarkedAsLowQuality', null

  unmarkAllContentAsLowQuality:->
    # this is obsolete
    @fetchContents (err, contents)->
      contents.forEach (item)->
        item.update {$set: isLowQuality: no}, ->
          if item.bongo_.constructorName == 'JComment'
            item.unflagIsLowQuality ->
              item.emit 'ContentUnmarkedAsLowQuality', null
          else
            item.emit 'ContentUnmarkedAsLowQuality', null

  cleanCacheFromActivities:->
    # TODO: this is obsolete
    CActivity.emit 'UserMarkedAsTroll', @getId()

  @taintedAccounts = {}
  @taint =(id)->
    @taintedAccounts[id] = yes

  @untaint =(id)->
    delete @taintedAccounts[id]

  @isTainted =(id)->
    isTainted = @taintedAccounts[id]
    isTainted

  sendNotification:(event, contents)->
    @emit 'notification', {
      routingKey: @profile.nickname
      event, contents
    }

  fetchGroupsWithPending:(method, status, options, callback)->
    [callback, options] = [options, callback]  unless callback
    options ?= {}

    selector    = {}
    if options.groupIds
      selector.sourceId = $in:(ObjectId groupId for groupId in options.groupIds)
      delete options.groupIds

    relOptions = targetOptions: selector: {status}

    @["fetchInvitation#{method}s"] {}, relOptions, (err, rels)->
      return callback err  if err
      JGroup = require './group'
      JGroup.some _id:$in:(rel.sourceId for rel in rels), options, callback

  fetchGroupsWithPendingRequests:(options, callback)->
    @fetchGroupsWithPending 'Request', 'pending', options, callback

  fetchGroupsWithPendingInvitations:(options, callback)->
    @fetchGroupsWithPending '', 'sent', options, callback

  fetchMyGroupInvitationStatus: secure (client, slug, callback)->
    return  unless @equals client.connection.delegate

    JGroup = require './group'

    JGroup.one { slug }, (err, group) ->
      return callback err  if err

      selector = sourceId: group.getId()

      options = targetOptions: selector: status: 'pending'
      @fetchInvitationRequests selector, options, (err, requests)=>
        return callback err                if err
        return callback null, 'requested'  if requests?[0]

        options = targetOptions: selector: status: 'sent'
        @fetchInvitations selector, options, (err, invites)=>
          return callback err              if err
          return callback null, 'invited'  if invites?[0]
          return callback null, no

  cancelRequest: secure (client, slug, callback)->
    options = targetOptions: selector: status: 'pending'
    JGroup = require './group'

    JGroup.one { slug }, (err, group) ->
      return callback err  if err

      @fetchInvitationRequests {sourceId: group.getId()}, options, (err, [request])->
        return callback err                                  if err
        return callback 'could not find invitation request'  unless request
        request.remove callback

  fetchInvitationByGroupSlug:(slug, callback)->
    options = targetOptions: selector: {status: 'sent', group: slug}
    @fetchInvitations {}, options, (err, [invite])->
      return callback err                          if err
      return callback 'could not find invitation'  unless invite

      JGroup = require './group'
      JGroup.one { slug }, (err, groupObj)->
        return callback err  if err
        callback null, { invite, group: groupObj }

  acceptInvitation: secure (client, slug, callback)->
    @fetchInvitationByGroupSlug slug, (err, { invite, group })=>
      return callback err  if err
      groupObj.approveMember this, (err)->
        return callback err  if err
        invite.update $set:status:'accepted', callback

  ignoreInvitation: secure (client, slug, callback)->
    @fetchInvitationByGroupSlug slug, (err, { invite })->
      return callback err  if err
      invite.update $set:status:'ignored', callback

  @byRelevance$ = permit 'list members',
    success: (client, seed, options, callback)->
      if options.byEmail
        account = client.connection.delegate
        if account.can 'search-by-email'
          JUser = require './user'
          JUser.one {email:seed}, (err, user)->
            return callback err, []  if err? or not user?
            user.fetchOwnAccount (err, account)->
              return callback err  if err?
              callback null, [account]
        else
          return callback new KodingError 'Access denied'
      else
        @byRelevance client, seed, options, callback

  fetchMyPermissions: secure (client, callback)->
    @fetchMyPermissionsAndRoles client, (err, permissions, roles)->
      callback err, permissions

  fetchMyPermissionsAndRoles: secure (client, callback)->
    JGroup = require './group'

    slug = client.context.group ? 'koding'
    JGroup.one {slug}, (err, group)=>
      return callback err  if err
      return callback {message: "group not found"}  unless group

      kallback = (err, roles)=>
        return callback err  if err
        {flatten} = require 'underscore'
        if "admin" in roles
          perms = Protected.permissionsByModule
          callback null, { permissions: (flatten perms), roles }
        else
          group.fetchPermissionSetOrDefault (err, permissionSet)->
            return callback err if err
            perms = (perm.permissions.slice() for perm in permissionSet.permissions \
              when perm.role in roles or 'admin' in roles)
            callback null, { permissions: (flatten perms), roles }

      group.fetchMyRoles client, kallback

  oldAddTags = @::addTags
  addTags: secure (client, tags, options, callback)->
    client.context.group = 'koding'
    oldAddTags.call this, client, tags, options, callback

  {Member, OAuth} = require "./graph"

  fetchMyFollowingsFromGraph: secure (client, options, callback)->
    options.client = client
    Member.fetchFollowingMembers options, (err, results)=>
      if err then return callback err
      else return callback null, results

  fetchMyOnlineFollowingsFromGraph: secure (client, options, callback)->
    @_fetchMyOnlineFollowingsFromGraph client, options, callback

  _fetchMyOnlineFollowingsFromGraph: (client, options, callback)->
    options.client = client
    Member.fetchOnlineFollowingMembers options, (err, results)->
      if err then return callback err
      else return callback null, results

  fetchMyFollowersFromGraph: secure (client, options, callback)->
    options.client = client
    Member.fetchFollowerMembers options, (err, results)=>
      if err then return callback err
      else return callback null, results

  ## NEWER IMPLEMENATION: Fetch ids from graph db, get items from document db.
  fetchRelatedTagsFromGraph: secure (client, options, callback)->
    @delegateToGraph client, "fetchRelatedTagsFromGraph", options, callback

  fetchRelatedUsersFromGraph: secure (client, options, callback)->
    @delegateToGraph client, "fetchRelatedUsersFromGraph", options, callback

  delegateToGraph:(client, methodName, options, callback)->
    options.userId = client.connection.delegate._id
    OAuth[methodName] options, callback


  ## NEWER IMPLEMENATION: Fetch ids from graph db, get items from document db.

  unlinkOauth: secure (client, provider, callback)->
    {delegate} = client.connection
    isMine     = @equals delegate
    if isMine
      @fetchUser (err, user)=>
        return callback err  if err

        query = {}
        query["foreignAuth.#{provider}"] = ""
        user.update $unset: query, (err)=>
          return callback err  if err
          @oauthDeleteCallback provider, user, callback
    else
      callback new KodingError 'Access denied'

  oauthDeleteCallback: (provider, user, callback)->
    if provider is "google"
      user.fetchAccount 'koding', (err, account)->
        return callback err  if err
        JReferrableEmail = require "./referrableemail"
        JReferrableEmail.delete user.username, callback
    else
      callback()

  # we are using this in sorting members list..
  updateMetaModifiedAt: (callback)->
    @update $set: 'meta.modifiedAt': new Date, callback

  fetchEmail: secure (client, callback)->
    {delegate} = client.connection
    isMine     = @equals delegate
    if isMine
      @fetchUser (err, user)->
        return callback err  if err
        callback null, user?.email
    else
      callback new KodingError 'Access denied'

  fetchDecoratedPaymentMethods: (callback) ->
    JPaymentMethod = require './payment/method'
    @fetchPaymentMethods (err, paymentMethods) ->
      return callback err  if err
      JPaymentMethod.decoratePaymentMethods paymentMethods, callback

  fetchPaymentMethods$: secure (client, callback) ->
    {delegate} = client.connection
    if (delegate.equals this) or delegate.can 'administer accounts'
      @fetchDecoratedPaymentMethods callback

  fetchSubscriptions$: secure ({ connection:{ delegate }}, options, callback) ->
    return callback { message: 'Access denied!' }  unless @equals delegate

    [callback, options] = [options, callback]  unless callback

    options ?= {}
    { tags, status } = options

    selector = {}
    queryOptions = targetOptions: { selector }

    selector.tags = $in: tags  if tags

    selector.status = status ? $in: [
      'active'
      'past_due'
      'future'
    ]

    @fetchSubscriptions {}, queryOptions, callback

  fetchPlansAndSubscriptions: secure (client, options, callback) ->
    JPaymentPlan = require './payment/plan'

    @fetchSubscriptions$ client, options, (err, subscriptions) ->
      return callback err  if err

      planCodes = (s.planCode for s in subscriptions)

      JPaymentPlan.all { planCode: $in: planCodes }, (err, plans) ->
        return callback err  if err

        callback null, { subscriptions, plans }

  fetchMyBadges$: (callback)->
    @fetchBadges callback

  fetchEmailAndStatus: secure (client, callback)->
    @fetchFromUser client, ['email', 'status'], callback

  fetchEmailFrequency: secure (client, callback)->
    @fetchFromUser client, 'emailFrequency', callback

  fetchOAuthInfo: secure (client, callback)->
    @fetchFromUser client, 'foreignAuth', callback

  fetchFromUser: secure (client, key, callback)->
    {delegate} = client.connection
    isMine     = @equals delegate
    if isMine
      @fetchUser (err, user)->
        return callback err  if err
        if Array.isArray key
          results = {}
          for k in key
            results[k] = user.getAt k

          callback null, results
        else
          callback null, user.getAt key
    else
      callback new KodingError 'Access denied'

  likeMember: permit 'like members',
    success: (client, nickname, callback)->
      JAccount.one { 'profile.nickname' : nickname }, (err, account)=>
        return callback new KodingError "An error occured!" if err or not account

        rel = new Relationship
          targetId    : account.getId()
          targetName  : 'JAccount'
          sourceId    : @getId()
          sourceName  : 'JAccount'
          as          : 'like'

        rel.save (err)-> callback err<|MERGE_RESOLUTION|>--- conflicted
+++ resolved
@@ -433,11 +433,8 @@
 
   canEditPost: permit 'edit posts'
 
-<<<<<<< HEAD
-=======
   canDeletePost: permit 'delete posts'
 
->>>>>>> ba61623b
   createSocialApiId:(callback)->
     return callback null, @socialApiId  if @socialApiId
     {createAccount} = require './socialapi/requests'

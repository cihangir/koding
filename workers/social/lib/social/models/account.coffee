jraphical = require 'jraphical'

KodingError = require '../error'

module.exports = class JAccount extends jraphical.Module
  log4js          = require "log4js"
  log             = log4js.getLogger("[JAccount]")

  @trait __dirname, '../traits/followable'
  @trait __dirname, '../traits/filterable'
  @trait __dirname, '../traits/taggable'
  @trait __dirname, '../traits/notifiable'
  @trait __dirname, '../traits/flaggable'

  JAppStorage = require './appstorage'
  JTag = require './tag'

  @getFlagRole = 'content'

  {ObjectId, Register, secure, race, dash} = require 'bongo'
  {Relationship} = jraphical
  @share()
  Experience =
    company           : String
    website           : String
    position          : String
    type              : String
    fromDate          : String
    toDate            : String
    description       : String
    # endorsements      : [
    #       endorser    : String
    #       title       : String
    #       text        : String
    #     ]
  @set
    emitFollowingActivities : yes # create buckets for follower / followees
    tagRole             : 'skill'
    taggedContentRole   : 'developer'
    indexes:
      'profile.nickname' : 'unique'
    sharedMethods :
      static      : [
        'one', 'some', 'cursor', 'each', 'someWithRelationship'
        'someData', 'getAutoCompleteData', 'count'
        'byRelevance', 'fetchVersion','reserveNames'
        'impersonate'
      ]
      instance    : [
        'modify','follow','unfollow','fetchFollowersWithRelationship'
        'fetchFollowingWithRelationship', 'fetchTopics'
        'fetchMounts','fetchActivityTeasers','fetchRepos','fetchDatabases'
        'fetchMail','fetchNotificationsTimeline','fetchActivities'
        'fetchStorage','count','addTags','fetchLimit', 'fetchLikedContents'
        'fetchFollowedTopics', 'fetchKiteChannelId', 'setEmailPreferences'
        'fetchNonces', 'glanceMessages', 'glanceActivities', 'fetchRole'
        'fetchAllKites','flagAccount','unflagAccount','isFollowing'
        'fetchFeedByTitle', 'updateFlags'
      ]
    schema                  :
      skillTags             : [String]
      locationTags          : [String]
      systemInfo            :
        defaultToLastUsedEnvironment :
          type              : Boolean
          default           : yes
      # counts                : Followable.schema.counts
      counts                :
        followers           :
          type              : Number
          default           : 0
        following           :
          type              : Number
          default           : 0
        topics              :
          type              : Number
          default           : 0
        likes               :
          type              : Number
          default           : 0
      environmentIsCreated  : Boolean
      profile               :
        about               : String
        nickname            :
          type              : String
          validate          : (value)->
            3 < value.length < 26 and /^[a-z0-9][a-z0-9-]+$/.test value
          set               : (value)-> value.toLowerCase()
        hash                :
          type              : String
          # email             : yes
        ircNickname         : String
        firstName           :
          type              : String
          required          : yes
        lastName            :
          type              : String
          default           : ''
        description         : String
        avatar              : String
        status              : String
        experience          : String
        experiencePoints    :
          type              : Number
          default           : 0
        lastStatusUpdate    : String
      globalFlags           : [String]
      meta                  : require 'bongo/bundles/meta'
    relationships           : ->
      JPrivateMessage = require './messages/privatemessage'

      mount         :
        as          : 'owner'
        targetType  : "JMount"

      repo          :
        as          : 'owner'
        targetType  : "JRepo"

      # database      :
      #   as          : 'owner'
      #   targetType  : JDatabase

      follower      :
        as          : 'follower'
        targetType  : JAccount

      followee      :
        as          : 'followee'
        targetType  : JAccount

      activity      :
        as          : 'activity'
        targetType  : "CActivity"

      privateMessage:
        as          : ['recipient','sender']
        targetType  : JPrivateMessage

      appStorage    :
        as          : 'appStorage'
        targetType  : "JAppStorage"

      limit:
        as          : 'invite'
        targetType  : "JLimit"

      tag:
        as          : 'skill'
        targetType  : "JTag"

      group         :
        targetType  : require './group'
        as          : require('./group').memberRoles

      content       :
        as          : 'creator'
        targetType  : [
          "CActivity", "JStatusUpdate", "JCodeSnip", "JComment", "JReview"
          "JDiscussion", "JOpinion", "JCodeShare", "JLink", "JTutorial"
        ]
      feed         :
        as          : "owner"
        targetType  : "JFeed"

  @impersonate = secure (client, nickname, callback)->
    {connection:{delegate}, sessionToken} = client
    unless delegate.can 'administer accounts'
      callback new KodingError 'Access denied!'
    else
      JSession = require './session'
      JSession.update {clientId: sessionToken}, $set:{username: nickname}, callback

  @reserveNames =(options, callback)->
    [callback, options] = [options, callback]  unless callback
    options ?= {}
    options.limit ?= 100
    options.skip ?= 0
    JName = require './name'
    @someData {}, {'profile.nickname':1}, options, (err, cursor)=>
      if err then callback err
      else
        count = 0
        cursor.each (err, account)=>
          if err then callback err
          else if account?
            {nickname} = account.profile
            JName.claim nickname, 'JUser', 'profile.nickname', (err, name)=>
              count++
              if err then callback err
              else
                callback err, nickname
                if count is options.limit
                  options.skip += options.limit
                  @reserveNames options, callback

  @fetchVersion =(callback)-> callback null, KONFIG.version

  @findSuggestions = (seed, options, callback)->
    {limit, blacklist, skip}  = options
    @some {
      $or : [
          ( 'profile.nickname'  : seed )
          ( 'profile.firstName' : seed )
          ( 'profile.lastName'  : seed )
        ],
      _id     :
        $nin  : blacklist
    },{
      skip
      limit
      sort    : 'profile.firstName' : 1
    }, callback

  @getAutoCompleteData = (fieldString, queryString, callback)->
    query = {}
    desiredData = {}
    query[fieldString] = RegExp queryString, 'i'
    desiredData[fieldString] = yes
    @someData query, desiredData, (err, cursor)->
      cursor.toArray (err, docs)->
        results = []
        for doc in docs
          results.push doc.profile.fullname
        callback err, results

  setEmailPreferences: secure (client, prefs, callback)->
    JUser = require './user'
    JUser.fetchUser client, (err, user)->
      if err
        callback err
      else
        Object.keys(prefs).forEach (granularity)->
          prefs[granularity] = if prefs[granularity] then 'instant' else 'never'
        user.update {$set: emailFrequency: prefs}, callback

  glanceMessages: secure (client, callback)->

  glanceActivities: secure (client, activityId, callback)->
    [callback, activityId] = [activityId, callback] unless callback
    {delegate} = client.connection
    unless @equals delegate
      callback new KodingError 'Access denied.'
    else
      selector = {'data.flags.glanced' : $ne : yes}
      selector.targetId = activityId if activityId
      @fetchActivities selector, (err, activities)->
        if err
          callback err
        else
          queue = activities.map (activity)->->
            activity.mark client, 'glanced', -> queue.fin()
          dash queue, callback

  fetchNonces: secure (client, callback)->
    {delegate} = client.connection
    unless @equals delegate
      callback new KodingError 'Access denied.'
    else
      client.connection.remote.fetchClientId (clientId)->
        JSession.one {clientId}, (err, session)->
          if err
            callback err
          else
            nonces = (hat() for i in [0...10])
            session.update $addToSet: nonces: $each: nonces, (err)->
              if err
                callback err
              else
                callback null, nonces

  fetchKiteChannelId: secure (client, kiteName, callback)->
    {delegate} = client.connection
    unless delegate instanceof JAccount
      callback new KodingError 'Access denied.'
    else
      callback null, "private-#{kiteName}-#{delegate.profile.nickname}"

  fetchLikedContents: secure ({connection}, options, selector, callback)->

    {delegate} = connection
    [callback, selector] = [selector, callback] unless callback

    selector            or= {}
    selector.as           = 'like'
    selector.targetId     = @getId()
    selector.sourceName or= $in: ['JCodeSnip', 'JStatusUpdate', 'JDiscussion', 'JOpinion', 'JCodeShare', 'JLink', 'JTutorial']

    Relationship.some selector, options, (err, contents)=>
      if err then callback err, []
      else if contents.length is 0 then callback null, []
      else
        teasers = []
        collectTeasers = race (i, root, fin)->
          root.fetchSource (err, post)->
            if err
              callback err
              fin()
            else if not post
              console.warn "Source does not exists:", root.sourceName, root.sourceId
              fin()
            else
              post.fetchTeaser (err, teaser)->
                if not err and teaser then teasers.push(teaser)
                fin()
        , -> callback null, teasers
        collectTeasers node for node in contents

  # Update broken counts for user
  updateCounts:->

    # Like count
    Relationship.count
      as         : 'like'
      targetId   : @getId()
      sourceName : $in: ['JCodeSnip', 'JStatusUpdate', 'JDiscussion', 'JOpinion', 'JCodeShare', 'JLink', 'JTutorial']
    , (err, count)=>
      @update ($set: 'counts.likes': count), ->

    # Member Following count
    Relationship.count
      as         : 'follower'
      targetId   : @getId()
      sourceName : 'JAccount'
    , (err, count)=>
      @update ($set: 'counts.following': count), ->

    # Tag Following count
    Relationship.count
      as         : 'follower'
      targetId   : @getId()
      sourceName : 'JTag'
    , (err, count)=>
      @update ($set: 'counts.topics': count), ->

<<<<<<< HEAD
  dummyAdmins = ["sinan", "devrim", "aleksey-m", "gokmen", "chris", "arvidkahl", 'testdude']
=======
  dummyAdmins = ["sinan", "devrim", "aleksey-m", "gokmen", "chris", "arvidkahl", "testdude"]
>>>>>>> af00e521

  flagAccount: secure (client, flag, callback)->
    {delegate} = client.connection
    JAccount.taint @getId()
    if delegate.can 'flag', this
      @update {$addToSet: globalFlags: flag}, callback
      if flag is 'exempt'
        console.log 'is exempt'
        @markAllContentAsLowQuality()
      else
        console.log 'aint exempt'
    else
      callback new KodingError 'Access denied'

  unflagAccount: secure (client, flag, callback)->
    {delegate} = client.connection
    JAccount.taint @getId()
    if delegate.can 'flag', this
      @update {$pullAll: globalFlags: [flag]}, callback
      if flag is 'exempt'
        console.log 'is exempt'
        @unmarkAllContentAsLowQuality()
      else
        console.log 'aint exempt'
    else
      callback new KodingError 'Access denied'

  updateFlags: secure (client, flags, callback)->
    {delegate} = client.connection
    JAccount.taint @getId()
    if delegate.can 'flag', this
      @update {$set: globalFlags: flags}, callback
    else
      callback new KodingError 'Access denied'

  checkFlag:(flagToCheck)->
    flags = @getAt('globalFlags')
    if flags
      if 'string' is typeof flagToCheck
        return flagToCheck in flags
      else
        for flag in flagToCheck
          if flag in flags
            return yes
    no

  isDummyAdmin = (nickname)-> if nickname in dummyAdmins then yes else no

  @getFlagRole =-> 'owner'

  # WARNING! Be sure everything is safe when you change anything in this function
  can:(action, target)->
    switch action
      when 'delete'
        # Users can delete their stuff but super-admins can delete all of them ಠ_ಠ
        @profile.nickname in dummyAdmins or target?.originId?.equals @getId()
      when 'flag', 'reset guests', 'reset groups', 'administer names', \
           'administer url aliases', 'migrate-kodingen-users', \
           'administer accounts', 'grant-invites', 'send-invites'
        @profile.nickname in dummyAdmins

  fetchRoles: (group, callback)->
    Relationship.someData {
      targetId: group.getId()
      sourceId: @getId()
    }, {as:1}, (err, cursor)->
      if err
        callback err
      else
        cursor.toArray (err, roles)->
          if err
            callback err
          else
            roles = (roles ? []).map (role)-> role.as
            roles.push 'guest' unless roles.length
            callback null, roles

  fetchRole: secure ({connection}, callback)->

    if isDummyAdmin connection.delegate.profile.nickname
      callback null, "super-admin"
    else
      callback null, "regular"

  fetchAllKites: secure ({connection}, callback)->

    if isDummyAdmin connection.delegate.profile.nickname
      callback null,
        sharedHosting :
          hosts       : ["cl0", "cl1", "cl2", "cl3"]
        Databases     :
          hosts       : ["cl0", "cl1", "cl2", "cl3"]
        terminal      :
          hosts       : ["cl0", "cl1", "cl2", "cl3"]
    else
      callback new KodingError "Permission denied!"

  # temp dummy stuff ends

  fetchPrivateChannel:(callback)->
    require('bongo').fetchChannel @getPrivateChannelName(), callback

  getPrivateChannelName:-> "private-#{@getAt('profile.nickname')}-private"

  fetchMail:do ->
    collectParticipants = (messages, delegate, callback)->
      fetchParticipants = race (i, message, fin)->
        register = new Register # a register per message...
        jraphical.Relationship.all
          targetName  : 'JPrivateMessage',
          targetId    : message.getId(),
          sourceId    :
            $ne       : delegate.getId()
        , (err, rels)->
          if err
            callback err
          else unless rels?.length
            message.participants = []
          else
            # only include unique participants.
            message.participants = (rel for rel in rels when register.sign rel.sourceId)
          fin()
      , callback
      fetchParticipants(message) for message in messages when message?

    secure ({connection}, options, callback)->
      [callback, options] = [options, callback] unless callback
      unless @equals connection.delegate
        callback new KodingError 'Access denied.'
      else
        options or= {}
        selector =
          if options.as
            as: options.as
          else
            {}
        # options.limit     = 8
        options.fetchMail = yes
        @fetchPrivateMessages selector, options, (err, messages)->
          if err
            callback err
          else
            callback null, [] if messages.length is 0
            collectParticipants messages, connection.delegate, (err)->
              if err
                callback err
              else
                callback null, messages

  fetchTopics: (query, page, callback)->
    query       =
      targetId  : @getId()
      as        : 'follower'
      sourceName: 'JTag'
    Relationship.some query, page, (err, docs)->
      if err then callback err
      else
        ids = (rel.sourceId for rel in docs)
        JTag.all _id: $in: ids, (err, tags)->
          callback err, tags

  fetchNotificationsTimeline: secure ({connection}, selector, options, callback)->
    unless @equals connection.delegate
      callback new KodingError 'Access denied.'
    else
      @fetchActivities selector, options, @constructor.collectTeasersAllCallback callback

  fetchActivityTeasers : secure ({connection}, selector, options, callback)->
    unless @equals connection.delegate
      callback new KodingError 'Access denied.'
    else
      @fetchActivities selector, options, callback

  modify: secure (client, fields, callback) ->
    if @equals(client.connection.delegate) and 'globalFlags' not in Object.keys(fields)
      @update $set: fields, callback

  fetchFeedByTitle: secure (client, title, callback) ->
    if @equals(client.connection.delegate)
      @fetchFeeds (err, feeds) ->
        for feed in feeds
          if feed.title is title
            return callback null, feed
        return callback new KodingError 'Feed not found.'

  oldFetchMounts = @::fetchMounts
  fetchMounts: secure (client,callback)->
    if @equals client.connection.delegate
      oldFetchMounts.call @,callback
    else
      callback new KodingError "access denied for guest."

  oldFetchRepos = @::fetchRepos
  fetchRepos: secure (client,callback)->
    if @equals client.connection.delegate
      oldFetchRepos.call @,callback
    else
      callback new KodingError "access denied for guest."

  oldFetchDatabases = @::fetchDatabases
  fetchDatabases: secure (client,callback)->
    if @equals client.connection.delegate
      oldFetchDatabases.call @,callback
    else
      callback new KodingError "access denied for guest."

  setClientId:(@clientId)->

  getFullName:->
    {profile} = @data
    profile.firstName+' '+profile.lastName

  fetchStorage: secure (client, options, callback)->
    account = @
    unless @equals client.connection.delegate
      return callback "Attempt to access unauthorized application storage"

    {appId, version} = options
    @fetchAppStorage {'data.appId':appId, 'data.version':version}, (err, storage)=>
      if err then callback err
      else unless storage?
        log.info 'creating new storage for application', appId, version
        newStorage = new JAppStorage {appId, version}
        newStorage.save (err) =>
          if err then callback error
          else
            # manually add the relationship so that we can
            # query the edge instead of the target C.T.
            rel = new Relationship
              targetId    : newStorage.getId()
              targetName  : 'JAppStorage'
              sourceId    : @getId()
              sourceName  : 'JAccount'
              as          : 'appStorage'
              data        : {appId, version}
            rel.save (err)-> callback err, newStorage
      else
        callback err, storage

  markAllContentAsLowQuality:->
    @fetchContents (err, contents)->
      contents.forEach (item)->
        item.update {$set: isLowQuality: yes}, console.log
        item.emit 'ContentMarkedAsLowQuality', null

  unmarkAllContentAsLowQuality:->
    @fetchContents (err, contents)->
      contents.forEach (item)->
        item.update {$set: isLowQuality: no}, console.log
        item.emit 'ContentUnmarkedAsLowQuality', null

  @taintedAccounts = {}
  @taint =(id)->
    @taintedAccounts[id] = yes

  @untaint =(id)->
    delete @taintedAccounts[id]

  @isTainted =(id)->
    isTainted = @taintedAccounts[id]
    isTainted

  # koding.pre 'methodIsInvoked', (client, callback)=>
  #   delegate = client?.connection?.delegate
  #   id = delegate?.getId()
  #   unless id
  #     callback client
  #   else if @isTainted id
  #     JAccount.one _id: id, (err, account)=>
  #       if err
  #         console.log 'there was an error'
  #       else
  #         @untaint id
  #         client.connection.delegate = account
  #         console.log 'delegate is force-loaded from db'
  #         callback client
  #   else
  #     callback client<|MERGE_RESOLUTION|>--- conflicted
+++ resolved
@@ -333,11 +333,7 @@
     , (err, count)=>
       @update ($set: 'counts.topics': count), ->
 
-<<<<<<< HEAD
-  dummyAdmins = ["sinan", "devrim", "aleksey-m", "gokmen", "chris", "arvidkahl", 'testdude']
-=======
   dummyAdmins = ["sinan", "devrim", "aleksey-m", "gokmen", "chris", "arvidkahl", "testdude"]
->>>>>>> af00e521
 
   flagAccount: secure (client, flag, callback)->
     {delegate} = client.connection

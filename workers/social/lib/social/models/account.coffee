jraphical   = require 'jraphical'
KodingError = require '../error'

likeableActivities = ['JCodeSnip', 'JStatusUpdate', 'JDiscussion',
                      'JOpinion', 'JCodeShare', 'JLink', 'JTutorial',
                      'JBlogPost']

module.exports = class JAccount extends jraphical.Module
  log4js          = require "log4js"
  log             = log4js.getLogger("[JAccount]")

  @trait __dirname, '../traits/followable'
  @trait __dirname, '../traits/filterable'
  @trait __dirname, '../traits/taggable'
  @trait __dirname, '../traits/notifying'
  @trait __dirname, '../traits/flaggable'

<<<<<<< HEAD
  JStorage     = require './storage'
=======
>>>>>>> 68475225
  JAppStorage  = require './appstorage'
  JTag         = require './tag'
  CActivity    = require './activity'
  Graph        = require "./graph/graph"
  JName        = require './name'
<<<<<<< HEAD

  @getFlagRole = 'content'
=======
>>>>>>> 68475225

  @getFlagRole            = 'content'
  @lastUserCountFetchTime = 0

  {ObjectId, Register, secure, race, dash, daisy} = require 'bongo'
  {Relationship} = jraphical
  {permit} = require './group/permissionset'
  Validators = require './group/validators'

  @share()
  Experience =
    company           : String
    website           : String
    position          : String
    type              : String
    fromDate          : String
    toDate            : String
    description       : String
    # endorsements      : [
    #       endorser    : String
    #       title       : String
    #       text        : String
    #     ]
  @set
    softDelete          : yes
    emitFollowingActivities : yes # create buckets for follower / followees
    tagRole             : 'skill'
    taggedContentRole   : 'developer'
    indexes:
      'profile.nickname' : 'unique'
      isExempt           : 1
      type               : 1
    sharedEvents    :
      static        : [
        { name: 'AccountAuthenticated' } # TODO: we need to handle this event differently.
        { name : "RemovedFromCollection" }
      ]
      instance      : [
        { name: 'updateInstance' }
        { name: 'notification' }
        { name : "RemovedFromCollection" }
      ]
    sharedMethods :
      static: [
        'one', 'some', 'cursor', 'each', 'someWithRelationship'
        'someData', 'getAutoCompleteData', 'count'
        'byRelevance', 'fetchVersion','reserveNames'
        'impersonate', 'fetchBlockedUsers', 'fetchCachedUserCount'
      ]
      instance: [
        'modify','follow','unfollow','fetchFollowersWithRelationship'
        'countFollowersWithRelationship', 'countFollowingWithRelationship'
        'fetchFollowingWithRelationship', 'fetchTopics'
        'fetchMounts','fetchActivityTeasers','fetchRepos','fetchDatabases'
        'fetchMail','fetchNotificationsTimeline','fetchActivities'
        'fetchAppStorage','count','addTags','fetchLimit', 'fetchLikedContents'
        'fetchFollowedTopics', 'setEmailPreferences'
        'glanceMessages', 'glanceActivities', 'fetchRole'
        'fetchAllKites','flagAccount','unflagAccount','isFollowing'
        'fetchFeedByTitle', 'updateFlags','fetchGroups','fetchGroupRoles',
        'setStaticPageVisibility','addStaticPageType','removeStaticPageType',
        'setHandle','setAbout','fetchAbout','setStaticPageTitle',
        'setStaticPageAbout', 'addStaticBackground', 'setBackgroundImage',
        'fetchGroupsWithPendingInvitations', 'fetchGroupsWithPendingRequests',
        'cancelRequest', 'acceptInvitation', 'ignoreInvitation',
        'fetchMyGroupInvitationStatus', 'fetchMyPermissions',
        'fetchMyPermissionsAndRoles', 'fetchMyFollowingsFromGraph',
        'fetchMyFollowersFromGraph', 'blockUser',
        'sendEmailVMTurnOnFailureToSysAdmin', 'fetchRelatedTagsFromGraph',
        'fetchRelatedUsersFromGraph', 'fetchDomains', 'fetchDomains',
        'unlinkOauth', 'changeUsername', 'fetchOldKodingDownloadLink',
        'markUserAsExempt', 'checkFlag', 'userIsExempt', 'checkGroupMembership',
        'getOdeskAuthorizeUrl', 'fetchStorage', 'fetchStorages', 'store'
      ]
    schema                  :
      skillTags             : [String]
      locationTags          : [String]
      systemInfo            :
        defaultToLastUsedEnvironment :
          type              : Boolean
          default           : yes
      # counts                : Followable.schema.counts
      counts                :
        followers           :
          type              : Number
          default           : 0
        following           :
          type              : Number
          default           : 0
        topics              :
          type              : Number
          default           : 0
        likes               :
          type              : Number
          default           : 0
      environmentIsCreated  : Boolean
      type                  :
        type                : String
        enum                : ['invalid account type',[
                                'registered'
                                'unregistered'
                                'deleted'
                              ]]
        default             : 'unregistered'
      profile               :
        about               : String
        nickname            :
          type              : String
          validate          : require('./name').validateName
          set               : (value)-> value.toLowerCase()
        hash                : String
        ircNickname         : String
        firstName           :
          type              : String
          required          : yes
          default           : 'a koding'
        lastName            :
          type              : String
          default           : 'user'
        description         : String
        avatar              : String
        status              : String
        experience          : String
        experiencePoints    :
          type              : Number
          default           : 0
        lastStatusUpdate    : String
      isExempt              : # is a troll ?
        type                : Boolean
        default             : false
      globalFlags           : [String]
      meta                  : require 'bongo/bundles/meta'
      onlineStatus          :
        type                : String
        enum                : ['invalid status',['online','offline','away','busy']]
        default             : 'online'

    relationships           : ->
      JPrivateMessage = require './messages/privatemessage'

      follower      :
        as          : 'follower'
        targetType  : JAccount

      activity      :
        as          : 'activity'
        targetType  : "CActivity"

      privateMessage:
        as          : ['recipient','sender']
        targetType  : JPrivateMessage

      appStorage    :
        as          : 'appStorage'
        targetType  : "JAppStorage"

      storage       :
        as          : 'storage'
        targetType  : 'JStorage'

      tag:
        as          : 'skill'
        targetType  : "JTag"

      about:
        as          : 'about'
        targetType  : 'JMarkdownDoc'

      content       :
        as          : 'creator'
        targetType  : [
          "CActivity", "JStatusUpdate", "JCodeSnip", "JComment", "JReview"
          "JDiscussion", "JOpinion", "JCodeShare", "JLink", "JTutorial",
          "JBlogPost"
        ]

      vm            :
        as          : 'owner'
        targetType  : 'JVM'

      domain        :
        as          : 'owner'
        targetType  : 'JDomain'

      proxyFilter   :
        as          : 'owner'
        targetType  : 'JProxyFilter'

      referrer      :
        targetType  : 'JReferral'
        as          : 'referrer'
      referred      :
        targetType  : 'JReferral'
        as          : 'referred'
      invitation    :
        as          : 'owner'
        targetType  : 'JInvitation'

      invitationRequest :
        as          : 'owner'
        targetType  : 'JInvitationRequest'

  constructor:->
    super
    @notifyOriginWhen 'PrivateMessageSent', 'FollowHappened'
    @notifyGroupWhen 'FollowHappened'

  fetchOldKodingDownloadLink : secure (client,callback)->
    crypto = require 'crypto'
    {delegate}    = client.connection
    user      = delegate.profile.nickname
    userhash  = crypto.createHash('md5').update("#{user}+salty\n").digest("hex")
    link      = "http://old.koding.s3.amazonaws.com/koding.old/#{user}-#{userhash}.tgz"
    callback null,link

  checkGroupMembership: secure (client, groupName, callback)->
    {delegate} = client.connection
    JGroup = require "./group"
    JGroup.one {slug : groupName}, (err, group)->
      return callback new KodingError "An error occured!" if err
      return callback null, no unless group

      Relationship.one {
        as          : 'member'
        targetId    : delegate.getId()
        sourceId    : group.getId()
      }, (err, relation)=>
        return callback new KodingError "An error occured!" if err
        return callback null, no unless relation
        return callback null, yes

  changeUsername: (options, callback = (->)) ->
    if 'string' is typeof options
      username = options
    else
      { username, mustReauthenticate, isRegistration } = options

    oldUsername = @profile.nickname

    if username is oldUsername
    then return callback new KodingError "Username was not changed!"

    freeOldUsername = ->
      JName.remove name: oldUsername, (err) ->
        return callback err  if err
        callback null

    handleErr = (err) ->
      JName.remove name: username, (err) ->
        return callback err  if err

      if err.code is 11000
      then return callback new KodingError 'Username is not available!'
      else if err?
      then return callback err

    unless @constructor.validateAt 'profile.nickname', username
    then return callback new KodingError 'Invalid username!'

    name = new JName
      name: username
      slugs: [
        constructorName : 'JUser'
        collectionName  : 'jUsers'
        slug            : username
        usedAsPath      : 'username'
      ]

    name.save (err) =>
      return handleErr err  if err

      @fetchUser (err, user) =>
        return callback err  if err

        user.update { $set: { username, oldUsername } }, (err) =>
          if err then handleErr err, callback
          else
            @update { $set: 'profile.nickname': username }, (err) =>
              if err then handleErr err
              else
                change = {
                  oldUsername, username, mustReauthenticate, isRegistration
                }
                @sendNotification 'UsernameChanged', change  if mustReauthenticate
                @constructor.emit 'UsernameChanged', change
                freeOldUsername()

  changeUsername$: secure (client, options, callback) ->

    {delegate} = client.connection

    if @type is 'unregistered' or not delegate.equals this
    then return callback new KodingError 'Access denied'

    options = username: options  if 'string' is typeof options

    options.mustReauthenticate = yes

    @changeUsername options, callback

  checkPermission: (target, permission, callback)->
    JPermissionSet = require './group/permissionset'
    client =
      context     : { group: target.slug }
      connection  : { delegate: this }
    advanced =
      if Array.isArray permission then permission
      else JPermissionSet.wrapPermission permission
    JPermissionSet.checkPermission client, advanced, target, callback

  setBackgroundImage: secure (client, type, value, callback=->)->
    {delegate}    = client.connection
    isMine        = @equals delegate
    if isMine
      if type is 'customImage'
        operation =
          $set: {}
          $addToSet : {}
        operation.$addToSet['profile.staticPage.customize.background.customImages'] = value
      else
        operation = $set : {}

      operation.$set["profile.staticPage.customize.background.customType"] = type

      if type in ['defaultImage','defaultColor','customColor','customImage']
        operation.$set["profile.staticPage.customize.background.customValue"] = value


      @update operation, callback

  setAbout: secure (client, text, callback)->
    {delegate} = client.connection
    isMine      = @equals delegate
    if isMine
      @fetchAbout (err, about)=>
        console.log err if err
        unless about
          JMarkdownDoc = require './markdowndoc'
          about        = new JMarkdownDoc content: text

          daisy queue = [
            ->
              about.save (err)->
                console.log err
                if err then callback err
                else queue.next()
            =>
              @addAbout about, (err)->
                console.log err
                if err then callback err
                else queue.next()
            ->
              callback null, about
          ]

        else
          about.update $set:{ content: text }, (err)=>
            if err then callback err
            else callback null, about

  @renderHomepage: require '../render/profile.coffee'

  @fetchCachedUserCount: (callback)->
    if (Date.now() - @lastUserCountFetchTime)/1000 < 60
      return callback null, @cachedUserCount
    JAccount.count type:'registered', (err, count)=>
      return callback err if err
      @lastUserCountFetchTime = Date.now()
      @cachedUserCount = count
      callback null, count

  fetchHomepageView:(account, callback)->

    callback null, JAccount.renderHomepage
      renderedAccount : account
      account         : this
      isLoggedIn      : account.type is 'unregistered'

  setHandle: secure (client, data, callback)->
    {delegate}      = client.connection
    {service,value} = data
    selector        = "profile.handles."+service
    isMine          = @equals delegate
    if isMine and service in ['twitter','github']
      value     = null if value is ''
      operation = $set: {}
      operation.$set[selector] = value
      @update operation, callback
    else
      callback? new KodingError 'Access denied'

  setStaticPageTitle: secure (client, title, callback)->
    {delegate}  = client.connection
    selector    = "profile.staticPage.title"
    isMine      = @equals delegate
    if isMine
      operation = $set: {}
      operation.$set[selector] = title
      @update operation, callback
    else
      callback? new KodingError 'Access denied'

  setStaticPageAbout: secure (client, about, callback)->
    {delegate} = client.connection
    selector   = "profile.staticPage.about"
    isMine     = @equals delegate
    if isMine
      operation = $set: {}
      operation.$set[selector] = about
      @update operation, callback
    else
      callback? new KodingError 'Access denied'


  addStaticPageType: secure (client, type, callback)->
    {delegate} = client.connection
    isMine     = @equals delegate
    if isMine
      @update {$addToSet: 'profile.staticPage.showTypes': type}, callback
    else
      callback? new KodingError 'Access denied'

  # addStaticBackground: secure (client, url, callback)->
  #   {delegate}    = client.connection
  #   isMine        = @equals delegate
  #   if isMine
  #     @update {$addToSet: 'profile.staticPage.backgrounds': url}, callback
  #   else
  #     callback? new KodingError 'Access denied'

  removeStaticPageType: secure (client, type, callback)->
    {delegate} = client.connection
    isMine     = @equals delegate
    if isMine
      @update {$pullAll: 'profile.staticPage.showTypes': [type]}, callback
    else
      callback? new KodingError 'Access denied'


  setStaticPageVisibility: secure (client, visible=yes, callback)->
    {delegate} = client.connection
    isMine     = @equals delegate
    if isMine
      @update ($set: 'profile.staticPage.show': visible), callback
    else
      callback? new KodingError 'Access denied'


  fetchGroups: secure (client, callback)->
    JGroup        = require './group'
    {groupBy}     = require 'underscore'
    {delegate}    = client.connection
    isMine        = @equals delegate
    edgeSelector  =
      sourceName  : 'JGroup'
      targetId    : @getId()
      as          : 'member'
    edgeFields    =
      sourceId    : 1
      as          : 1
    edgeOptions   =
      sort        : { timestamp: -1 }
      limit       : 10
    Relationship.someData edgeSelector, edgeFields, edgeOptions, (err, cursor)->
      if err then callback err
      else
        cursor.toArray (err, docs)->
          if err then callback err
          else unless docs
            callback null, []
          else
            groupedDocs = groupBy docs, 'sourceId'
            targetSelector = { _id: $in: (doc.sourceId for doc in docs) }
            targetSelector.visibility = 'visible'  unless isMine
            JGroup.all targetSelector, (err, groups)->
              if err then callback err
              else callback null, groups.map (group)->
                roles = (doc.as for doc in groupedDocs[group.getId()])
                return { group, roles }

  fetchGroupRoles: secure (client, slug, callback)->
    {delegate} = client.connection
    JGroup     = require './group'
    JGroup.fetchIdBySlug slug, (err, groupId)->
      if err then callback err
      else
        selector = {
          sourceId: groupId
          targetId: delegate.getId()
        }
        Relationship.someData selector, {as:1}, (err, cursor)->
          if err then callback err
          else
            cursor.toArray (err, arr)->
              if err then callback err
              else callback null, (doc.as for doc in arr)

  @impersonate = secure (client, nickname, callback)->
    {connection:{delegate}, sessionToken} = client
    unless delegate.can 'administer accounts'
      callback new KodingError 'Access denied'
    else
      JSession = require './session'
      JSession.update {clientId: sessionToken}, $set:{username: nickname}, callback

  @reserveNames =(options, callback)->
    [callback, options] = [options, callback]  unless callback
    options       ?= {}
    options.limit ?= 100
    options.skip  ?= 0
    @someData {}, {'profile.nickname':1}, options, (err, cursor)=>
      if err then callback err
      else
        count = 0
        cursor.each (err, account)=>
          if err then callback err
          else if account?
            {nickname} = account.profile
            JName.claim nickname, 'JUser', 'username', (err, name)=>
              count++
              if err then callback err
              else
                callback err, nickname
                if count is options.limit
                  options.skip += options.limit
                  @reserveNames options, callback

  @fetchVersion =(callback)-> callback null, KONFIG.version

  @fetchBlockedUsers = secure ({connection:{delegate}}, options, callback) ->
    unless delegate.can 'list-blocked-users'
      callback new KodingError 'Access denied!'

    selector = blockedUntil: $gte: new Date()

    options.limit = Math.min options.limit ? 20, 20
    options.skip ?= 0

    fields = { username:1, blockedUntil:1 }

    JUser = require './user'
    JUser.someData selector, fields, options, (err, cursor) ->
      return callback err  if err?
      cursor.toArray (err, users) ->
        return callback err       if err?
        return callback null, []  if users.length is 0

        users.sort (a, b) -> a.username < b.username

        acctSelector = 'profile.nickname': $in: users.map (u) -> u.username

        JAccount.some acctSelector, {}, (err, accounts)=>
          if err
            callback err
          else
            accounts.sort (a, b) -> a.profile.nickname < b.profile.nickname
            for user, i in users
              accounts[i].blockedUntil = users[i].blockedUntil
            callback null, accounts


  @findSuggestions = (client, seed, options, callback)->
    {limit, blacklist, skip}  = options
    ### TODO:
    It is highly dependent to culture and there are even onces w/o the concept
    of first and last names. For now we assume last part of the seed is the lastname
    and the whole except last part is the first name. Not ideal but covers more
    than previous implementation. This implementation would fail if I type my
    two firstnames only, it will assume second part is my lastname.
    Ideal solution is to check the seed against firstName + ' ' + lastName instead of
    deciding ourselves which parts of the search are for first or last name.
    MongoDB 2.4 and bongo implementation of aggregate required to use $concat
    ###
    names = seed.toString().split('/')[1].replace('^','').split ' '
    names.push names.first if names.length is 1
    @some {
      $or : [
          ( 'profile.nickname'  : seed )
          ( 'profile.firstName' : new RegExp '^'+names.slice(0, -1).join(' '), 'i' )
          ( 'profile.lastName'  : new RegExp '^'+names.last, 'i' )
        ],
      _id     :
        $nin  : blacklist
      type    :
        $in   : ['registered', null]
    },{
      skip
      limit
      sort    : 'profile.firstName' : 1
    }, callback

  @getAutoCompleteData = (fieldString, queryString, callback)->
    query = {}
    desiredData = {}
    query[fieldString] = RegExp queryString, 'i'
    desiredData[fieldString] = yes
    @someData query, desiredData, (err, cursor)->
      cursor.toArray (err, docs)->
        results = []
        for doc in docs
          results.push doc.profile.fullname
        callback err, results

  setEmailPreferences: (user, prefs, callback)->
    current = user.getAt('emailFrequency') or {}
    Object.keys(prefs).forEach (granularity)->
      state = prefs[granularity]
      state = false if state not in [true, false]
      current[granularity] = state# then 'instant' else 'never'
    user.update {$set: emailFrequency: current}, callback

  setEmailPreferences$: secure (client, prefs, callback)->
    JUser = require './user'
    JUser.fetchUser client, (err, user)=>
      if err
        callback err
      else
        @setEmailPreferences user, prefs, callback

  glanceMessages: secure (client, callback)->

  glanceActivities: secure (client, activityId, callback)->
    [callback, activityId] = [activityId, callback] unless callback
    {delegate} = client.connection
    unless @equals delegate
      callback new KodingError 'Access denied'
    else
      selector = {'data.flags.glanced' : $ne : yes}
      selector.targetId = activityId if activityId
      @fetchActivities selector, (err, activities)->
        if err
          callback err
        else
          queue = activities.map (activity)->->
            activity.mark client, 'glanced', -> queue.fin()
          dash queue, callback

  fetchLikedContents: secure ({connection}, options, selector, callback)->

    {delegate} = connection
    [callback, selector] = [selector, callback] unless callback

    selector            or= {}
    selector.as           = 'like'
    selector.targetId     = @getId()
    selector.sourceName or= $in: likeableActivities

    Relationship.some selector, options, (err, contents)=>
      if err then callback err, []
      else if contents.length is 0 then callback null, []
      else
        teasers = []
        collectTeasers = race (i, root, fin)->
          root.fetchSource (err, post)->
            if err
              callback err
              fin()
            else if not post
              console.warn "Source does not exists:", root.sourceName, root.sourceId
              fin()
            else
              post.fetchTeaser (err, teaser)->
                if not err and teaser then teasers.push(teaser)
                fin()
        , -> callback null, teasers
        collectTeasers node for node in contents

  # Update broken counts for user
  updateCounts:->

    # Like count
    Relationship.count
      as         : 'like'
      targetId   : @getId()
      sourceName : $in: likeableActivities
    , (err, count)=>
      @update ($set: 'counts.likes': count), ->

    # Member Following count
    Relationship.count
      as         : 'follower'
      targetId   : @getId()
      sourceName : 'JAccount'
    , (err, count)=>
      @update ($set: 'counts.following': count), ->

    # Tag Following count
    Relationship.count
      as         : 'follower'
      targetId   : @getId()
      sourceName : 'JTag'
    , (err, count)=>
      @update ($set: 'counts.topics': count), ->

  dummyAdmins = [ "sinan", "devrim", "gokmen", "chris", "neelance",
                  "fatihacet", "sent-hil", "kiwigeraint", "cihangirsavas",
                  "fkadev", "arslan" ]


  userIsExempt: (callback)->
    console.log @isExempt, this
    callback null, @isExempt

  # returns troll users ids
  @getExemptUserIds: (callback)->
    JAccount.someData {isExempt:true}, {_id:1}, (err, cursor)->
      cursor.toArray (err, data)->
        if err
          return callback err, null
        callback null, (i._id for i in data)

  markUserAsExempt: secure (client, exempt, callback)->
    {delegate} = client.connection
    if delegate.can 'flag', this
      @update $set: {isExempt: exempt}, callback
      # this is for backwards comp. will remove later...
      if exempt
        @update {$addToSet: globalFlags: "exempt"}, ()->
      else
        @update {$pullAll: globalFlags: ["exempt"]}, ()->

    else
      callback new KodingError 'Access denied'

  flagAccount: secure (client, flag, callback)->
    {delegate} = client.connection
    JAccount.taint @getId()
    if delegate.can 'flag', this
      @update {$addToSet: globalFlags: flag}, callback
    else
      callback new KodingError 'Access denied'

  unflagAccount: secure (client, flag, callback)->
    {delegate} = client.connection
    JAccount.taint @getId()
    if delegate.can 'flag', this
      @update {$pullAll: globalFlags: [flag]}, callback
    else
      callback new KodingError 'Access denied'

  updateFlags: secure (client, flags, callback)->
    {delegate} = client.connection
    JAccount.taint @getId()
    if delegate.can 'flag', this
      @update {$set: globalFlags: flags}, callback
    else
      callback new KodingError 'Access denied'

  blockUser: secure (client, targetId, toDate, callback)->
    {delegate} = client.connection
    if delegate.can('flag', this) and targetId? and toDate?
      JAccount.one _id : targetId, (err, account)=>
        if err then return callback err

        JUser = require './user'
        JUser.one {username: account.profile.nickname}, (err, user)=>

          if err then return callback err
          blockedDate = new Date(Date.now() + toDate)
          account.sendNotification 'UserBlocked', { blockedDate }
          user.block blockedDate, callback
    else
      callback new KodingError 'Access denied'

  checkFlag:(flagToCheck)=>
    if flagToCheck is 'exempt'
      return @isExempt
    flags = @getAt('globalFlags')
    if flags
      if 'string' is typeof flagToCheck
        return flagToCheck in flags
      else
        for flag in flagToCheck
          if flag in flags
            return yes
    no

  isDummyAdmin = (nickname)-> !!(nickname in dummyAdmins)

  @getFlagRole =-> 'owner'

  # WARNING! Be sure everything is safe when you change anything in this function
  can:(action, target)->
    switch action
      when 'delete'
        # Users can delete their stuff but super-admins can delete all of them ಠ_ಠ
        @profile.nickname in dummyAdmins or target?.originId?.equals @getId()
      when 'flag', 'reset guests', 'reset groups', 'administer names', \
           'administer url aliases', 'administer accounts', \
           'migrate-koding-users', 'list-blocked-users'
        @profile.nickname in dummyAdmins

  fetchRoles: (group, callback)->
    Relationship.someData {
      targetId: group.getId()
      sourceId: @getId()
    }, {as:1}, (err, cursor)->
      if err
        callback err
      else
        cursor.toArray (err, roles)->
          if err
            callback err
          else
            roles = (roles ? []).map (role)-> role.as
            roles.push 'guest' unless roles.length
            callback null, roles

  fetchRole: secure ({connection}, callback)->

    if isDummyAdmin connection.delegate.profile.nickname
      callback null, "super-admin"
    else
      callback null, "regular"

  fetchAllKites: secure ({connection}, callback)->

    if isDummyAdmin connection.delegate.profile.nickname
      callback null,
        Databases     :
          hosts       : ["cl0", "cl1", "cl2", "cl3"]
        terminal      :
          hosts       : ["cl0", "cl1", "cl2", "cl3"]
    else
      callback new KodingError "Permission denied!"

  # temp dummy stuff ends

  fetchPrivateChannel:(callback)->
    require('bongo').fetchChannel @getPrivateChannelName(), callback

  getPrivateChannelName:-> "private-#{@getAt('profile.nickname')}-private"

  fetchMail:do ->
    collectParticipants = (messages, delegate, callback)->
      fetchParticipants = race (i, message, fin)->
        register = new Register # a register per message...
        jraphical.Relationship.all
          targetName  : 'JPrivateMessage',
          targetId    : message.getId(),
          sourceId    :
            $ne       : delegate.getId()
        , (err, rels)->
          if err
            callback err
          else unless rels?.length
            message.participants = []
          else
            # only include unique participants.
            message.participants = (rel for rel in rels when register.sign rel.sourceId)
          fin()
      , callback
      fetchParticipants(message) for message in messages when message?

    secure ({connection:{delegate}}, options, callback)->
      [callback, options] = [options, callback] unless callback
      unless @equals delegate
        callback new KodingError 'Access denied'
      else
        options or= {}
        @fetchPrivateMessages {}, options, (err, messages)->
          return callback err, []  if err or messages.length is 0
          collectParticipants messages, delegate, (err)->
            callback err, messages

  fetchTopics: secure (client, query, page, callback)->
    query       =
      targetId  : @getId()
      as        : 'follower'
      sourceName: 'JTag'
    Relationship.some query, page, (err, docs)->
      if err then callback err
      else
        {group} = client.context
        ids = (rel.sourceId for rel in docs)
        selector = _id: $in: ids
        selector.group = group if group isnt 'koding'
        JTag.all selector, (err, tags)->
          callback err, tags

  fetchNotificationsTimeline: secure ({connection}, selector, options, callback)->
    unless @equals connection.delegate
      callback new KodingError 'Access denied'
    else
      @fetchActivities selector, options, @constructor.collectTeasersAllCallback callback

  fetchActivityTeasers : secure ({connection}, selector, options, callback)->
    unless @equals connection.delegate
      callback new KodingError 'Access denied'
    else
      @fetchActivities selector, options, callback

  modify: secure (client, fields, callback) ->
    if @equals(client.connection.delegate) and 'globalFlags' not in Object.keys(fields)
      @update $set: fields, callback

  oldFetchMounts = @::fetchMounts
  fetchMounts: secure (client,callback)->
    if @equals client.connection.delegate
      oldFetchMounts.call @,callback
    else
      callback new KodingError "access denied for guest."

  oldFetchRepos = @::fetchRepos
  fetchRepos: secure (client,callback)->
    if @equals client.connection.delegate
      oldFetchRepos.call @,callback
    else
      callback new KodingError "access denied for guest."

  oldFetchDatabases = @::fetchDatabases
  fetchDatabases: secure (client,callback)->
    if @equals client.connection.delegate
      oldFetchDatabases.call @,callback
    else
      callback new KodingError "access denied for guest."

  setClientId:(@clientId)->

  getFullName:->
    {firstName, lastName} = @data.profile
    return "#{firstName} #{lastName}"

  fetchStorage$: secure (client, name, callback)->

    unless @equals client.connection.delegate
      return callback new KodingError "Attempt to access unauthorized storage"

    @fetchStorage { 'data.name' : name }, callback

  store: secure (client, {name, content}, callback)->

    unless @equals client.connection.delegate
      return callback new KodingError "Attempt to access unauthorized storage"

    @fetchStorage { 'data.name' : name }, (err, storage)=>
      if err
        return callback new KodingError "Attempt to access storage failed"
      else if storage
        storage.update $set: {content}, (err) -> callback err, storage
      else
        storage = new JStorage {name, content}
        storage.save (err)=>
          return callback err  if err
          rel = new Relationship
            targetId    : storage.getId()
            targetName  : 'JStorage'
            sourceId    : @getId()
            sourceName  : 'JAccount'
            as          : 'storage'
            data        : {name}
          rel.save (err)-> callback err, storage

  fetchAppStorage$: secure (client, options, callback)->
    unless @equals client.connection.delegate
      return callback "Attempt to access unauthorized application storage"

    {appId, version} = options
    @fetchAppStorage {'data.appId':appId, 'data.version':version}, (err, storage)=>
      if err then callback err
      else unless storage?
        log.info 'creating new storage for application', appId, version
        newStorage = new JAppStorage {appId, version}
        newStorage.save (err) =>
          if err then callback err
          else
            # manually add the relationship so that we can
            # query the edge instead of the target C.T.
            rel = new Relationship
              targetId    : newStorage.getId()
              targetName  : 'JAppStorage'
              sourceId    : @getId()
              sourceName  : 'JAccount'
              as          : 'appStorage'
              data        : {appId, version}
            rel.save (err)-> callback err, newStorage
      else
        callback err, storage

  fetchUser:(callback)->
    JUser = require './user'
    JUser.one {username: @profile.nickname}, callback

  markAllContentAsLowQuality:->
    # this is obsolete
    @fetchContents (err, contents)->
      contents.forEach (item)->
        item.update {$set: isLowQuality: yes}, ->
          if item.bongo_.constructorName == 'JComment'
            item.flagIsLowQuality ->
              item.emit 'ContentMarkedAsLowQuality', null
          else
            item.emit 'ContentMarkedAsLowQuality', null

  unmarkAllContentAsLowQuality:->
    # this is obsolete
    @fetchContents (err, contents)->
      contents.forEach (item)->
        item.update {$set: isLowQuality: no}, ->
          if item.bongo_.constructorName == 'JComment'
            item.unflagIsLowQuality ->
              item.emit 'ContentUnmarkedAsLowQuality', null
          else
            item.emit 'ContentUnmarkedAsLowQuality', null

  cleanCacheFromActivities:->
    # TODO: this is obsolete
    CActivity.emit 'UserMarkedAsTroll', @getId()

  @taintedAccounts = {}
  @taint =(id)->
    @taintedAccounts[id] = yes

  @untaint =(id)->
    delete @taintedAccounts[id]

  @isTainted =(id)->
    isTainted = @taintedAccounts[id]
    isTainted

  sendNotification:(event, contents)->
    @emit 'notification', {
      routingKey: @profile.nickname
      event, contents
    }

  fetchGroupsWithPending:(method, status, options, callback)->
    [callback, options] = [options, callback]  unless callback
    options ?= {}

    selector    = {}
    if options.groupIds
      selector.sourceId = $in:(ObjectId groupId for groupId in options.groupIds)
      delete options.groupIds

    relOptions = targetOptions: selector: {status}

    @["fetchInvitation#{method}s"] {}, relOptions, (err, rels)->
      return callback err  if err
      JGroup = require './group'
      JGroup.some _id:$in:(rel.sourceId for rel in rels), options, callback

  fetchGroupsWithPendingRequests:(options, callback)->
    @fetchGroupsWithPending 'Request', 'pending', options, callback

  fetchGroupsWithPendingInvitations:(options, callback)->
    @fetchGroupsWithPending '', 'sent', options, callback

  fetchMyGroupInvitationStatus: secure (client, sourceId, callback)->
    return  unless @equals client.connection.delegate

    options = targetOptions: selector: status: 'pending'
    @fetchInvitationRequests {sourceId}, options, (err, requests)=>
      return callback err                if err
      return callback null, 'requested'  if requests?[0]

      options = targetOptions: selector: status: 'sent'
      @fetchInvitations {sourceId}, options, (err, invites)=>
        return callback err              if err
        return callback null, 'invited'  if invites?[0]
        return callback null, no

  cancelRequest: secure (client, group, callback)->
    options = targetOptions: selector: status: 'pending'
    @fetchInvitationRequests {sourceId: group._id}, options, (err, [request])->
      return callback err                                  if err
      return callback 'could not find invitation request'  unless request
      request.remove callback

  fetchInvitationByGroup:(group, callback)->
    options = targetOptions: selector: {status: 'sent', group: group.slug}
    @fetchInvitations {}, options, (err, [invite])->
      return callback err                          if err
      return callback 'could not find invitation'  unless invite

      JGroup = require './group'
      JGroup.one _id: group._id, (err, groupObj)->
        return callback err  if err
        callback null, invite, groupObj

  acceptInvitation: secure (client, group, callback)->
    @fetchInvitationByGroup group, (err, invite, groupObj)=>
      return callback err  if err
      groupObj.approveMember this, (err)->
        return callback err  if err
        invite.update $set:status:'accepted', callback

  ignoreInvitation: secure (client, group, callback)->
    @fetchInvitationByGroup group, (err, invite)->
      return callback err  if err
      invite.update $set:status:'ignored', callback

  fetchFollowersFromNeo4j:(options={}, callback)->
      # returns accounts that follow this account
      query =
        """
        start  koding=node:koding(id='#{@getId()}')
        MATCH koding-[:follower]->followers
        where followers.name="JAccount
        return followers
        """

      options['resultsKey'] = 'followers'
      Graph          = require "./graph/graph"
      graph = new Graph(config:KONFIG['neo4j'])
      graph.fetchFromNeo4j(query, options, callback)

  @byRelevance$ = permit 'list members',
    success: (client, seed, options, callback)->
      @byRelevance client, seed, options, callback

  fetchMyPermissions: secure (client, callback)->
    @fetchMyPermissionsAndRoles client, (err, permissions, roles)->
      callback err, permissions

  fetchMyPermissionsAndRoles: secure (client, callback)->
    JGroup = require './group'

    slug = client.context.group ? 'koding'
    JGroup.one {slug}, (err, group)=>
      return callback err  if err
      group.fetchPermissionSet (err, permissionSet)=>
        return callback err  if err
        cb = (err, roles)=>
          return callback err  if err
          perms = (perm.permissions.slice()\
                  for perm in permissionSet.permissions\
                  when perm.role in roles)
          {flatten} = require 'underscore'
          callback null, flatten(perms), roles

        if this instanceof JAccount
          group.fetchMyRoles client, cb
        else
          cb null, ['guest']

  oldAddTags = @::addTags
  addTags: secure (client, tags, options, callback)->
    client.context.group = 'koding'
    oldAddTags.call this, client, tags, options, callback

  fetchUserDomains: (callback) ->
    JDomain = require './domain'

    Relationship.some
      targetName: "JDomain"
      sourceId  : @getId()
      sourceName: "JAccount"
    ,
      targetId : 1
    , (err, rels)->
      return callback err if err

      JDomain.some {_id: $in: (rel.targetId for rel in rels)}, {}, (err, domains)->
        domainList = []
        unless err
          # we don't allow users to work on domains such as
          # shared-x/vm-x.groupSlug.kd.io or x.koding.kd.io
          # so we are filtering them here.
          domainList = domains.filter (domain)->
            domainName = domain.domain
            !(/^shared|vm[\-]?([0-9]+)?/.test domainName) and !(/(.*)\.koding\.kd\.io$/.test domainName)

        callback err, domainList

  fetchDomains$: permit
    advanced: [
      { permission: 'list own domains', validateWith: Validators.own }
    ]
    success: (client, callback) ->
      @fetchUserDomains callback

  fetchMyFollowingsFromGraph: secure (client, options, callback)->
    @fetchFollowFromGraph "fetchFollowingMembers", client, options, callback

  fetchMyFollowersFromGraph: secure (client, options, callback)->
    @fetchFollowFromGraph "fetchFollowerMembers", client, options, callback

  fetchFollowFromGraph: (followType, client, options, callback)->
    graph = new Graph({config:KONFIG['neo4j']})
    userId = client.connection.delegate._id
    options.currentUserId = userId
    graph[followType] options, (err, results)=>
      return callback err if err
      return callback null, [] if results.length < 1

      tempRes = []
      collectContents = race (i, res, fin)=>
        objId = res.id
        JAccount.one  { _id : objId }, (err, account)=>
          if err
            callback err
            fin()
          else
            tempRes[i] =  account
            fin()
      , ->
        callback null, tempRes
      for res in results
        collectContents res

  ## NEWER IMPLEMENATION: Fetch ids from graph db, get items from document db.

  fetchRelatedTagsFromGraph: secure (client, options, callback)->
    @delegateToGraph client, "fetchRelatedTagsFromGraph", options, callback

  fetchRelatedUsersFromGraph: secure (client, options, callback)->
    @delegateToGraph client, "fetchRelatedUsersFromGraph", options, callback

  delegateToGraph:(client, methodName, options, callback)->
    graph = new Graph({config:KONFIG['neo4j']})
    options.userId = client.connection.delegate._id
    graph[methodName] options, callback

  ## NEWER IMPLEMENATION: Fetch ids from graph db, get items from document db.

  sendEmailVMTurnOnFailureToSysAdmin: secure (client, vmName, reason)->
    time = (new Date).toJSON()
    JMail = require './email'
    JUser = require './user'
    JUser.one username:client.context.user, (err, user)->
      emailAddr = if user then user.email else ''
      email     = new JMail
        from    : 'hello@koding.com'
        email   : 'sysops@koding.com'
        replyto : emailAddr
        subject : "'#{vmName}' vm turn on failed for user '#{client.context.user}'"
        content : "Reason: #{reason}"
        force   : yes
      email.save ->

  unlinkOauth: secure (client, provider, callback)->
    {delegate} = client.connection
    isMine     = @equals delegate
    if isMine
      @fetchUser (err, user)->
        return callback err  if err

        query                            = {}
        query["foreignAuth.#{provider}"] = ""
        user.update $unset: query, callback
    else
      callback new KodingError 'Access denied'

  # we are using this in sorting members list..
  updateMetaModifiedAt: (callback)->
    @update $set: 'meta.modifiedAt': new Date, callback<|MERGE_RESOLUTION|>--- conflicted
+++ resolved
@@ -15,20 +15,14 @@
   @trait __dirname, '../traits/notifying'
   @trait __dirname, '../traits/flaggable'
 
-<<<<<<< HEAD
   JStorage     = require './storage'
-=======
->>>>>>> 68475225
   JAppStorage  = require './appstorage'
   JTag         = require './tag'
   CActivity    = require './activity'
   Graph        = require "./graph/graph"
   JName        = require './name'
-<<<<<<< HEAD
 
   @getFlagRole = 'content'
-=======
->>>>>>> 68475225
 
   @getFlagRole            = 'content'
   @lastUserCountFetchTime = 0

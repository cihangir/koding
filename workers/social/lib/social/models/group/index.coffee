{Module}     = require 'jraphical'
{difference} = require 'underscore'

module.exports = class JGroup extends Module

  [ERROR_UNKNOWN, ERROR_NO_POLICY, ERROR_POLICY] = [403010, 403001, 403009]

  {Relationship} = require 'jraphical'

  {Inflector, ObjectId, ObjectRef, secure, daisy, race, dash, signature} = require 'bongo'

  JPermissionSet = require './permissionset'
  {permit}       = JPermissionSet

  JAccount     = require '../account'
  JPaymentPack = require '../payment/pack'

  KodingError    = require '../../error'
  Validators     = require './validators'
  {throttle, extend}     = require 'underscore'

  PERMISSION_EDIT_GROUPS = [
    {permission: 'edit groups'}
    {permission: 'edit own groups', validateWith: Validators.own}
  ]

  @trait __dirname, '../../traits/filterable'
  @trait __dirname, '../../traits/followable'
  @trait __dirname, '../../traits/taggable'
  @trait __dirname, '../../traits/protected'
  @trait __dirname, '../../traits/joinable'
  @trait __dirname, '../../traits/slugifiable'
  @trait __dirname, '../../traits/notifying'

  @share()

  @set
    softDelete      : yes
    slugifyFrom     : 'slug'
    slugTemplate    : '#{slug}'
    feedable        : no
    memberRoles     : ['admin','moderator','member','guest']
    permissions     :
      'grant permissions'                 : []
      'open group'                        : ['member','moderator']
      'list members'                      :
        public                            : ['moderator', 'member']
        private                           : ['moderator', 'member']
      'read group activity'               :
        public                            : ['guest','member','moderator']
        private                           : ['member','moderator']
      'create groups'                     : ['moderator']
      'edit groups'                       : ['moderator']
      'edit own groups'                   : ['member','moderator']
      'query collection'                  : ['member','moderator']
      'update collection'                 : ['moderator']
      'assure collection'                 : ['moderator']
      'remove documents from collection'  : ['moderator']
      'view readme'                       : ['guest','member','moderator']
      'send invitations'                  : ['moderator']
    indexes         :
      slug          : 'unique'
    sharedEvents    :
      static        : [
        { name: 'MemberAdded',      filter: -> null }
        { name: 'MemberRemoved',    filter: -> null }
        { name: 'MemberRolesChanged' }
        { name: 'GroupDestroyed' }
        { name: 'broadcast' }
        { name: 'updateInstance' }
        { name: 'RemovedFromCollection' }

      ]
      instance      : [
        { name: 'GroupCreated' }
        { name: 'MemberAdded',      filter: -> null }
        { name: 'MemberRemoved',    filter: -> null }
        { name: 'NewInvitationRequest' }
        { name: 'updateInstance' }
        { name: 'RemovedFromCollection' }
      ]
    sharedMethods   :
      static        :
        one:
          (signature Object, Function)
        create:
          (signature Object, Function)
        each: [
          (signature Object, Object, Function)
          (signature Object, Object, Object, Function)
        ]
        count: [
          (signature Function)
          (signature Object, Function)
        ]
        byRelevance:[
          (signature String, Function)
          (signature String, Object, Function)
        ]
        someWithRelationship:
          (signature Object, Object, Function)
        __resetAllGroups:
          (signature Function)
        fetchMyMemberships: [
          (signature [ObjectId], Function)
          (signature [ObjectId], String, Function)
        ]
        __importKodingMembers:
          (signature Function)
        suggestUniqueSlug: [
          (signature String, Function)
          (signature String, Number, Function)
        ]
      instance      :
        join: [
          (signature Function)
          (signature Object, Function)
        ]
        leave:[
          (signature Function)
          (signature Object, Function)
        ]
        modify:
          (signature Object, Function)
        fetchPermissions: [
          (signature Function)
          (signature Object, Function)
        ]
        createRole:
          (signature Object, Function)
        updatePermissions:
          (signature Object, Function)
        fetchMembers: [
          (signature Function)
          (signature Object, Function)
          (signature Object, Object, Function)
        ]
        searchMembers: [
          (signature String, Object, Function)
        ]
        fetchRoles: [
          (signature Function)
          (signature Object, Function)
          (signature Object, Object, Function)
        ]
        fetchMyRoles:
          (signature Function)
        fetchUserRoles: [
          (signature Function)
          (signature [String], Function)
        ]
        changeMemberRoles:
          (signature String, [String], Function)
        canOpenGroup:
          (signature Function)
        canEditGroup:
          (signature Function)
        fetchMembershipPolicy:
          (signature Function)
        modifyMembershipPolicy:
          (signature Object, Function)
        requestAccess:
          (signature Function)
        addCustomRole:
          (signature Object, Function)
        resolvePendingRequests:
          (signature Function)
        fetchMembershipStatuses:
          (signature Function)
        fetchAdmin:
          (signature Function)
        inviteByEmail:
          (signature String, Object, Function)
        inviteByEmails:
          (signature String, Object, Function)
        isMember:
          (signature Object, Function)
        kickMember:
          (signature String, Function)
        transferOwnership:
          (signature String, Function)
        fetchRolesByClientId: [
          (signature Function)
          (signature String, Function)
        ]
        fetchInvitationsFromGraph:
          (signature String, Object, Function)
        countInvitationsFromGraph:
          (signature String, Object, Function)
        fetchMembersFromGraph:
          (signature Object, Function)
        remove:
          (signature Function)
        bulkApprove:
          (signature Number, Object, Function)
        fetchNewestMembers: [
          (signature Function)
          (signature Object, Function)
          (signature Object, Object, Function)
        ]
        countMembers:
          (signature Function)
        makePayment:
          (signature Object, Function)
        # # addProduct:
        # (signature)
        # # deleteProduct:
        # (signature)
        fetchProducts: [
          (signature Function)
          (signature String, Function)
          (signature String, Object, Function)
        ]
        saveInviteMessage: [
          (signature String, String)
          (signature String, String, Function)
        ]
        redeemInvitation:
          (signature String, Function)
        fetchPaymentMethod:
          (signature Function)
        linkPaymentMethod:
          (signature String, Function)
        unlinkPaymentMethod:
          (signature String, Function)
        addSubscription:
          (signature String, Function)
        fetchSubscription:
          (signature Function)
        fetchPermissionSetOrDefault:
          (signature Function)
        fetchUserStatus:
          (signature Object, Function)
        fetchInvitationsByStatus:
          (signature Object, Function)
    schema          :
      title         :
        type        : String
        required    : yes
      body          : String
      # channelId for mapping social API
      # to internal usage
      socialApiChannelId: Number
      avatar        : String
      slug          :
        type        : String
        validate    : require('../name').validateName
        set         : (value)-> value.toLowerCase()
      privacy       :
        type        : String
        enum        : ['invalid privacy type', [
          'public'
          'private'
        ]]
      visibility    :
        type        : String
        enum        : ['invalid visibility type', [
          'visible'
          'hidden'
        ]]
      # parent        : ObjectRef
      counts        :
        members     : Number
      customize     :
        coverPhoto  : String
        logo        : String
      payment       :
        plan        : String
        paymentQuota: Number
    broadcastableRelationships : [
      'member', 'moderator', 'admin'
      'owner', 'tag', 'role'
    ]
    relationships   :
      bundle        :
        targetType  : 'JGroupBundle'
        as          : 'owner'
      permissionSet :
        targetType  : JPermissionSet
        as          : 'owner'
      defaultPermissionSet:
        targetType  : JPermissionSet
        as          : 'default'
      member        :
        targetType  : 'JAccount'
        as          : 'member'
      moderator     :
        targetType  : 'JAccount'
        as          : 'moderator'
      admin         :
        targetType  : 'JAccount'
        as          : 'admin'
      owner         :
        targetType  : 'JAccount'
        as          : 'owner'
      application   :
        targetType  : 'JNewApp'
        as          : 'owner'
      subgroup      :
        targetType  : 'JGroup'
        as          : 'parent'
      tag           :
        targetType  : 'JTag'
        as          : 'tag'
      role          :
        targetType  : 'JGroupRole'
        as          : 'role'
      membershipPolicy :
        targetType  : 'JMembershipPolicy'
        as          : 'owner'
      invitationRequest:
        targetType  : 'JInvitationRequest'
        as          : 'owner'
      invitation:
        targetType  : 'JInvitation'
        as          : 'owner'
      vm            :
        targetType  : 'JVM'
        as          : 'owner'
      paymentMethod :
        targetType  : 'JPaymentMethod'
        as          : 'linked payment method'
      product       :
        targetType  : 'JPaymentProduct'
        as          : 'product'
      pack          :
        targetType  : 'JPaymentPack'
        as          : 'product pack'
      plan          :
        targetType  : 'JPaymentPlan'
        as          : 'group plan'
      subscription  :
        targetType  : 'JPaymentSubscription'
        as          : 'payment plan subscription'

  constructor:->
    super

    @on 'MemberAdded', (member)->
      @constructor.emit 'MemberAdded', { group: this, member }
      unless @slug is 'guests'
        @sendNotificationToAdmins 'GroupJoined',
          actionType : 'groupJoined'
          actorType  : 'member'
          subject    : ObjectRef(this).data
          member     : ObjectRef(member).data
        @broadcast 'MemberJoinedGroup',
          member : ObjectRef(member).data

    @on 'MemberRemoved', (member)->
      @constructor.emit 'MemberRemoved', { group: this, member }
      unless @slug is 'guests'
        @sendNotificationToAdmins 'GroupLeft',
          actionType : 'groupLeft'
          actorType  : 'member'
          subject    : ObjectRef(this).data
          member     : ObjectRef(member).data
        @broadcast 'MemberLeftGroup',
          member : ObjectRef(member).data

    @on 'MemberRolesChanged', (member)->
      @constructor.emit 'MemberRolesChanged', { group: this, member }

  @__importKodingMembers = secure (client, callback)->
    JAccount = require '../account'
    {delegate} = client.connection
    count = 0
    if delegate.can 'migrate-koding-users'
      @one slug:'koding', (err, koding)->
        if err then callback err
        else
          JAccount.each {}, {}, (err, account)->
            if err
              callback err
            else unless account?
              callback null
            else
              isMember =
                sourceId  : koding.getId()
                targetId  : account.getId()
                as        : 'member'
              Relationship.count isMember, (err, count)->
                if err then callback err
                else if count is 0
                  process.nextTick ->
                    koding.approveMember account, ->
                      console.log "added member: #{account.profile.nickname}"

  @render        :
    loggedIn     :
      kodingHome : require '../../render/loggedin/kodinghome'
      groupHome  : require '../../render/loggedin/grouphome'
      subPage    : require '../../render/loggedin/subpage'
    loggedOut    :
      groupHome  : require '../../render/loggedout/grouphome'
      kodingHome : require '../../render/loggedout/kodinghome'
      subPage    : require '../../render/loggedout/subpage'

  @__resetAllGroups = secure (client, callback)->
    {delegate} = client.connection
    @drop callback if delegate.can 'reset groups'

  @fetchParentGroup =(source, callback)->
    Relationship.someData {
      targetName  : @name
      sourceId    : source.getId?()
      sourceType  : 'function' is typeof source and source.name
    }, {targetId: 1}, (err, cursor)=>
      if err
        callback err
      else
        cursor.nextObject (err, rel)=>
          if err
            callback err
          else unless rel
            callback null
          else
            @one {_id: targetId}, callback

  @create = do ->

    save_ =(label, model, queue, callback)->
      model.save (err)->
        if err then callback err
        else
          console.log "#{label} is saved"
          queue.next()

    create = (client, groupData, owner, callback) ->
      JPermissionSet        = require './permissionset'
      JMembershipPolicy     = require './membershippolicy'
      JName                 = require '../name'
      group                 = new this groupData
      group.privacy         = 'private'
      defaultPermissionSet  = new JPermissionSet {}, {privacy: group.privacy}

      queue = [
        -> group.useSlug group.slug, (err, slug)->
          if err then callback err
          else unless slug?
            callback new KodingError "Couldn't claim the slug!"
          else
            console.log "created a slug #{slug.slug}"
            group.slug  = slug.slug
            group.slug_ = slug.slug
            queue.next()
        -> save_ 'group', group, queue, (err)->
           if err
             JName.release group.slug, -> callback err
           else
             queue.next()
        -> group.addMember owner, (err)->
            if err then callback err
            else
              console.log 'member is added'
              queue.next()
        -> group.addAdmin owner, (err)->
            if err then callback err
            else
              console.log 'admin is added'
              queue.next()
        -> group.addOwner owner, (err)->
            if err then callback err
            else
              console.log 'owner is added'
              queue.next()
        -> save_ 'default permission set', defaultPermissionSet, queue,
                  callback
        -> group.addDefaultPermissionSet defaultPermissionSet, (err)->
            if err then callback err
            else
              console.log 'permissionSet is added'
              queue.next()
        -> group.addDefaultRoles (err)->
            if err then callback err
            else
              console.log 'roles are added'
              queue.next()
      ]

      if 'private' is group.privacy
        queue.push -> group.createMembershipPolicy groupData.requestType, -> queue.next()

      queue.push =>
        @emit 'GroupCreated', { group, creator: owner }
        callback null, group

      daisy queue

  @create$ = secure (client, formData, callback)->
    {delegate} = client.connection

    subOptions = targetOptions: selector: tags: "custom-plan"
    delegate.fetchSubscription null, subOptions, (err, subscription) =>
      return callback err  if err
      return callback new KodingError "Subscription is not found"  unless subscription
      subscription.debitPack tag: "group", (err) =>
        return callback err  if err
        @create client, formData, delegate, (err, group) ->
          return callback err if err
          group.addSubscription subscription, (err) ->
            return callback err  if err
            callback null, { group, subscription }

  @findSuggestions = (client, seed, options, callback)->
    {limit, blacklist, skip}  = options

    @some
      title      : seed
      _id        :
        $nin     : blacklist
      visibility : 'visible'
    ,
      skip
      limit
      sort       : 'title' : 1
    , callback

  # currently groups in a group show global groups, so it does not
  # make sense to allow this method based on current group's permissions
  @byRelevance$ = secure (client, seed, options, callback)->
    @byRelevance client, seed, options, callback

  @fetchSecretChannelName =(groupSlug, callback)->
    JName = require '../name'
    JName.fetchSecretName groupSlug, (err, secretName, oldSecretName)->
      if err then callback err
      else callback null, "group.secret.#{secretName}",
        if oldSecretName then "group.secret.#{oldSecretName}"

  @cycleChannel =do->
    cycleChannel = (groupSlug, callback=->)->
      JName = require '../name'
      JName.cycleSecretName groupSlug, (err, oldSecretName, newSecretName)=>
        if err then callback err
        else
          routingKey = "group.secret.#{oldSecretName}.cycleChannel"
          @emit 'broadcast', routingKey, null
          callback null
    return throttle cycleChannel, 5000

  cycleChannel:(callback)-> @constructor.cycleChannel @slug, callback

  @broadcast =(groupSlug, event, message)->
    if message?
      event = ".#{event}"
    else
      [message, event] = [event, message]
      event = ''
    @fetchSecretChannelName groupSlug, (err, secretChannelName, oldSecretChannelName)=>
      if err? then console.error err
      else unless secretChannelName? then console.error 'unknown channel'
      else
        @emit 'broadcast', "#{oldSecretChannelName}#{event}", message  if oldSecretChannelName
        @emit 'broadcast', "#{secretChannelName}#{event}", message
        @emit 'notification', "#{groupSlug}#{event}", {
          routingKey  : groupSlug
          contents    : message
          event       : 'feed-new'
        }

  broadcast:(message, event)->
    @constructor.broadcast @slug, message, event

  changeMemberRoles: permit 'grant permissions',
    success:(client, targetId, roles, callback)->
      remove = []
      sourceId = @getId()
      roles.push 'member'  unless 'member' in roles
      Relationship.some {targetId, sourceId}, {}, (err, rels)->
        return callback err  if err

        for rel in rels
          if rel.as in roles then roles.splice roles.indexOf(rel.as), 1
          else remove.push rel._id

        if remove.length > 0
          Relationship.remove _id: $in: remove, (err)-> console.log 'removed'; callback err  if err

        queue = roles.map (role)->->
          (new Relationship
            targetName  : 'JAccount'
            targetId    : targetId
            sourceName  : 'JGroup'
            sourceId    : sourceId
            as          : role
          ).save (err)->
            callback err  if err
            queue.fin()
        dash queue, callback

  addDefaultRoles:(callback)->
    group = this
    JGroupRole = require './role'
    JGroupRole.all {isDefault: yes}, (err, roles)->
      if err then callback err
      else
        queue = roles.map (role)->->
          group.addRole role, queue.fin.bind queue
        dash queue, callback

  updatePermissions: permit 'grant permissions',
    success:(client, permissions, callback=->)->
      @fetchPermissionSet (err, permissionSet)=>
        return callback err if err
        if permissionSet
          permissionSet.update $set:{permissions}, callback
        else
          permissionSet = new JPermissionSet {permissions, isCustom: true}
          permissionSet.save (err) =>
            return callback err if err
            @addPermissionSet permissionSet, (err)->
              return callback err if err
              console.log 'permissionSet is added'
              callback null

  fetchPermissions:do->
    fixDefaultPermissions_ =(model, permissionSet, callback)->
      # It was lately recognized that we needed to have a default permission
      # set that is created at the time of group creation, because other
      # permissions may be roled out over time, and it is best to be secure by
      # default.  Without knowing which permissions were present at the time
      # of group creation, we may inadvertantly expose dangerous permissions
      # to underprivileged roles.  We will create this group's "default
      # permissions" by cloning the group's current permission set. C.T.
      defaultPermissionSet = permissionSet.clone()
      defaultPermissionSet.save (err)->
        if err then callback err
        else model.addDefaultPermissionSet defaultPermissionSet, (err)->
          if err then callback err
          else callback null, defaultPermissionSet

    fetchPermissions = permit 'grant permissions',
      success:(client, callback)->
        {permissionsByModule} = require '../../traits/protected'
        {delegate}            = client.connection
        permissionSet         = null
        defaultPermissionSet  = null
        daisy queue = [
          => @fetchPermissionSet (err, model)->
              if err then callback err
              else
                permissionSet = model
                queue.next()
          => @fetchDefaultPermissionSet (err, model)=>
              if err then callback err
              else if model?
                console.log 'already had defaults'
                defaultPermissionSet = model
                permissionSet = model unless permissionSet
                queue.next()
              else
                console.log 'needed defaults fixed'
                fixDefaultPermissions_ this, permissionSet, (err, newModel)->
                  defaultPermissionSet = newModel
                  queue.next()
          -> callback null, {
              permissionsByModule
              permissions         : permissionSet.permissions
              defaultPermissions  : defaultPermissionSet.permissions
            }
        ]

  fetchRolesByAccount:(account, callback)->
    Relationship.someData {
      targetId: account.getId()
      sourceId: @getId()
    }, {as:1}, (err, cursor)->
      if err then callback err
      else
        cursor.toArray (err, arr)->
          if err then callback err
          else
            roles = if arr.length > 0 then (doc.as for doc in arr) else ['guest']
            callback null, roles

  fetchMyRoles: secure (client, callback)->
    @fetchRolesByAccount client.connection.delegate, callback

  fetchUserRoles: permit 'grant permissions',
    success:(client, ids, callback)->
      [callback, ids] = [ids, callback]  unless callback
      @fetchRoles (err, roles)=>
        roleTitles = (role.title for role in roles)
        selector = {
          targetName  : 'JAccount'
          sourceId    : @getId()
          as          : { $in: roleTitles }
        }
        selector.targetId = $in: ids  if ids
        Relationship.someData selector, {as:1, targetId:1}, (err, cursor)->
          if err then callback err
          else
            cursor.toArray (err, arr)->
              if err then callback err
              else callback null, arr

  fetchUserStatus: permit 'grant permissions',
    success:(client, nicknames, callback)->
      JUser    = require '../user'
      JUser.someData username: $in: nicknames, {status:1, username:1}, (err, cursor) ->
        return callback err  if err
        cursor.toArray callback

  fetchMembers$: permit 'list members',
    success:(client, rest...)->
      # when max limit is over 20 it starts giving "call stack exceeded" error
      [selector, options, callback] = Module.limitEdges 10, 19, rest
      # delete options.targetOptions
      options.client = client
      @fetchMembers selector, options, callback

  # this method contains copy/pasted code from jAccount.findSuggestions method.
  # It is a workaround, and will be changed after elasticsearch implementation. CtF
  searchMembers: permit 'list members',
    success: (client, seed, options = {}, callback) ->
      cleanSeed = seed.replace(/[^\w\s-]/).trim()
      seed = RegExp cleanSeed, "i"

      names = seed.toString().split('/')[1].replace('^','').split ' '
      names.push names.first  if names.length is 1

      selector =
        $or : [
            ( 'profile.nickname'  : seed )
            ( 'profile.firstName' : new RegExp '^'+names.slice(0, -1).join(' '), 'i' )
            ( 'profile.lastName'  : new RegExp '^'+names.last, 'i' )
          ]
        type    :
          $in   : ['registered', null]
          # CtF null does not effect the results here, it only searches for registered ones.
          # probably jraphical problem, because the query correctly works in mongo

      {limit, skip} = options
      options.sort  = 'meta.createdAt' : -1
      options.limit = Math.min limit ? 10, 15
      # CtF @fetchMembers first fetches all group-member relationships, and then filters accounts with found targetIds.
      # As a result searching groups with large number of members is very time consuming. For now the only group
      # with large member count is koding, so i have seperated it here. as a future work hopefully we will make
      # the search queries via elasticsearch.
      if @slug is "koding"
        JAccount = require '../account'
        JAccount.some selector, options, callback
      else
        options.targetOptions = {options, selector}

        @fetchMembers {}, options, callback

  fetchNewestMembers$: permit 'list members',
    success:(client, rest...)->
      [selector, options, callback] = Module.limitEdges 10, 19, rest
      selector            or= {}
      selector.as         = 'member'
      selector.sourceName = 'JGroup'
      selector.sourceId   = @getId()
      selector.targetName = 'JAccount'

      options             or= {}
      options.sort        or=
        timestamp         : -1
      options.limit       or= 16

      Relationship.some selector, options, (err,members)=>
        if err then callback err
        else
          targetIds = (member.targetId for member in members)
          JAccount = require '../account'
          JAccount.some
            _id   :
              $in : targetIds
          , {}, (err,memberAccounts)=>
            callback err,memberAccounts

  fetchHomepageView: (options, callback)->
    {account, section} = options
    kallback = =>
      @fetchMembershipPolicy (err, policy)=>
        if err then callback err
        else
          homePageOptions = extend options, {
            @slug
            @title
            policy
            @avatar
            @body
            @counts
            @customize
          }
          prefix = if account?.type is 'unregistered' then 'loggedOut' else 'loggedIn'
          JGroup.render[prefix].groupHome homePageOptions, callback

    if @visibility is 'hidden' and section isnt 'Invitation'
      @isMember account, (err, isMember)->
        return callback err if err
        if isMember then kallback()
        else do callback
    else
      kallback()


  fetchRolesByClientId:(clientId, callback)->
    [callback, clientId] = [clientId, callback]  unless callback
    return callback null, []  unless clientId

    JSession = require '../session'
    JSession.one {clientId}, (err, session)=>
      return callback err  if err
      {username} = session.data
      return callback null, []  unless username

      @fetchMembershipStatusesByUsername username, (err, roles)=>
        callback err, roles or [], session

  createRole: permit 'grant permissions',
    success:(client, formData, callback)->
      JGroupRole = require './role'
      JGroupRole.create
        title           : formData.title
        isConfigureable : formData.isConfigureable or no
      , callback

  addCustomRole: permit 'grant permissions',
    success:(client,formData,callback)->
      @createRole client,formData, (err,role)=>
        console.log err,role
        unless err
          @addRole role, callback
        else
          callback err, null

  createMembershipPolicy:(requestType, queue, callback)->
    [callback, queue] = [queue, callback]  unless callback
    queue ?= []

    JMembershipPolicy = require './membershippolicy'
    membershipPolicy  = new JMembershipPolicy
    membershipPolicy.approvalEnabled = no  if requestType is 'by-invite'

    queue.push(
      -> membershipPolicy.save (err)->
        if err then callback err
        else queue.next()
      => @addMembershipPolicy membershipPolicy, (err)->
        if err then callback err
        else queue.next()
    )
    queue.push callback  if callback
    daisy queue

  destroyMemebershipPolicy:(callback)->
    @fetchMembershipPolicy (err, policy)->
      if err then callback err
      else unless policy?
        callback new KodingError '404 Membership policy not found'
      else policy.remove callback

  convertPublicToPrivate =(group, callback=->)->
    group.createMembershipPolicy callback

  convertPrivateToPublic =(group, client, callback=->)->
    kallback = (err)->
      return callback err if err
      queue.next()

    daisy queue = [
      -> group.resolvePendingRequests client, kallback
      -> group.destroyMemebershipPolicy kallback
      -> callback null
    ]

  setPrivacy:(privacy, client)->
    if @privacy is 'public' and privacy is 'private'
      convertPublicToPrivate this
    else if @privacy is 'private' and privacy is 'public'
      convertPrivateToPublic this, client
    @privacy = privacy

  getPrivacy:-> @privacy

  modify: permit
    advanced : [
      { permission: 'edit own groups', validateWith: Validators.own }
      { permission: 'edit groups' }
    ]
    success : (client, formData, callback)->
      # do not allow people to change there slugs
      delete formData.slug
      delete formData.slug_
      @setPrivacy formData.privacy, client
      @update {$set:formData}, callback

  modifyMembershipPolicy: permit
    advanced: PERMISSION_EDIT_GROUPS
    success: (client, formData, callback)->
      @fetchMembershipPolicy (err, policy)->
        if err then callback err
        else policy.update $set: formData, callback

  canEditGroup: permit 'grant permissions'

  @canReadGroupActivity = permit 'read group activity'
  canReadGroupActivity  : permit 'read group activity'
  @canListMembers       = permit 'list members'

  canOpenGroup: permit 'open group',
    failure:(client, callback)->
      @fetchMembershipPolicy (err, policy)->
        explanation = policy?.explain() ?
                      err?.message ?
                      'No membership policy!'
        clientError = err ? new KodingError explanation
        clientError.accessCode = policy?.code ?
          if err then ERROR_UNKNOWN
          else if explanation? then ERROR_POLICY
          else ERROR_NO_POLICY
        callback clientError, no

  resolvePendingRequests: permit 'send invitations',
    success: (client, callback)->
      @fetchMembershipPolicy (err, policy)=>
        if err then callback err
        else unless policy then callback new KodingError 'No membership policy!'
        else
          selector =
            group          : @slug
            status         : 'pending'
          JInvitationRequest = require '../invitationrequest'
          JInvitationRequest.each selector, {}, (err, request)->
            if err then callback err
            else if request? then request.approve client
            else callback null

  fetchAccountByEmail: (email, callback) ->
    JUser    = require '../user'
    JUser.one {email}, (err, user)=>
      return callback err, null  if err or not user
      user.fetchOwnAccount (err, account)=>
        return callback err, null  if err
        return callback new Error "Account not found.", null  unless account
        @isMember account, (err, isMember)->
          if isMember
            callback new KodingError "#{email} is already member of this group!"
          else
            callback null, account

  inviteByEmail: do=>
    permit 'send invitations',
      success: (client, email, options, callback)->
        @fetchAccountByEmail email, (err, account)=>
          return callback err  if err
          @inviteMember client, email, account, options, callback

  inviteByEmails: permit 'send invitations',
    success: (client, emails, options, callback)->
      {uniq} = require 'underscore'
      errors = []
      queue = uniq(emails.split(/\n/)).map (email)=>=>
        @inviteByEmail client, email.trim(), options, (err)->
          errors.push err  if err
          queue.next()
      queue.push -> callback if errors.length > 0 then errors else null
      daisy queue

  saveInviteMessage: permit 'send invitations',
    success: (client, messageType, message, callback=->)->
      @fetchMembershipPolicy (err, policy)=>
        return callback err  if err
        set = {}
        set["communications.#{messageType}"] = message
        policy.update $set: set, callback

  inviteMember : permit 'send invitations',
    success: (client, email, account, options, callback)->
      JInvitation = require '../invitation'
      JInvitation.create client, @slug, email, options, (err, invite)=>
        return callback err  if err
        @addInvitation invite, (err)=>
          return callback err  if err
          invite.sendMail client, this, options, (err)->
            return callback err  if err
            kallback = (err)-> callback err, invite

            JAccount = require '../account'
            if account instanceof JAccount
              account.emit 'NewPendingInvitation'
              account.addInvitation invite, kallback
            else
              kallback null

  isMember: (account, callback)->
    return callback new Error "No account found!"  unless account
    selector =
      sourceId  : @getId()
      targetId  : account.getId()
      as        : 'member'
    Relationship.count selector, (err, count)->
      if err then callback err
      else callback null, (if count is 0 then no else yes)

  redeemInvitation: secure (client, code, callback)->
    {delegate} = client.connection
    @isMember delegate, (err, isMember)=>
      return callback err  if err or isMember
      selector = targetOptions: selector: {code, status:$in:['active', 'sent']}
      @fetchInvitations {}, selector, (err, [invite])=>
        return callback err  if err
        return callback new KodingError 'Invitation code is invalid!'  unless invite
        delegate.fetchUser (err, user)=>
          return callback err  if err
          unless invite.type is 'multiuse' or user.email is invite.email
            return callback new KodingError 'Are you sure invitation e-mail is for you?'

          invite.redeem delegate, (err) =>
            return callback err if err
            @approveMember delegate, callback

  bulkApprove: permit 'send invitations',
    success: (client, count, options, callback)->
      selOptions =
        targetOptions: {selector: status: 'pending'},
        limit: count,
        sort: requestedAt: 1
      @fetchInvitationRequests {}, selOptions, (err, requests)->
        return callback err  if err
        errors = []
        emails = []
        queue = requests.map (request)-> ->
          request.approve client, options, (err)->
            if err
              errors.push "#{request.email} failed!"
            else
              emails.push request.email
            setTimeout queue.next.bind(queue), 50
        queue.push -> callback (if errors.length > 0 then errors else null), emails
        daisy queue

  requestAccess: secure (client, callback)->
    @requestAccessFor client, callback

  requestAccessFor: (account, callback)->
    JInvitationRequest = require '../invitationrequest'
    JUser              = require '../user'
    JAccount           = require '../account'

    account = account.connection.delegate  if account.connection?

    @fetchMembershipPolicy (err, policy)=>
      return callback err  if err
      account.fetchUser (err, user)=>
        return callback err  if err

        if policy?.approvalEnabled
          invitationType = 'basic approval'
        else
          invitationType = 'invitation'

        selector = {
          invitationType
          group  : @slug
          email  : user.email
          status : $not: $in: JInvitationRequest.resolvedStatuses
        }

        JInvitationRequest.one selector, (err, invitationRequest)=>
          return callback err, invitationRequest  if err or invitationRequest
          selector.status   = 'pending'
          selector.username = user.username

          invitationRequest = new JInvitationRequest selector
          invitationRequest.save (err)=>
            return callback err  if err
            @addInvitationRequest invitationRequest, (err)=>
              return callback err if err
              @emit 'NewInvitationRequest'

              unless @slug is 'koding' # comment out to test with koding group
                invitationRequest.sendRequestNotification(
                  this, account, user.email, invitationType
                )

              account.addInvitationRequest invitationRequest, callback

  approveMember:(member, roles, callback)->
    [callback, roles] = [roles, callback]  unless callback
    roles ?= ['member']

    kallback = =>
      callback()
      @updateCounts()
      @emit 'MemberAdded', member  if 'member' in roles

    queue = roles.map (role)=>=>
      @addMember member, role, queue.fin.bind queue

    dash queue, =>
      if @slug not in ["koding", "guests"]
      then @createMemberVm member, kallback
      else kallback()

  each:(selector, rest...)->
    selector.visibility = 'visible'
    Module::each.call this, selector, rest...

  fetchVocabulary$: permit 'administer vocabularies',
    success:(client, rest...)-> @fetchVocabulary rest...

  fetchRolesHelper: (account, callback)->
    client = connection: delegate : account
    @fetchMyRoles client, (err, roles)=>
      if err then callback err
      else if 'member' in roles or 'admin' in roles
        callback null, roles
      else
        options = targetOptions:
          selector: { koding: username: account.profile.nickname }
        @fetchInvitationRequest {}, options, (err, request)->
          if err then callback err
          else unless request? then callback null, ['guest']
          else callback null, ["invitation-#{request.status}"]

  fetchMembershipStatusesByUsername: (username, callback)->
    JAccount = require '../account'
    JAccount.one {'profile.nickname': username}, (err, account)=>
      if not err and account
        @fetchRolesHelper account, callback
      else
        console.error err
        callback err

  fetchMembershipStatuses: secure (client, callback)->
    JAccount = require '../account'
    {delegate} = client.connection
    unless delegate instanceof JAccount
      callback null, ['guest']
    else
      @fetchRolesHelper delegate, callback

  updateCounts:->
    # remove this guest shit if required
    if @getId().toString() is "51f41f195f07655e560001c1"
      return

    Relationship.count
      as         : 'member'
      targetName : 'JAccount'
      sourceId   : @getId()
      sourceName : 'JGroup'
    , (err, count)=>
      @update ($set: 'counts.members': count), ->

  leave: secure (client, options, callback)->

    [callback, options] = [options, callback] unless callback

    if @slug in ['koding', 'guests']
      return callback new KodingError "It's not allowed to leave this group"

    @fetchMyRoles client, (err, roles)=>
      return callback err if err

      if 'owner' in roles
        return callback new KodingError 'As owner of this group, you must first transfer ownership to someone else!'

      Joinable = require '../../traits/joinable'

      kallback = (err)=>
        @updateCounts()
        @cycleChannel()
        callback err

      queue = roles.map (role)=>=>
        Joinable::leave.call this, client, {as:role}, (err)->
          return kallback err if err
          queue.fin()

      dash queue, kallback

  kickMember: permit 'grant permissions',
    success: (client, accountId, callback)->
      {connection:{delegate}} = client
      JAccount = require '../account'

      if @slug is 'koding'
        return callback new KodingError 'Koding group is mandatory'

      JAccount.one _id:accountId, (err, account)=>
        return callback err if err

        if client.connection.delegate.getId().equals account._id
          return callback new KodingError 'You cannot kick yourself, try leaving the group!'

        @fetchRolesByAccount account, (err, roles)=>
          return callback err if err

          if 'owner' in roles
            return callback new KodingError 'You cannot kick the owner of the group!'

          kallback = (err) =>

          queue = roles.map (role)=>=>
            @removeMember account, role, (err)=>
              return callback err  if err
              @updateCounts()
              @cycleChannel()
              queue.fin()

          queue.push =>
            JVM = require "../vm"
            selector = groups: $elemMatch: id: @getId()
            JVM.fetchAccountVmsBySelector account, selector, (err, hostnameAliases) =>
              return callback err  if err
              JVM.some hostnameAlias: $in: hostnameAliases, null, (err, vms) =>
                return callback err  if err
                vmSuspendQueue = vms.map (vm) ->
                  ->
                    vm.suspend (err) ->
                      console.warn "VM couldn't be suspended #{vm.hostnameAlias}", err  if err
                      vmSuspendQueue.fin()

                dash vmSuspendQueue, =>
                  @creditPack tag: "vm", multiplyFactor: vms.length, (err) ->
                    console.warn "VM pack couldn't be credited for group #{@slug}", err  if err
                    queue.fin()

          dash queue, callback

  transferOwnership: permit 'grant permissions',
    success: (client, accountId, callback)->
      JAccount = require '../account'

      {delegate} = client.connection
      if delegate.getId().equals accountId
        return callback new KodingError 'You cannot transfer ownership to yourself, concentrate and try again!'

      Relationship.one {
        targetId: delegate.getId(),
        sourceId: @getId(),
        as      : 'owner'
      }, (err, owner)=>
        return callback err if err
        return callback new KodingError 'You must be the owner to perform this action!' unless owner

        JAccount.one _id:accountId, (err, account)=>
          return callback err if err

          @fetchRolesByAccount account, (err, newOwnersRoles)=>
            return callback err if err

            kallback = (err)=>
              @cycleChannel()
              @updateCounts()
              callback err

            # give rights to new owner
            queue = difference(['member', 'admin'], newOwnersRoles).map (role)=>=>
              @addMember account, role, (err)->
                return kallback err if err
                queue.fin()

            dash queue, =>
              # transfer ownership
              owner.update $set: targetId: account.getId(), kallback

  ensureUniquenessOfRoleRelationship:(target, options, fallbackRole, roleUnique, callback)->
    unless callback
      callback   = roleUnique
      roleUnique = no

    if 'string' is typeof options
      as = options
    else if options?.as
      {as} = options
    else
      as = fallbackRole

    # remove this
    if @getId().toString() is "51f41f195f07655e560001c1"
      return callback null

    selector =
      targetName : target.bongo_.constructorName
      sourceId   : @getId()
      sourceName : @bongo_.constructorName
      as         : as

    unless roleUnique
      selector.targetId = target.getId()

    Relationship.count selector, (err, count)->
      if err then callback err
      else if count > 0 then callback new KodingError 'This relationship already exists'
      else callback null

  oldAddMember = @::addMember
  addMember:(target, options, callback)->
    @ensureUniquenessOfRoleRelationship target, options, 'member', (err)=>
      if err then callback err
      else oldAddMember.call this, target, options, callback

  oldAddAdmin = @::addAdmin
  addAdmin:(target, options, callback)->
    @ensureUniquenessOfRoleRelationship target, options, 'admin', (err)=>
      if err then callback err
      else oldAddAdmin.call this, target, options, callback

  oldAddOwner = @::addOwner
  addOwner:(target, options, callback)->
    @ensureUniquenessOfRoleRelationship target, options, 'owner', yes, (err)=>
      if err then callback err
      else oldAddOwner.call this, target, options, callback

  remove_ = @::remove
  remove: secure (client, callback)->
    JName = require '../name'
    JNewStatusUpdate = require '../messages/newstatusupdate'

    @fetchOwner (err, owner)=>
      return callback err if err
      unless owner.getId().equals client.connection.delegate.getId()
        return callback new KodingError 'You must be the owner to perform this action!'

      removeHelper = (model, err, callback, queue)->
        return callback err if err
        return queue.next() unless model
        model.remove (err)=>
          return callback err if err
          queue.next()

      removeHelperMany = (klass, models, err, callback, queue)->
        return callback err if err
        return queue.next() if not models or models.length < 1
        ids = (model._id for model in models)
        klass.remove (_id: $in: ids), (err)->
          return callback err if err
          queue.next()

      daisy queue = [
        => JName.one name:@slug, (err, name)->
          removeHelper name, err, callback, queue

        => @fetchPermissionSet (err, permSet)->
          removeHelper permSet, err, callback, queue

        => @fetchDefaultPermissionSet (err, permSet)->
          removeHelper permSet, err, callback, queue

        => @fetchMembershipPolicy (err, policy)->
          removeHelper policy, err, callback, queue

        => @fetchInvitationRequests (err, requests)->
          JInvitationRequest = require '../invitationrequest'
          removeHelperMany JInvitationRequest, requests, err, callback, queue

        => @fetchInvitations (err, requests)->
          JInvitation = require '../invitation'
          removeHelperMany JInvitation, requests, err, callback, queue

        => @fetchTags (err, tags)->
          JTag = require '../tag'
          removeHelperMany JTag, tags, err, callback, queue

        => @fetchApplications (err, apps)->
          JNewApp = require '../app'
          removeHelperMany JNewApp, apps, err, callback, queue

        => JNewStatusUpdate.count group:@slug, (err, count)=>
          numberOfNamePages = Math.ceil(count / 50)

          deleteQueue = [1..numberOfNamePages].map (pageNumber)=>=>
            skip = (pageNumber - 1) * 50
            option = {
              limit : 50,
              skip  : skip
            }
            JNewStatusUpdate.some group:@slug, option, (err, statusUpdates)=>
              removeHelperMany JNewStatusUpdate, statusUpdates, err, callback, deleteQueue

          deleteQueue.push => queue.next()
          daisy deleteQueue

        =>
          @constructor.emit 'GroupDestroyed', this
          queue.next()

        => remove_.call this, (err)->
          return callback err if err
          queue.next()

        -> callback null
      ]

  sendNotificationToAdmins: (event, contents)->
    @fetchAdmins (err, admins)=>
      unless err
        relationship =  {
          as         : event,
          sourceName : contents.subject.constructorName,
          sourceId   : contents.subject.id,
          targetName : contents.member.constructorName,
          targetId   : contents.member.id,
        }

        contents.relationship = relationship
        contents.origin       = contents.subject
        contents.origin.slug  = @slug
        contents.actorType    = event
        contents[event]       = contents.member

        next = -> queue.next()
        queue = admins.map (admin) =>=>
          contents.recipient = admin
          @notify admin, event, contents, next

        daisy queue

  # addProduct: permit 'manage products',
  #   success: (client, data, callback)->
  #     JPaymentGroup = require '../payment/group'
  #     JPaymentGroup.addPlan this, data, callback

  # deleteProduct: permit 'manage products',
  #   success: (client, data, callback)->
  #     JPaymentGroup = require '../payment/group'
  #     JPaymentGroup.deletePlan this, data, callback

  checkVmType: (data, callback) ->
    unless data.type in ['user', 'group', 'expensed']
      callback new KodingError "No such VM type: #{data.type}"
    else
      callback null

  fetchOrCreateBundle: (callback) ->
    @fetchBundle (err, bundle) =>
      return callback err, bundle  if err or bundle

      if @slug is 'koding'
        @createBundle
          overagePolicy: 'not allowed'
          paymentPlan  : ''
          allocation   : 0
          sharedVM     : yes
        , (err, bundle) =>
          if err then return callback new KodingError 'Unable to create default group bundle'
          callback null, bundle
      else
        callback new KodingError 'Unable to fetch group bundle'

  countMembers: secure (client, callback)->
    {Member} = require "../graph"
    Member.fetchMemberCount {groupId:@_id, client:client}, callback

  fetchOrCountInvitations: permit 'send invitations',
    success: (client, type, method, options, callback)->
      supportedTypes = ['Invitation', 'InvitationRequest', 'InvitationCode']
      return callback 'unsupported type'  unless type in supportedTypes

      options.groupId = @getId()
      {Invitation} = require "../graph"
      Invitation["fetchOrCount#{type}s"] method, options, callback

  fetchInvitationsByStatus: permit 'send invitations',
    success: (client, options, callback)->
      JInvitation = require '../invitation'
      if options.type is "InvitationCode"
        type   = "multiuse"
        status = if options.showResolved then ["active" , "redeemed"] else ['active']
      else
        type   = "admin"
        status = if options.showResolved then ["sent", "redeemed"] else ["sent"]

      JInvitation.some
        group  : @slug
        type   : type
        status :
          $in  : status
        , options
        , callback

  fetchInvitationsFromGraph: permit 'send invitations',
    success: (client, type, options, callback)->
      @fetchOrCountInvitations client, type, 'fetch', options, (err, results)=>
        return callback err  if err
        ids = (res.groupOwnedNodes.data.id  for res in results)

        require(
          if type is 'InvitationRequest'
          then '../invitationrequest'
          else '../invitation'
        ).some _id: $in: ids, {}, callback

  countInvitationsFromGraph: permit 'send invitations',
    success: (client, type, options, callback)->
      @fetchOrCountInvitations client, type, 'count', options, (err, result)=>
        return callback err, result?[0]?.count

  fetchMembersFromGraph:(client, options, callback)->
    options.groupId = @getId()
    options.client  = client
    {Member} = require '../graph'
    Member.fetchMemberList options, (err, results)=>
      callback err, results

  fetchMembersFromGraph$: permit 'list members',
    success: (client, rest...) -> @fetchMembersFromGraph client, rest...

  @each$ = (selector, options, callback)->
    selector.visibility = 'visible'
    @each selector, options, callback

  linkPaymentMethod: permit 'manage payment methods',
    success: (client, paymentMethodId, callback) ->
      { delegate } = client.connection
      JPaymentMethod = require '../payment/method'
      JPaymentMethod.one { paymentMethodId }, (err, paymentMethod) =>
        return callback err  if err
        delegate.hasTarget paymentMethod, 'payment method', (err, hasTarget) =>
          return callback err  if err
          return callback { message: 'Access denied!' }  unless hasTarget
          @addPaymentMethod paymentMethod, callback

  unlinkPaymentMethod: permit 'manage payment methods',
    success: (client, paymentMethodId, callback) ->
      JPaymentMethod = require '../payment/method'
      JPaymentMethod.one { paymentMethodId }, (err, paymentMethod) =>
        return callback err  if err
        @removePaymentMethod paymentMethod, callback

  fetchPaymentMethod$: permit 'manage payment methods',
    success: (client, callback) ->
      JPaymentMethod = require '../payment/method'
      @fetchPaymentMethod (err, paymentMethod) ->
        return callback err  if err
        JPaymentMethod.decoratePaymentMethods [paymentMethod], (err, paymentMethods) ->
          return callback err  if err
          callback null, paymentMethods[0]

  fetchProducts$: (category, options, callback) ->
    [options, callback] = [callback, options]  unless callback
    options ?= {}
    { tag, tags } = options
    tags = [tag]  if tag and not tags

    options.targetOptions ?= {}
    options.targetOptions.options ?= {}
    options.targetOptions.options.sort ?= sortWeight: 1
    options.targetOptions.selector =
      if tags
      then { tags }
      else {}

    switch category
      when 'product'
        @fetchProducts {}, options, callback
      when 'pack'
        @fetchPacks {}, options, callback
      when 'plan'
        @fetchPlans {}, options, callback

  addSubscription$: permit 'edit own groups',
    success: (client, id, callback) ->
      JPaymentSubscription = require '../payment/subscription'
      JPaymentSubscription.one _id: id, (err, subscription) =>
        @addSubscription subscription, callback

  fetchSubscription$: secure (client, callback) ->
    @fetchSubscription (err, subscription) ->
      return callback err  if err
      {planCode} = subscription
      JPaymentPlan = require '../payment/plan'
      JPaymentPlan.one {planCode}, (err, plan) ->
        return callback err  if err
        subscription.plan = plan
        callback null, subscription

  fetchPermissionSetOrDefault : (callback)->
    @fetchPermissionSet (err, permissionSet) =>
      callback err, null if err
      if permissionSet
        callback null, permissionSet
      else
        @fetchDefaultPermissionSet callback

  _fetchSubscription: (callback) ->
    @fetchSubscription (err, subscription) =>
      return callback new KodingError "Error when fetching group's subscription: #{err}"  if err
      return callback new KodingError "Group #{@slug}'s subscription is not found"  unless subscription
      callback err, subscription

  debitPack: (options, callback) ->
    @_fetchSubscription (err, subscription) ->
      return callback err  if err
      subscription.debitPack options, callback

  creditPack: (options, callback) ->
    @_fetchSubscription (err, subscription) ->
      return callback err  if err
      subscription.creditPack options, callback

  createMemberVm: (account, callback) ->
    @debitPack tag: "vm", (err) =>
      return callback err  if err
      JVM = require '../vm'
      JVM.createVm {account, groupSlug: @slug, @planCode}, (err) =>
        console.warn "Group #{@slug} member #{account.profile.nickname} VM is not created: #{err}"  if err
<<<<<<< HEAD
        callback()

  checkUserUsage: (callback) ->
    @fetchSubscription (err, subscription) ->
      return callback err  if err
      JPaymentPack.one tags: "user", (err, pack) ->
        return callback err  if err
        subscription.checkUsage pack, callback

  createSocialApiChannelId: (callback) ->
    # disable for now
    # return callback null, @socialApiChannelId  if @socialApiChannelId
    @fetchOwner (err, owner)=>
      return callback err if err
      unless owner
        return callback { message: "Owner not found for #{@slug} group" }
      owner.createSocialApiId (err, socialApiId)=>
        return callback err if err
        # required data for creating a channel
        data =
          name         : @slug
          creatorId    : socialApiId
          group        : @slug
          typeConstant : "group"

        {createChannel} = require '../socialapi/requests'
        createChannel data, (err, socialApiChannel)=>
          return callback err if err
          @update $set: socialApiChannelId: socialApiChannel.id, (err)->
            return callback err if err
            return callback null, socialApiChannel.id
=======
        callback()
>>>>>>> 39802325
<|MERGE_RESOLUTION|>--- conflicted
+++ resolved
@@ -1602,15 +1602,7 @@
       JVM = require '../vm'
       JVM.createVm {account, groupSlug: @slug, @planCode}, (err) =>
         console.warn "Group #{@slug} member #{account.profile.nickname} VM is not created: #{err}"  if err
-<<<<<<< HEAD
         callback()
-
-  checkUserUsage: (callback) ->
-    @fetchSubscription (err, subscription) ->
-      return callback err  if err
-      JPaymentPack.one tags: "user", (err, pack) ->
-        return callback err  if err
-        subscription.checkUsage pack, callback
 
   createSocialApiChannelId: (callback) ->
     # disable for now
@@ -1633,7 +1625,4 @@
           return callback err if err
           @update $set: socialApiChannelId: socialApiChannel.id, (err)->
             return callback err if err
-            return callback null, socialApiChannel.id
-=======
-        callback()
->>>>>>> 39802325
+            return callback null, socialApiChannel.id
{Module} = require 'jraphical'

module.exports = class JGroup extends Module


  [ERROR_UNKNOWN, ERROR_NO_POLICY, ERROR_POLICY] = [403010, 403001, 403009]

  {Relationship} = require 'jraphical'

  {Inflector, ObjectId, ObjectRef, secure, daisy, dash} = require 'bongo'

  JPermissionSet = require './permissionset'
  {permit} = JPermissionSet

  KodingError = require '../../error'

  Validators = require './validators'

  {throttle} = require 'underscore'

  PERMISSION_EDIT_GROUPS = [
    {permission: 'edit groups'}
    {permission: 'edit own groups', validateWith: Validators.own}
  ]

  @trait __dirname, '../../traits/followable'
  @trait __dirname, '../../traits/filterable'
  @trait __dirname, '../../traits/taggable'
  @trait __dirname, '../../traits/protected'
  @trait __dirname, '../../traits/joinable'
  @trait __dirname, '../../traits/slugifiable'

  @share()

  @set
    slugifyFrom     : 'title'
    slugTemplate    : '#{slug}'
    feedable        : no
    memberRoles     : ['admin','moderator','member','guest']
    permissions     :
      'grant permissions'                 : []
      'open group'                        : ['member','moderator']
      'list members'                      : ['member','moderator']
      'create groups'                     : ['moderator']
      'edit groups'                       : ['moderator']
      'edit own groups'                   : ['member','moderator']
      'query collection'                  : ['member','moderator']
      'update collection'                 : ['moderator']
      'assure collection'                 : ['moderator']
      'remove documents from collection'  : ['moderator']
      'view readme'                       : ['guest','member','moderator']
    indexes         :
      slug          : 'unique'
    sharedMethods   :
      static        : [
        'one','create','each','byRelevance','someWithRelationship'
        '__resetAllGroups','fetchMyMemberships','__importKodingMembers'
      ]
      instance      : [
        'join', 'leave', 'modify', 'fetchPermissions', 'createRole'
        'updatePermissions', 'fetchMembers', 'fetchRoles', 'fetchMyRoles'
        'fetchUserRoles','changeMemberRoles','canOpenGroup', 'canEditGroup'
        'fetchMembershipPolicy','modifyMembershipPolicy','requestAccess'
        'fetchReadme', 'setReadme', 'addCustomRole', 'fetchInvitationRequests'
        'countPendingInvitationRequests', 'countInvitationRequests'
        'fetchInvitationRequestCounts', 'resolvePendingRequests','fetchVocabulary'
        'fetchMembershipStatuses', 'setBackgroundImage', 'fetchAdmin'
      ]
    schema          :
      title         :
        type        : String
        required    : yes
      body          : String
      avatar        : String
      slug          :
        type        : String
        validate    : require('../name').validateName
        set         : (value)-> value.toLowerCase()
      privacy       :
        type        : String
        enum        : ['invalid privacy type', ['public', 'private']]
      visibility    :
        type        : String
        enum        : ['invalid visibility type', ['visible', 'hidden']]
      parent        : ObjectRef
      counts        :
        members     : Number
      customize     :
        background  :
          customImages    : [String]
          customType      :
            type          : String
            default       : 'defaultImage'
            enum          : ['Invalid type', [ 'defaultImage', 'customImage', 'defaultColor', 'customColor']]
          customValue     :
            type          : String
            default       : '1'
          customOptions   : Object
    relationships   :
      permissionSet :
        targetType  : JPermissionSet
        as          : 'owner'
      defaultPermissionSet:
        targetType  : JPermissionSet
        as          : 'default'
      member        :
        targetType  : 'JAccount'
        as          : 'member'
      moderator     :
        targetType  : 'JAccount'
        as          : 'moderator'
      admin         :
        targetType  : 'JAccount'
        as          : 'admin'
      application   :
        targetType  : 'JApp'
        as          : 'owner'
      vocabulary    :
        targetType  : 'JVocabulary'
        as          : 'owner'
      subgroup      :
        targetType  : 'JGroup'
        as          : 'parent'
      tag           :
        targetType  : 'JTag'
        as          : 'tag'
      role          :
        targetType  : 'JGroupRole'
        as          : 'role'
      membershipPolicy :
        targetType  : 'JMembershipPolicy'
        as          : 'owner'
      invitationRequest:
        targetType  : 'JInvitationRequest'
        as          : 'owner'
      readme        :
        targetType  : 'JMarkdownDoc'
        as          : 'owner'

  @__importKodingMembers = secure (client, callback)->
    JAccount = require '../account'
    {delegate} = client.connection
    count = 0
    if delegate.can 'migrate-koding-users'
      @one slug:'koding', (err, koding)->
        if err then callback err
        else
          JAccount.each {}, {}, (err, account)->
            if err
              callback err
            else unless account?
              callback null
            else
              isMember =
                sourceId  : koding.getId()
                targetId  : account.getId()
                as        : 'member'
              Relationship.count isMember, (err, count)->
                if err then callback err
                else if count is 0
                  process.nextTick ->
                    koding.approveMember account, ->
                      console.log "added member: #{account.profile.nickname}"

<<<<<<< HEAD

  setBackgroundImage: permit 'edit groups',
    success:(client, type, value, callback=->)->
      operation = $set: {}
      operation.$set["customize.background.customType"] = type

      if type in ['defaultImage','defaultColor','customColor']
        operation.$set["customize.background.customValue"] = value

      @update operation, callback


  @renderHomepage: require './render-homepage'
=======
  @renderHomepage = require './render-homepage'
>>>>>>> 0817d3bf

  @__resetAllGroups = secure (client, callback)->
    {delegate} = client.connection
    @drop callback if delegate.can 'reset groups'

  @fetchParentGroup =(source, callback)->
    Relationship.someData {
      targetName  : @name
      sourceId    : source.getId?()
      sourceType  : 'function' is typeof source and source.name
    }, {targetId: 1}, (err, cursor)=>
      if err
        callback err
      else
        cursor.nextObject (err, rel)=>
          if err
            callback err
          else unless rel
            callback null
          else
            @one {_id: targetId}, callback

  @create = do->

    save_ =(label, model, queue, callback)->
      model.save (err)->
        if err then callback err
        else
          console.log "#{label} is saved"
          queue.next()

    create = secure (client, formData, callback)->
      JPermissionSet = require './permissionset'
      JMembershipPolicy = require './membershippolicy'
      JName = require '../name'
      {delegate} = client.connection
      group                 = new this formData
      permissionSet         = new JPermissionSet
      defaultPermissionSet  = new JPermissionSet
      queue = [
        -> group.createSlug (err, slug)->
          if err then callback err
          else unless slug?
            callback new KodingError "Couldn't claim the slug!"
          else
            console.log "created a slug #{slug}"
            group.slug  = slug.slug
            group.slug_ = slug.slug
            queue.next()
        -> save_ 'group', group, queue, callback
        -> group.addMember delegate, (err)->
            if err then callback err
            else
              console.log 'member is added'
              queue.next()
        -> group.addAdmin delegate, (err)->
            if err then callback err
            else
              console.log 'admin is added'
              queue.next()
        -> save_ 'permission set', permissionSet, queue, callback
        -> save_ 'default permission set', defaultPermissionSet, queue,
                  callback
        -> group.addPermissionSet permissionSet, (err)->
            if err then callback err
            else
              console.log 'permissionSet is added'
              queue.next()
        -> group.addDefaultPermissionSet defaultPermissionSet, (err)->
            if err then callback err
            else
              console.log 'permissionSet is added'
              queue.next()
        -> group.addDefaultRoles (err)->
            if err then callback err
            else
              console.log 'roles are added'
              queue.next()
      ]
      if 'private' is group.privacy
        queue.push -> group.createMembershipPolicy -> queue.next()
      queue.push -> callback null, group

      daisy queue

  @findSuggestions = (client, seed, options, callback)->
    {limit, blacklist, skip}  = options

    @some {
      title   : seed
      _id     :
        $nin  : blacklist
      visibility: 'visible'
    },{
      skip
      limit
      sort    : 'title' : 1
    }, callback

  @fetchSecretChannelName =(groupSlug, callback)->
    JName = require '../name'
    JName.fetchSecretName groupSlug, (err, secretName, oldSecretName)->
      if err then callback err
      else callback null, "group.secret.#{secretName}",
        if oldSecretName then "group.secret.#{oldSecretName}"

  @cycleChannel =do->
    cycleChannel = (groupSlug, callback=->)->
      JName = require '../name'
      JName.cycleSecretName groupSlug, (err, oldSecretName, newSecretName)=>
        if err then callback err
        else
          routingKey = "group.secret.#{oldSecretName}.cycleChannel"
          @emit 'broadcast', routingKey, null
          callback null
    return throttle cycleChannel, 5000

  @broadcast =(groupSlug, message)->
    @fetchSecretChannelName groupSlug, (err, secretChannelName, oldSecretChannelName)=>
      if err? then console.error err
      else unless secretChannelName? then console.error 'unknown channel'
      else
        @emit 'broadcast', oldSecretChannelName, message  if oldSecretChannelName
        @emit 'broadcast', secretChannelName, message

  broadcast:(message)-> @constructor.broadcast @slug, message

  changeMemberRoles: permit 'grant permissions',
    success:(client, memberId, roles, callback)->
      group = this
      groupId = @getId()
      roles.push 'member'  unless 'member' in roles
      oldRole =
        targetId    : memberId
        sourceId    : groupId
      Relationship.remove oldRole, (err)->
        if err then callback err
        else
          queue = roles.map (role)->->
            (new Relationship
              targetName  : 'JAccount'
              targetId    : memberId
              sourceName  : 'JGroup'
              sourceId    : groupId
              as          : role
            ).save (err)->
              callback err  if err
              queue.fin()
          dash queue, callback

  addDefaultRoles:(callback)->
    group = this
    JGroupRole = require './role'
    JGroupRole.all {isDefault: yes}, (err, roles)->
      if err then callback err
      else
        queue = roles.map (role)->->
          group.addRole role, queue.fin.bind queue
        dash queue, callback

  updatePermissions: permit 'grant permissions',
    success:(client, permissions, callback=->)->
      @fetchPermissionSet (err, permissionSet)=>
        if err
          callback err
        else if permissionSet?
          permissionSet.update $set:{permissions}, callback
        else
          permissionSet = new JPermissionSet {permissions}
          permissionSet.save callback

  fetchPermissions:do->
    fixDefaultPermissions_ =(model, permissionSet, callback)->
      # It was lately recognized that we needed to have a default permission
      # set that is created at the time of group creation, because other
      # permissions may be roled out over time, and it is best to be secure by
      # default.  Without knowing which permissions were present at the time
      # of group creation, we may inadvertantly expose dangerous permissions
      # to underprivileged roles.  We will create this group's "default
      # permissions" by cloning the group's current permission set. C.T.
      defaultPermissionSet = permissionSet.clone()
      defaultPermissionSet.save (err)->
        if err then callback err
        else model.addDefaultPermissionSet defaultPermissionSet, (err)->
          if err then callback err
          else callback null, defaultPermissionSet

    fetchPermissions = permit 'grant permissions',
      success:(client, callback)->
        {permissionsByModule} = require '../../traits/protected'
        {delegate}            = client.connection
        permissionSet         = null
        defaultPermissionSet  = null
        daisy queue = [
          => @fetchPermissionSet (err, model)->
              if err then callback err
              else
                permissionSet = model
                queue.next()
          => @fetchDefaultPermissionSet (err, model)=>
              if err then callback err
              else if model?
                console.log 'already had defaults'
                defaultPermissionSet = model
                queue.next()
              else
                console.log 'needed defaults fixed'
                fixDefaultPermissions_ this, permissionSet, (err, newModel)->
                  defaultPermissionSet = newModel
                  queue.next()
          -> callback null, {
              permissionsByModule
              permissions         : permissionSet.permissions
              defaultPermissions  : defaultPermissionSet.permissions
            }
        ]

  fetchRolesByAccount:(account, callback)->
    Relationship.someData {
      targetId: account.getId()
      sourceId: @getId()
    }, {as:1}, (err, cursor)->
      if err then callback err
      else
        cursor.toArray (err, arr)->
          if err then callback err
          else callback null, (doc.as for doc in arr)

  fetchMyRoles: secure (client, callback)->
    @fetchRolesByAccount client.connection.delegate, callback

  fetchUserRoles: permit 'grant permissions',
    success:(client, callback)->
      @fetchRoles (err, roles)=>
        roleTitles = (role.title for role in roles)
        selector = {
          targetName  : 'JAccount'
          sourceId    : @getId()
          as          : { $in: roleTitles }
        }
        Relationship.someData selector, {as:1, targetId:1}, (err, cursor)->
          if err then callback err
          else
            cursor.toArray (err, arr)->
              if err then callback err
              else callback null, arr

  fetchMembers$: permit 'list members',
    success:(client, rest...)->
      [selector, options, callback] = Module.limitEdges 100, rest
      @fetchMembers selector, options, callback

  # fetchMyFollowees: permit 'list members'
  #   success:(client, options, callback)->
  #     [callback, options] = [options, callback]  unless callback
  #     options ?=


  # fetchMyFollowees: permit 'list members'
  #   success:(client, options, callback)->

  fetchReadme$: permit 'view readme',
    success:(client, rest...)-> @fetchReadme rest...

  setReadme$: permit
    advanced: PERMISSION_EDIT_GROUPS
    success:(client, text, callback)->
      @fetchReadme (err, readme)=>
        unless readme
          JMarkdownDoc = require '../markdowndoc'
          readme = new JMarkdownDoc content: text

          daisy queue = [
            ->
              readme.save (err)->
                console.log err
                if err then callback err
                else queue.next()
            =>
              @addReadme readme, (err)->
                console.log err
                if err then callback err
                else queue.next()
            ->
              callback null, readme
          ]

        else
          readme.update $set:{ content: text }, (err)=>
            if err then callback err
            else callback null, readme
    failure:(client,text, callback)->
      callback new KodingError "You are not allowed to change this."

  renderHomepageHelper: (roles, callback)->
    [callback, roles] = [roles, callback]  unless callback
    roles or= []

    @fetchReadme (err, readme)=>
      return callback err  if err
      @fetchMembershipPolicy (err, policy)=>
        if err then callback err
        else
          callback null, JGroup.renderHomepage {
            @slug
            @title
            policy
            @avatar
            @body
            @counts
            content : readme?.html ? readme?.content
            roles
            @customize
          }

  fetchHomepageView:(clientId, callback)->
    [callback, clientId] = [clientId, callback]  unless callback

    unless clientId
      @renderHomepageHelper callback
    else
      JSession = require '../session'
      JSession.one {clientId}, (err, session)=>
        if err
          console.error err
          callback err
        else
          {username} = session.data
          if username
            @fetchMembershipStatusesByUsername username, (err, roles)=>
              if err then callback err
              else @renderHomepageHelper roles, callback
          else
            @renderHomepageHelper callback

  createRole: permit 'grant permissions',
    success:(client, formData, callback)->
      JGroupRole = require './role'
      JGroupRole.create
        title           : formData.title
        isConfigureable : formData.isConfigureable or no
      , callback

  addCustomRole: permit 'grant permissions',
    success:(client,formData,callback)->
      @createRole client,formData, (err,role)=>
        console.log err,role
        unless err
          @addRole role, callback
        else
          callback err, null

  createMembershipPolicy:(queue, callback)->
    [callback, queue] = [queue, callback]  unless callback
    queue ?= []
    JMembershipPolicy = require './membershippolicy'
    membershipPolicy  = new JMembershipPolicy
    queue.push(
      -> membershipPolicy.save (err)->
        if err then callback err
        else queue.next()
      => @addMembershipPolicy membershipPolicy, (err)->
        if err then callback err
        else queue.next()
    )
    queue.push callback  if callback
    daisy queue

  destroyMemebershipPolicy:(callback)->
    @fetchMembershipPolicy (err, policy)->
      if err then callback err
      else unless policy?
        callback new KodingError '404 Membership policy not found'
      else policy.remove callback

  convertPublicToPrivate =(group, callback)->
    group.createMembershipPolicy callback

  convertPrivateToPublic =(group, callback)->
    group.destroyMemebershipPolicy callback

  setPrivacy:(privacy)->
    if @privacy is 'public' and privacy is 'private'
      convertPublicToPrivate this
    else if @privacy is 'private' and privacy is 'public'
      convertPrivateToPublic this
    @privacy = privacy

  getPrivacy:-> @privacy

  modify: permit
    advanced : [
      { permission: 'edit own groups', validateWith: Validators.own }
      { permission: 'edit groups' }
    ]
    success : (client, formData, callback)->
      @setPrivacy formData.privacy
      @update {$set:formData}, callback

  modifyMembershipPolicy: permit
    advanced: PERMISSION_EDIT_GROUPS
    success: (client, formData, callback)->
      @fetchMembershipPolicy (err, policy)->
        if err then callback err
        else policy.update $set: formData, callback

  canEditGroup: permit 'grant permissions'

  canOpenGroup: permit 'open group',
    failure:(client, callback)->
      @fetchMembershipPolicy (err, policy)->
        explanation = policy?.explain() ?
                      err?.message ?
                      'No membership policy!'
        clientError = err ? new KodingError explanation
        clientError.accessCode = policy?.code ?
          if err then ERROR_UNKNOWN
          else if explanation? then ERROR_POLICY
          else ERROR_NO_POLICY
        callback clientError, no

  countPendingInvitationRequests: permit 'send invitations',
    success: (client, callback)->
      @countInvitationRequests {}, {status: 'pending'}, callback

  countInvitationRequests$: permit 'send invitations',
    success: (client, rest...)-> @countInvitationRequests rest...

  fetchInvitationRequestCounts: permit 'send invitations',
    success: ->
      switch arguments.length
        when 2
          [client, callback] = arguments
          types = ['invitation', 'basic approval']
        when 3
          [client, types, callback] = arguments
      counts = {}
      queue = types.map (invitationType)=>=>
        @countInvitationRequests {}, {invitationType}, (err, count)->
          if err then queue.fin err
          else
            counts[invitationType] = count
            queue.fin()
      dash queue, callback.bind null, null, counts

  resolvePendingRequests: permit 'send invitations',
    success: (client, isApproved, callback)->
      @fetchMembershipPolicy (err, policy)=>
        if err then callback err
        else unless policy then callback new KodingError 'No membership policy!'
        else

          invitationType =
            if policy.invitationsEnabled then 'invitation' else 'basic approval'

          method =
            if 'invitation' is invitationType
              if isApproved then 'send' else 'delete'
            else
              if isApproved then 'approve' else 'decline'

          JInvitationRequest = require '../invitationrequest'

          invitationRequestSelector =
            group             : @slug
            status            : 'pending'
            invitationType    : invitationType

          JInvitationRequest.each invitationRequestSelector, {}, (err, request)->
            if err then callback err
            else if request? then request[method+'Invitation'] client, (err)->
              console.error err  if err
            else callback null

  inviteMember: permit 'send invitations',
    success: (client, email, callback)->
      JInvitationRequest = require '../invitationrequest'
      invitationRequest = new JInvitationRequest {email}
      invitationRequest.save (err)->
        if err then callback err
        else invitationRequest.sendInvitation client, callback

  fetchInvitationRequests$: permit 'send invitations',
    success: (client, rest...)-> @fetchInvitationRequests rest...

  sendSomeInvitations: permit 'send invitations',
    success: (client, count, callback)->
      @fetchInvitationRequests {}, {
        targetOptions :
          selector    : { status  : 'pending' }
          options     : { limit   : count }
      }, (err, requests)->
        if err then callback err
        else
          queue = requests.map (request)->->
            request.sendInvitation client, ->
              callback null, """
                An invite was sent to:
                <strong>koding+#{request.koding.username}@koding.com</strong>
                """
              setTimeout queue.next.bind(queue), 50
          queue.push -> callback null, null
          daisy queue

  requestAccess: secure (client, callback)->
    @fetchMembershipPolicy (err, policy)=>
      if err then callback err
      else if policy?.invitationsEnabled
        @requestInvitation client, 'invitation', callback
      else
        @requestApproval client, callback

  sendApprovalRequestEmail: (delegate, delegateUser, admin, adminUser, callback)->
    JMail = require '../email'
    (new JMail
      email   : adminUser.email
      subject : "#{delegate.getFullName()} has requested to join the group #{@title}"
      content : """
        This will be the content for the approval request email.
        """
    ).save callback

  requestApproval: secure (client, callback)->
    {delegate} = client.connection
    @requestInvitation client, 'basic approval', (err)=>
      if err then callback err
      else @fetchAdmin (err, admin)=>
        if err then callback err
        else delegate.fetchUser (err, delegateUser)=>
          if err then callback err
          else admin.fetchUser (err, adminUser)=>
            if err then callback err
            else
              @sendApprovalRequestEmail(
                delegate, delegateUser, admin, adminUser, callback
              )

  requestInvitation: secure (client, invitationType, callback)->
    JInvitationRequest = require '../invitationrequest'
    {delegate} = client.connection
    invitationRequest = new JInvitationRequest {
      invitationType
      koding  : { username: delegate.profile.nickname }
      group   : @slug
    }
    invitationRequest.save (err)=>
      if err?.code is 11000
        callback new KodingError """
          You've already requested an invitation to this group.
          """
      else
        @addInvitationRequest invitationRequest, (err)=>
          callback err
          @emit 'NewInvitationRequest'

  approveMember:(member, roles, callback)->
    [callback, roles] = [roles, callback]  unless callback
    roles ?= ['member']
    queue = roles.map (role)=>=>
      @addMember member, role, queue.fin.bind queue
    dash queue, =>
      callback()
      @updateCounts()
      @emit 'NewMember'

  each:(selector, rest...)->
    selector.visibility = 'visible'
    Module::each.call this, selector, rest...

  fetchVocabulary$: permit 'administer vocabularies',
    success:(client, rest...)-> @fetchVocabulary rest...

  fetchRolesHelper: (account, callback)->
    client = connection: delegate : account
    @fetchMyRoles client, (err, roles)=>
      if err then callback err
      else if 'member' in roles or 'admin' in roles
        callback null, roles
      else
        options = targetOptions:
          selector: { koding: username: account.profile.nickname }
        @fetchInvitationRequest {}, options, (err, request)->
          if err then callback err
          else unless request? then callback null, ['guest']
          else callback null, ["invitation-#{request.status}"]

  fetchMembershipStatusesByUsername: (username, callback)->
    JAccount = require '../account'
    JAccount.one {'profile.nickname': username}, (err, account)=>
      if not err and account
        @fetchRolesHelper account, callback
      else
        console.error err
        callback err

  fetchMembershipStatuses: secure (client, callback)->
    JAccount = require '../account'
    {delegate} = client.connection
    unless delegate instanceof JAccount
      callback null, ['guest']
    else
      @fetchRolesHelper delegate, callback

  updateCounts:->
    Relationship.count
      as         : 'member'
      targetName : 'JAccount'
      sourceId   : @getId()
      sourceName : 'JGroup'
    , (err, count)=>
      @update ($set: 'counts.members': count), -><|MERGE_RESOLUTION|>--- conflicted
+++ resolved
@@ -162,7 +162,6 @@
                     koding.approveMember account, ->
                       console.log "added member: #{account.profile.nickname}"
 
-<<<<<<< HEAD
 
   setBackgroundImage: permit 'edit groups',
     success:(client, type, value, callback=->)->
@@ -176,9 +175,6 @@
 
 
   @renderHomepage: require './render-homepage'
-=======
-  @renderHomepage = require './render-homepage'
->>>>>>> 0817d3bf
 
   @__resetAllGroups = secure (client, callback)->
     {delegate} = client.connection

--- conflicted
+++ resolved
@@ -70,7 +70,7 @@
           else unless permissionSet then callback null, no
           else
             queue = advanced.map ({permission, validateWith})->->
-              validateWith ?= require('./validators').any
+              validateWith ?= (require './validators').any
               validateWith.call target, client, group, permission, permissionSet,
                 (err, hasPermission)->
                   if err then queue.next err
@@ -104,12 +104,8 @@
           args = [client, rest..., callback]
           if err then failure err
           else if hasPermission
-<<<<<<< HEAD
-            success client, rest..., callback
-=======
             success.apply null, args
           else if failure?
             failure.apply null, args
->>>>>>> 3f7928d4
           else
             callback new KodingError 'Access denied'
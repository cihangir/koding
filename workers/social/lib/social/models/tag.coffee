
jraphical = require 'jraphical'
CActivity = require './activity'
KodingError = require '../error'

module.exports = class JTag extends jraphical.Module

  {Relationship} = jraphical

  {ObjectId, ObjectRef, Inflector, secure, daisy, race} = require 'bongo'

  Validators  = require './group/validators'
  {permit}    = require './group/permissionset'

  @trait __dirname, '../traits/followable'
  @trait __dirname, '../traits/filterable'
  @trait __dirname, '../traits/taggable'
  @trait __dirname, '../traits/protected'
  @trait __dirname, '../traits/slugifiable'
  @trait __dirname, '../traits/groupable'

  @share()

  @set
    slugifyFrom     : 'title'
    slugTemplate    : 'Topics/#{slug}'
    permissions     :
      'create tags'           : ['member', 'moderator']
      'freetag content'       : ['member', 'moderator']
      'browse content by tag' : ['member', 'moderator']
      'edit tags'             : ['moderator']
      'delete tags'           : ['moderator']
      'edit own tags'         : ['moderator']
      'delete own tags'       : ['moderator']
    emitFollowingActivities : yes # create buckets for follower / followees
    indexes         :
      slug          : 'unique'
      title         : 'sparse'
      group         : 'sparse'
    sharedMethods   :
      instance      : [
        'modify','follow', 'unfollow', 'fetchFollowersWithRelationship'
        'fetchFollowingWithRelationship','fetchContents','fetchContentTeasers',
        'delete'
        ]
      static        : [
        'one','on','some','create' #,'updateAllSlugs'
        'someWithRelationship','byRelevance'#,'markFollowing'
        'cursor','cursorWithRelationship','fetchMyFollowees','each'
        ]
    schema          :
      title         :
        type        : String
        set         : (value)-> value.trim()
        required    : yes
      slug          :
        type        : String
        default     : (value)-> Inflector.slugify @title.trim().toLowerCase()
        validate    : [
          'invalid tag name'
          (value)->
            0 < value.length <= 256 and /^(?:\d|\w|\-|\+|\#|\.| [^ ])*$/.test(value)
        ]
      body          : String
      counts        :
        followers   :
          type      : Number
          default   : 0
        following   :
          type      : Number
          default   : 0
        tagged      :
          type      : Number
          default   : 0
      synonyms      : [String]
      group         : String
      # owner         : ObjectId
    relationships   :->
      JAccount = require './account'
      creator       :
        targetType  : JAccount
      activity      :
        targetType  : CActivity
        as          : 'follower'
      follower      :
        targetType  : JAccount
        as          : 'follower'
      content       :
        targetType  : [
          "JCodeSnip", "JApp", "JStatusUpdate", "JLink", "JTutorial"
          "JAccount", "JOpinion", "JDiscussion", "JCodeShare", "JBlogPost"
        ]
        as          : 'post'
<<<<<<< HEAD
=======

  @getCollectionName =(group="koding")->
    mainCollectionName = Inflector(group).decapitalize().pluralize()
    return "#{mainCollectionName}__#{group.replace /-/g, '_'}"
>>>>>>> 0f47358e

  modify: permit
    advanced: [
      { permission: 'edit own tags', validateWith: Validators.own }
      { permission: 'edit groups' }
    ]
    success: (client, formData, callback)->
      {delegate} = client.connection
      if delegate.checkFlag ['super-admin', 'editor']
        modifiedTag = {slug: formData.slug.trim(), _id: $ne: @getId()}
        JTag.one modifiedTag, (err, tag)=>
          if tag
            callback new KodingError "Slug already exists!"
          else
            @update $set: formData, callback
      else
        callback new KodingError "Access denied"

  fetchContentTeasers:(options, selector, callback)->
    [callback, selector] = [selector, callback] unless callback

    selector or= {}
    selector['data.flags.isLowQuality'] = $ne: yes

    @fetchContents selector, options, (err, contents)->
      if err then callback err
      else if contents.length is 0 then callback null, []
      else
        teasers = []
        collectTeasers = race (i, root, fin)->
          root.fetchTeaser (err, teaser)->
            if err then callback err
            else
              teasers[i] = teaser
              fin()
        , -> callback null, teasers
        collectTeasers node for node in contents

  @handleFreetags = permit 'freetag content'
    success: (client, tagRefs, callbackForEach=->)->
      existingTagIds = []
      daisy queue = [
        ->
          fin =(i)-> if i is tagRefs.length-1 then queue.next()
          tagRefs.forEach (tagRef, i)->
            if tagRef?.$suggest?
              newTag = {title: tagRef.$suggest.trim()}
              JTag.one newTag, (err, tag)->
                if err
                  callbackForEach err
                else if tag?
                  callbackForEach null, tag
                  fin i
                else
                  JTag.create client, newTag, (err, tag)->
                    if err
                      callbackForEach err
                    else
                      tagRefs[i] = ObjectRef(tag).data
                      callbackForEach null, tag
                      fin i
            else
              existingTagIds.push ObjectId tagRef.id
              fin i
        ->
          JTag.all (_id: $in: existingTagIds), (err, existingTags)->
            if err
              callbackForEach err
            else
              callbackForEach null, tag for tag in existingTags
      ]

  @create = permit 'create tags'
    success: (client, data, callback)->
      {delegate} = client.connection
      {group} = client.context
      tag = new this data
      tag.save client, (err)->
        if err
          callback err
        else
          tag.addCreator delegate, (err)->
            if err
              callback err
            else
              callback null, tag

  @findSuggestions = (seed, options, callback)->
    {limit, blacklist, skip}  = options

    @some {
      title   : seed
      _id     :
        $nin  : blacklist
    },{
      skip
      limit
      sort    : 'title' : 1
    }, callback

  delete: permit
    advanced: [
      { permission: 'delete own tags', validateWith: Validators.own }
      { permission: 'delete tags' }
    ]
    success: (client, callback)->
      {delegate} = client.connection
      delegate.fetchRole client, (err, role)=>
        if err
          callback err
        else unless role is 'super-admin'
          callback new KodingError 'Access denied!'
        else
          tagId = @getId()
          @fetchContents (err, contents)=>
            if err
              callback err
            else
              Relationship.remove {
                $or: [{
                  targetId  : tagId
                  as        : 'tag'
                },{
                  sourceId  : tagId
                  as        : 'post'
                }]
              }, (err)=>
                if err
                  callback err
                else
                  @remove (err)=>
                    if err
                      callback err
                    else
                      @emit 'TagIsDeleted', yes
                      callback null
                      contents.forEach (content)->
                        content.flushSnapshot tagId, (err)->
                          if err then console.log err

#
# class JLicense extends JTag
#
#   @share()
#
#   @set
#     encapsulatedBy  : JTag
#     schema          : JTag.schema
#
# class JSkill extends JTag
#
#   @share()
#
#   @set
#     encapsulatedBy  : JTag
#     schema          : JTag.schema
#
#<|MERGE_RESOLUTION|>--- conflicted
+++ resolved
@@ -88,16 +88,14 @@
       content       :
         targetType  : [
           "JCodeSnip", "JApp", "JStatusUpdate", "JLink", "JTutorial"
-          "JAccount", "JOpinion", "JDiscussion", "JCodeShare", "JBlogPost"
+          "JAccount", "JOpinion", "JDiscussion", "JCodeShare"
+
         ]
         as          : 'post'
-<<<<<<< HEAD
-=======
 
   @getCollectionName =(group="koding")->
     mainCollectionName = Inflector(group).decapitalize().pluralize()
     return "#{mainCollectionName}__#{group.replace /-/g, '_'}"
->>>>>>> 0f47358e
 
   modify: permit
     advanced: [

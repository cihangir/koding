--- conflicted
+++ resolved
@@ -493,7 +493,26 @@
             if activitiesLength is 0
               cache.remove ->
                 log "cache instance removed!"
-<<<<<<< HEAD
+            else
+              cache.update
+                $pullAll : { overview : [null] }
+              , ->
+                log "nulls in cache.overview removed"
+
+                # pullAll does not update data in memory of cache object
+                # so we need to do same oction on memory
+                overview = []
+                (overview.push item for item, i in cache.overview when item)
+
+                for overviewItem, index in overview when overviewItem
+                  if overviewItem.type is 'CNewMemberBucketActivity'
+                    if index is cache.newMemberBucketIndex
+                      break
+
+                    cache.update
+                      $set : newMemberBucketIndex : index
+                    , ->
+                      log "newMemberBucketIndex is updated"
 
   @cleanCacheFromActivitiesOfUser = (userId)->
     log "got task to clean cache from activities of user #{userId}"
@@ -532,28 +551,6 @@
 
           # regenerate cache from first cache's from value
           @init(foundInCache.from)
-=======
-            else
-              cache.update
-                $pullAll : { overview : [null] }
-              , ->
-                log "nulls in cache.overview removed"
-
-                # pullAll does not update data in memory of cache object
-                # so we need to do same oction on memory
-                overview = []
-                (overview.push item for item, i in cache.overview when item)
-
-                for overviewItem, index in overview when overviewItem
-                  if overviewItem.type is 'CNewMemberBucketActivity'
-                    if index is cache.newMemberBucketIndex
-                      break
-
-                    cache.update
-                      $set : newMemberBucketIndex : index
-                    , ->
-                      log "newMemberBucketIndex is updated"
->>>>>>> 1272cb3d
 
         daisy queue
 

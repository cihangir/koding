--- conflicted
+++ resolved
@@ -151,19 +151,8 @@
                 if err
                   callback createKodingError err
                 else
-<<<<<<< HEAD
-                  callback null, account
-                  # feedData = {title: "followed"}
-                  # JFeed.assureFeed account, feedData, (err, feed) ->
-                  #   if err
-                  #     callback err
-                  #   else
-                  #     #JAccount.emit "AccountAuthenticated", account
-                  #     callback null, account
-=======
                   #JAccount.emit "AccountAuthenticated", account
                   callback null, account
->>>>>>> 3f55b874
         else @logout clientId, callback
 
 

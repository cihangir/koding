--- conflicted
+++ resolved
@@ -394,12 +394,7 @@
                                         callback err
                                       else
                                         if silence
-<<<<<<< HEAD
-                                          JInvitation.grant {'profile.nickname': user.username}, 3, (err)->
-                                            console.log 'An error granting invitations', err if err
-=======
                                           JUser.grantInitialInvitations user.username
->>>>>>> 13807f76
                                           createNewMemberActivity account
                                           callback null, account
                                         else
@@ -416,23 +411,15 @@
                                               callback err
                                             else
                                               user.sendEmailConfirmation()
-<<<<<<< HEAD
-                                              JInvitation.grant {'profile.nickname': user.username}, 3, (err)->
-                                                console.log 'An error granting invitations', err if err
-=======
                                               JUser.grantInitialInvitations user.username
->>>>>>> 13807f76
                                               createNewMemberActivity account
                                               console.log replacementToken
                                               JAccount.emit "AccountAuthenticated", account
                                               callback null, account, replacementToken
-<<<<<<< HEAD
-=======
 
   @grantInitialInvitations = (username)->
     JInvitation.grant {'profile.nickname': username}, 3, (err)->
       console.log 'An error granting invitations', err if err
->>>>>>> 13807f76
 
   @fetchUser = secure (client, callback)->
     JSession.one {clientId: client.sessionToken}, (err, session)->

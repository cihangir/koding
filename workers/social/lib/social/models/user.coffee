jraphical = require 'jraphical'

Flaggable = require '../traits/flaggable'

module.exports = class JUser extends jraphical.Module
  {secure} = require 'bongo'
<<<<<<< HEAD
  {daisy} = require 'sinkrow'
  
  JAccount  = require './account'
  JSession  = require './session'
  JGuest    = require './guest'
  JInvitation = require './invitation'
  JFeed     = require './feed'
=======

  JEmailConfirmation = require './emailconfirmation'
  JInvitation = require './invitation'
  JAccount    = require './account'
  JSession    = require './session'
  JGuest      = require './guest'
>>>>>>> 387052c6

  createId = require 'hat'

  createKodingError =(err)->
    if 'string' is typeof err
      message: err
    else
      message: err.message

  @bannedUserList = ['abrt','amykhailov','apache','about','visa',
                     'cthorn','daemon','dbus','dyasar','ec2-user',
                     'games','ggoksel','gopher','haldaemon','halt','mail',
                     'nfsnobody','nginx','nobody','node','operator',
                     'root','rpcuser','saslauth','shutdown','sinanlocal',
                     'sshd','sync','tcpdump','uucp','vcsa','zabbix',
                     'search','blog','activity','guest','credits','about',
                     'kodingen','alias','backup','bin','bind','daemon',
                     'Debian-exim','dhcp','drweb','games','gnats','klog',
                     'kluser','libuuid','list','mhandlers-user','more',
                     'mysql','nagios','news','nobody','popuser','postgres',
                     'proxy','psaadm','psaftp','qmaild','qmaill','qmailp',
                     'qmailq','qmailr','qmails','sshd','statd','sw-cp-server',
                     'sync','syslog','tomcat','tomcat55','uucp','what',
                     'www-data','fuck','porn','p0rn','porno','fucking',
                     'fucker','admin','postfix','puppet','main','invite',
                     'administrator','members','register','activate',
                     'groups','blogs','forums','topics','develop','terminal',
                     'term','twitter','facebook','google','framework']

  @hashUnhashedPasswords =->
    @all {salt: $exists: no}, (err, users)->
      users.forEach (user)-> user.changePassword user.getAt('password')

  hashPassword =(value, salt)->
    require('crypto').createHash('sha1').update(salt+value).digest('hex')

  createSalt = require 'hat'

  @share()

  @trait __dirname, '../traits/flaggable'

  @getFlagRole =-> 'owner'

  @set
    indexes         :
      username      : 'unique'
      email         : 'unique'

    sharedMethods   :
      instance      : ['sendEmailConfirmation']
      static        : [
        'login','logout','register','usernameAvailable','emailAvailable','changePassword','changeEmail'
        'fetchUser','setDefaultHash','whoami','isRegistrationEnabled'
      ]

    schema          :
      username      :
        type        : String
        validate    : (value)->
          3 < value.length < 26 and /^[^-][a-z0-9-]+$/.test value
        set         : (value)-> value.toLowerCase()
      email         :
        type        : String
        email       : yes
      password      : String
      salt          : String
      status        :
        type        : String
        enum        : [
          'invalid status type', [
            'unconfirmed','confirmed','blocked'
          ]
        ]
        default     : 'unconfirmed'
      registeredAt  :
        type        : Date
        default     : -> new Date
      lastLoginDate :
        type        : Date
        default     : -> new Date
      tenderAppLink : String
      emailFrequency: Object

    relationships       :
      ownAccount        :
        targetType      : JAccount
        as              : 'owner'
      emailConfirmation :
        targetType      : 'JEmailConfirmation'
        as              : 'confirmation'

  sessions  = {}
  users     = {}
  guests    = {}

  # @fetchUser = Bongo.secure (client,options,callback)->
  #   {username} = options
  #   constructor = @
  #   connection.remote.fetchClientId (clientId)->
  #     visitor = JVisitor.visitors[clientId]
  #     unless visitor
  #       callback new KodingError 'No visitor instance was found.'
  #     else
  #       constructor.one {username}, callback

  @isRegistrationEnabled =(callback)->
    JRegistrationPreferences = require './registrationpreferences'
    JRegistrationPreferences.one {}, (err, prefs)->
      callback err? or prefs?.isRegistrationEnabled or no

  @authenticateClient:(clientId, callback=->)->
    JSession.one {clientId}, (err, session)->
      if err
        callback createKodingError err
      else unless session?
        JGuest.obtain null, clientId, callback
      else
        {username, guestId} = session
        if guestId?
          JGuest.one {guestId}, (err, guest)=>
            if err
              callback createKodingError err
            else if guest?
              callback null, guest
            else
              @logout clientId, callback
        else if username?
          JUser.one {username}, (err, user)->
            if err
              callback? err
            else
              user.fetchOwnAccount (err, account)->
                if err
                  callback createKodingError err
                else
                  callback null, account
        else @logout clientId, callback


  createNewMemberActivity =(account, callback=->)->
    CNewMemberBucket = require './bucket/newmemberbucket'
    CBucketActivity = require './activity/bucketactivity'
    bucket = new CNewMemberBucket
      anchor      : account
      sourceName  : 'JAccount'
    bucket.save (err)->
      if err
        callback err
      else
        activity = CBucketActivity.create bucket
        activity.save (err)->
          if err
            callback err
          else
            activity.addSubject bucket, (err)->
              if err
                callback err
              else
                activity.update
                  $set          :
                    snapshot    : JSON.stringify(bucket)
                  $addToSet     :
                    snapshotIds : bucket.getId()
                , callback

  getHash =(value)->
    require('crypto').createHash('md5').update(value.toLowerCase()).digest('hex')

  fetchTenderAppLink : (callback)->
    {username,email} = @
    nodeRequest.get uri: "http://devrim.kodingen.com/_/tender.php?name=#{username}&email=#{email}", (err,res,body)->
      if err
        callback err
      else
        callback null, body

  @setDefaultHash =->
    @all {}, (err, users)->
      users.forEach (user)->
        user.fetchOwnAccount (err, account)->
          account.profile.hash = getHash user.email
          account.save (err)-> throw err if err

  @whoami = secure ({connection:{delegate}}, callback)-> callback delegate

  @login = secure ({connection}, credentials, callback)->
    {username, password, clientId} = credentials
    console.log 'CREDS', credentials
    constructor = @
    JUser.one {username, status: $ne: 'blocked'}, (err, user)->
      if err
        callback createKodingError err.message
      else unless user?
        callback createKodingError 'Unknown username!'
      else unless user.getAt('password') is hashPassword password, user.getAt('salt')
        callback createKodingError 'Access denied!'
      else
        JSession.one {clientId}, (err, session)->
          if err
            callback err
          else unless session
            callback createKodingError 'Could not restore your session!'
          else
            replacementToken = createId()
            console.log 'replacement token', replacementToken
            JGuest.recycle session.guestId
            session.update {
              $set            :
                username      : user.username
                lastLoginDate : new Date
                clientId      : replacementToken
              $unset:
                guestId       : 1
            }, (err)->
              if err
                callback err
              else
                if err
                  callback err
                else user.fetchOwnAccount (err, account)->
                  if err
                    callback err
                  else
                    connection.delegate = account
                    JAccount.emit "AccountLoggedIn", account
                    callback null, account, replacementToken

  @logout = secure (client, callback)->
    if 'string' is typeof clientId
      sessionToken = client
    else
      {sessionToken} = client
      delete client.connection.delegate
      delete client.sessionToken
    JSession.cycleSession sessionToken, callback

  @verifyEnrollmentEligibility = ({email, inviteCode}, callback)->
    JRegistrationPreferences = require './registrationpreferences'
    JInvitation = require './invitation'
    JRegistrationPreferences.one {}, (err, prefs)->
      if err
        callback err
      else unless prefs.isRegistrationEnabled
        callback new Error 'Registration is currently disabled!'
      else if inviteCode
        JInvitation.one {
          code: inviteCode
          status: $in : ['active','sent']
        }, (err, invite)->
          # callback null, yes, invite
          if err or !invite?
            callback createKodingError 'Invalid invitation ID!'
          else
            callback null, yes, invite
      else
        callback createKodingError 'Invitation code is required!'

  @verifyKodingenPassword = ({username, password, kodingenUser}, callback)->
    if kodingenUser isnt 'on'
      callback null
    else
      require('https').get
        hostname  : 'kodingen.com'
        path      : "/bridge_.php?username=#{encodeURIComponent username}&password=#{encodeURIComponent password}"
      , (res)->
        data = ''
        res.setEncoding 'utf-8'
        res.on 'data', (chunk)-> data += chunk
        res.on 'error', (err)-> callback err, r
        res.on 'end', ->
          data = JSON.parse data.substr(1, data.length - 2)
          if data.error then callback yes else callback null

  @register = secure (client, userFormData, callback)->
    {connection} = client
    {username, email, password, passwordConfirm, firstName, lastName,
     agree, inviteCode, kodingenUser, clientId} = userFormData

    queue = []
    queue.push =>
      @usernameAvailable username, (err, r) =>
        isAvailable = yes
        # r =
        #   forbidden    : yes/no
        #   kodingenUser : yes/no
        #   kodingUser   : yes/no
        if err
          callback err
        else if r.forbidden
          callback createKodingError 'That username is forbidden!'
        else if r.kodingUser
          callback createKodingError 'That username is taken!'
        else do queue.next

    queue.push =>
      @verifyEnrollmentEligibility {email, inviteCode}, (err, isEligible, invite)=>
        if err
          callback createKodingError err.message
        else
          if passwordConfirm isnt password
            return callback createKodingError 'Passwords must be the same'
          else if agree isnt 'on'
            return callback createKodingError 'You have to agree to the TOS'
          else if not username? or not email?
            return callback createKodingError 'Username and email are required fields'

        queue.next()

    queue.push =>
      @verifyKodingenPassword {username, password, kodingenUser}, (err)->
        if err then return callback createKodingError 'Wrong password'
        else do queue.next

    queue.push ->
      JSession.one {clientId: client.sessionToken}, (err, session)->
        if err
          callback err
        else unless session
          callback createKodingError 'Could not restore your session!'
        else
          salt = createSalt()
          user = new JUser {
            username
            email
            salt
            password: hashPassword(password, salt)
          }
          user.save (err)->
            if err
              callback err
            else
              hash = getHash email
              account = new JAccount
                profile: {
                  nickname: username
                  firstName
                  lastName
                  hash
                }
              account.save (err)->
                if err
                  callback err
                else
                  user.addOwnAccount account, (err)->
                    if err
                      callback err
                    else
                      feedData = {title:"followed", description: "Followed Feed"}
                      account.createFeed feedData, (err, feed) ->
                        if err
                          callback err
                        else
                          replacementToken = createId()
                          session.update {
                            $set:
                              username      : user.username
                              lastLoginDate : new Date
                              clientId      : replacementToken
                            $unset          :
                              guestId       : 1
                          }, (err, docs)->
                            if err
                              callback err
                            else
                              user.sendEmailConfirmation()
                              JInvitation.grant {'profile.nickname': user.username}, 3, (err)->
                                console.log 'An error granting invitations', err if err
                              createNewMemberActivity account
                              JAccount.emit "AccountLoggedIn", account
                              callback null, account, replacementToken
    daisy queue

    # @usernameAvailable username, (err, r)=>
    #   isAvailable = yes

    #   # r =
    #   #   forbidden    : yes/no
    #   #   kodingenUser : yes/no
    #   #   kodingUser   : yes/no

    #   if err
    #     callback err
    #   else if r.forbidden
    #     callback createKodingError 'That username is forbidden!'
    #   else if r.kodingUser
    #     callback createKodingError 'That username is taken!'
    #   else
    #     @verifyEnrollmentEligibility {email, inviteCode}, (err, isEligible, invite)=>
    #       if err
    #         callback createKodingError err.message
    #       else
    #         if passwordConfirm isnt password
    #           return callback createKodingError 'Passwords must be the same'
    #         else if agree isnt 'on'
    #           return callback createKodingError 'You have to agree to the TOS'
    #         else if not username? or not email?
    #           return callback createKodingError 'Username and email are required fields'
            
    #         @verifyKodingenPassword {username, password, kodingenUser}, (err)->
    #           if err
    #             return callback createKodingError 'Wrong password'
    #           else
    #             nickname = username
    #             JSession.one {clientId: client.sessionToken}, (err, session)->
    #               if err
    #                 callback err
    #               else unless session
    #                 callback createKodingError 'Could not restore your session!'
    #               else
    #                 salt = createSalt()
    #                 user = new JUser {
    #                   username
    #                   email
    #                   salt
    #                   password: hashPassword(password, salt)
    #                 }
    #                 user.save (err)->
    #                   if err
    #                     callback err
    #                   else
    #                     hash = getHash email
    #                     account = new JAccount
    #                       profile: {
    #                         nickname
    #                         firstName
    #                         lastName
    #                         hash
    #                       }
    #                     account.save (err)->
    #                       if err
    #                         callback err
    #                       else
    #                         user.addOwnAccount account, (err)->
    #                           if err
    #                             callback err
    #                           else
    #                             JFeed.createFeed account,
    #                               title: "followed"
    #                               description: ""
    #                             , (err, feed) ->
    #                               if err
    #                                 callback err
    #                               else
    #                                 replacementToken = createId()
    #                                 session.update {
    #                                   $set:
    #                                     username      : user.username
    #                                     lastLoginDate : new Date
    #                                     clientId      : replacementToken
    #                                   $unset          :
    #                                     guestId       : 1
    #                                 }, (err, docs)->
    #                                   if err
    #                                     callback err
    #                                   else
    #                                     user.sendEmailConfirmation()
    #                                     JInvitation.grant {'profile.nickname': user.username}, 3, (err)->
    #                                       console.log 'An error granting invitations', err if err
    #                                     createNewMemberActivity account
    #                                     console.log replacementToken
    #                                     callback null, account, replacementToken

  @fetchUser = secure (client, callback)->
    JSession.one {clientId: client.sessionToken}, (err, session)->
      if err
        callback err
      else
        {username} = session
        JUser.one {username}, (err, user)->
          callback null, user

  @changePassword = secure (client,password,callback)->
    @fetchUser client, (err,user)-> user.changePassword password, callback

  @changeEmail = secure (client,options,callback)->

    {email} = options

    @emailAvailable email, (err, res)=>

      if err
        callback new KodingError "Something went wrong please try again!"
      else if res is no
        callback new KodingError "Email is already in use!"
      else
        @fetchUser client, (err,user)->
          account = client.connection.delegate
          user.changeEmail account, options, callback

  @emailAvailable = (email, callback)->
    @count {email}, (err, count)->
      if err
        callback err
      else if count is 1
        callback null, no
      else
        callback null, yes

  @usernameAvailable = (username, callback)->
    username += ''
    r =
      kodingUser   : no
      kodingenUser : no
      forbidden    : yes

    @count {username}, (err, count)=>
      if err or username.length < 4 or username.length > 25
        callback err, r
      else
        r.kodingUser = if count is 1 then yes else no
        r.forbidden = if username in @bannedUserList then yes else no
        require('https').get
          hostname  : 'kodingen.com'
          path      : "/bridge.php?username=#{username}"
        , (res)->
          res.setEncoding 'utf-8'
          res.on 'data', (chunk)->
            r.kodingenUser = if !+chunk then no else yes
            callback null, r
          res.on 'error', (err)-> callback err, r

  changePassword:(newPassword, callback)->
    salt = createSalt()
    @update $set: {
      salt
      password: hashPassword(newPassword, salt)
    }, callback

  changeEmail:(account, options, callback)->

    JVerificationToken = require './verificationtoken'

    {email, pin} = options

    if not pin
      options =
        action    : "update-email"
        user      : @
        email     : email

      JVerificationToken.requestNewPin options, callback

    else
      options =
        action    : "update-email"
        username  : @getAt 'username'
        email     : email
        pin       : pin

      JVerificationToken.confirmByPin options, (err, confirmed)=>

        if err then callback err
        else if confirmed
          @update $set: {email}, (err, res)=>
            if err
              callback err
            else
              account.profile.hash = getHash email
              account.save (err)-> throw err if err
              callback null
        else
          callback new KodingError 'PIN is not confirmed.'

  sendEmailConfirmation:(callback=->)->
    JEmailConfirmation = require './emailconfirmation'
    JEmailConfirmation.create @, (err, confirmation)->
      if err
        callback err
      else
        confirmation.send callback

  confirmEmail:(callback)-> @update {$set: status: 'confirmed'}, callback
  block:(callback)-> @update {$set: status: 'blocked'}, callback<|MERGE_RESOLUTION|>--- conflicted
+++ resolved
@@ -4,7 +4,6 @@
 
 module.exports = class JUser extends jraphical.Module
   {secure} = require 'bongo'
-<<<<<<< HEAD
   {daisy} = require 'sinkrow'
   
   JAccount  = require './account'
@@ -12,14 +11,6 @@
   JGuest    = require './guest'
   JInvitation = require './invitation'
   JFeed     = require './feed'
-=======
-
-  JEmailConfirmation = require './emailconfirmation'
-  JInvitation = require './invitation'
-  JAccount    = require './account'
-  JSession    = require './session'
-  JGuest      = require './guest'
->>>>>>> 387052c6
 
   createId = require 'hat'
 

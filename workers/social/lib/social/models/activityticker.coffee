Bongo          = require "bongo"
{Relationship} = require "jraphical"

{secure, daisy, dash, Base} = Bongo

module.exports = class ActivityTicker extends Base
  @share()

  @set
    sharedMethods :
      static      : ["fetch"]

<<<<<<< HEAD
  relationshipNames = ["follower", "like", "member", "user", "reply", "author"]
  constructorNames  = ["JAccount", "JApp", "JGroup", "JTag", "JStatusUpdate","JComment"]
=======
  relationshipNames = ["follower", "like", "member", "user", "reply"]
  constructorNames  = ["JAccount", "JNewApp", "JGroup", "JTag", "JStatusUpdate","JComment"]
>>>>>>> 4ee83037

  JAccount = require './account'

  decorateEvents = (relationship, callback) ->
    {source, target, as, timestamp} = relationship

    return callback null  if not source or not target

    if as is "like"
      decorateLikeEvent relationship, callback
    else if as is "reply"
      decorateCommentEvent relationship, callback
    else if as is "author"
      decorateStatusUpdateEvent relationship, callback
    else
      callback null, {source, target, as, timestamp}

  decorateStatusUpdateEvent = (relationship, callback) ->
    {source, target, as, timestamp} = relationship
    source.fetchTags (err, tags) ->
      return callback err if err
      console.log 'Tags', tags
      source.tags = tags
      console.log 'Releysin', relationship
      callback null, relationship


  decorateCommentEvent = (relationship, callback) ->
    {source, target, as, timestamp} = relationship
    modifiedEvent =
      as        : as
      subject   : source
      object    : target
      timestamp : timestamp

    queue = [
      ->
        JAccount.one "_id": source.originId, (err, targetAccount) ->
          return callback err if err
          modifiedEvent.target = targetAccount
          queue.fin()
      ->
        JAccount.one "_id": target.originId, (err, sourceAccount) ->
          return callback err if err
          modifiedEvent.source = sourceAccount
          queue.fin()
    ]

    dash queue, -> callback null, modifiedEvent

  decorateLikeEvent = (relationship, callback) ->
    {source, target, as, timestamp} = relationship
    # there is a flipped relationship between JAccount and JStatusUpdate
    # source is status update
    # target is account, we should correct it here
    # and also we should add the origin account here
    JAccount.one {"_id": source.originId}, (err, targetAccount)->
      return callback err if err

      modifiedEvent =
        source    : target
        target    : targetAccount
        subject   : source
        as        : as
        timestamp : timestamp

      callback null, modifiedEvent


  @fetch = secure (client, options = {}, callback) ->
    {connection: {delegate}} = client

    from = options.from or +(new Date())
    selector     =
      sourceName : "$in": constructorNames
      as         : "$in": relationshipNames
      targetName : "$in": constructorNames
      timestamp : {"$lt" : new Date(from)}

    options      =
      # do not fetch more than 15 at once
      limit      : 10 # Math.min options.limit ? 15, 15
      sort       : timestamp  : -1

    Relationship.some selector, options, (err, relationships) ->
      buckets = []
      return  callback err, buckets  if err
      daisy queue = relationships.map (relationship) ->
        ->
          {sourceName, targetName, as} = relationship
          unless sourceName is "JStatusUpdate" and targetName is "JAccount" and as is "follower"
            relationship.fetchTeaser ->
              decorateEvents relationship, (err, decoratedEvent)=>
                buckets.push decoratedEvent  if decoratedEvent
                queue.next()
          else
            queue.next()

      queue.push ->
        callback null, buckets<|MERGE_RESOLUTION|>--- conflicted
+++ resolved
@@ -10,13 +10,8 @@
     sharedMethods :
       static      : ["fetch"]
 
-<<<<<<< HEAD
   relationshipNames = ["follower", "like", "member", "user", "reply", "author"]
-  constructorNames  = ["JAccount", "JApp", "JGroup", "JTag", "JStatusUpdate","JComment"]
-=======
-  relationshipNames = ["follower", "like", "member", "user", "reply"]
-  constructorNames  = ["JAccount", "JNewApp", "JGroup", "JTag", "JStatusUpdate","JComment"]
->>>>>>> 4ee83037
+  constructorNames  = ["JAccount", "JNewApp", "JGroup", "JTag", "JStatusUpdate", "JComment"]
 
   JAccount = require './account'
 

--- conflicted
+++ resolved
@@ -19,18 +19,11 @@
     else
       return callback null, body
 
-<<<<<<< HEAD
-createAccount = (id, callback)->
-  return callback {message:"Accont id is not valid"} unless id
-  url = "/account"
-  post url, {oldId: id}, callback
-=======
 createAccount = ({id, nickname}, callback)->
   if not id or not nickname
     return callback {message:"Request is not valid for creating account"}
   url = "/account"
   post url, {oldId: id, nick: nickname}, callback
->>>>>>> ee75f3dc
 
 createChannel = (data, callback)->
   unless data.name or data.creatorId
@@ -253,15 +246,12 @@
   url = "/message/#{data.id}"
   get url, data, callback
 
-<<<<<<< HEAD
-=======
 messageBySlug = (data, callback)->
   if not data.slug
     return callback { message: "slug should be set"}
   url = "/message/slug/#{data.slug}"
   get url, data, callback
 
->>>>>>> ee75f3dc
 channelById = (data, callback)->
   if not data.id
     return callback { message: "id should be set"}
@@ -312,10 +302,7 @@
     , wrapCallback callback
 
 module.exports = {
-<<<<<<< HEAD
-=======
   messageBySlug
->>>>>>> ee75f3dc
   checkChannelParticipation
   messageById
   channelById

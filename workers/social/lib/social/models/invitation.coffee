jraphical = require 'jraphical'

module.exports = class JInvitation extends jraphical.Module

  fs = require 'fs'
  crypto = require 'crypto'
  nodePath = require 'path'
  {uniq} = require 'underscore'

  # Emailer = require '../emailer'

  @isEnabledGlobally = yes

  {ObjectRef, dash, daisy, secure} = require 'bongo'

  JAccount = require './account'
  JLimit = require './limit'
  JLimit = require './limit'
  KodingError = require '../error'
  JMail = require './email'

  @share()

  @set
    indexes         :
      code          : 'unique'
    sharedMethods   :
      static        : ['create','byCode','sendBetaInviteFromClient',
                       'grantInvitesFromClient','markAsSent',
                       'betaInviteCount']
    schema          :
      code          : String
      inviteeEmail  : String
      group         : String
      customMessage :
        subject     : String
        body        : String
      uses          :
        type        : Number
        default     : 0
      maxUses       :
        type        : Number
        default     : 0
      type          :
        type        : String
        enum        : ['invalid invitation type', ['personal','multiuse','launchrock','koding.com','kodingen.com']]
        default     : 'personal'
      status        :
        type        : String
        enum        : ['invalid status type', ['sent','active','blocked','redeemed','couldnt send email']]
        default     : 'active' # 'unconfirmed'
      origin        : ObjectRef
    relationships   :
      invitedBy     :
        targetType  : JAccount
        as          : 'inviter'
      redeemer      :
        targetType  : JAccount
        as          : 'redeemer'

  createBetaInvite = (options, callback)->
    {inviterUsername, inviteeEmail, inviteType} = options
    inviterUsername ?= "devrim"
    inviteeEmail    ?= "pleaseChangeThisEmailWithYourOwn+"+Date.now()+"@koding.com"
    inviteType      ?= "koding.com"

    JAccount.one {'profile.nickname': inviterUsername}, (err, inviterAccount)->
      code = crypto
        .createHmac('sha1', 'kodingsecret')
        .update(inviteeEmail+Date.now())
        .digest('hex')

      invite = new JInvitation
        code          : code
        inviteeEmail  : inviteeEmail
        maxUses       : 1
        origin        : ObjectRef(inviterAccount)
        type          : inviteType

      invite.save (err)->
        if err
          console.log err
          callback err
        else
          callback null

  # @markAsSent = secure (client,options,callback)->
  #   account = client.connection.delegate
  #   # unless 'super-admin' in account.globalFlags
  #   unless account?.profile?.nickname is 'devrim'
  #     return callback new KodingError "not authorized"
  #   else
  #     JInvitationRequest = require "./invitationrequest"
  #     options.sort ?= 1
  #     JInvitationRequest.some {sent:$ne:true}, {limit:options.howMany, sort:requestedAt:options.sort}, (err,arr)->
  #       arr.forEach (invitationRequest)->
  #         invitationRequest.update $set:sent:true,(err)->
  #         callback null,"#{invitationRequest.email} is marked as sent."

  @sendBetaInviteFromClient = secure (client, options, callback)->

    unless client.connection.delegate?.can? 'send-invites'
      return callback new KodingError "not authorized"
    else
      JInvitationRequest = require "./invitationrequest"
      options.sort ?= 1
      if options.batch?
        JInvitationRequest.some {sent:$ne:true}, {limit:options.batch, sort:requestedAt:options.sort}, (err, emails)->

          callback null, "Done." if emails.length == 0
          counter = 0
          daisy queue = emails.map (item)->
            ->
              continueLooping = ->
                counter += 1
                callback null, "Done." if emails.length == counter
                setTimeout (-> queue.next()), 50

              JInvitation.sendBetaInvite email:item.email,(err,res)->
                if err
                  callback err,"#{item.email}:something went wrong sending the invite. not marked as sent."
                  continueLooping()
                else
                  item.update $set:sent:yes, (err)->
                    if err
                      callback 'err',"#{item.email}something went wrong saving the item as sent."
                    else
                      callback null,"#{item.email} is sent and marked as sent."
                      console.log "#{item.email} is sent and marked as sent."
                    continueLooping()
      else
        JInvitation.sendBetaInvite options,callback

  @betaInviteCount = secure (client, callback)->

    {connection} = client
    unless connection.delegate?.can? 'send-invites'
      callback "You are not authorized to do this."
      console.error "Not authorized request from", connection.delegate?.profile?.nickname
    else
      JInvitationRequest = require "./invitationrequest"
      JInvitationRequest.count {sent:$ne:true}, (err, waitingInvite)->
        if err then callback err
        else callback "There are #{waitingInvite} people who is waiting for invite."


  @sendBetaInvite = do ->
    betaTestersHTML = null
    (options,callback) ->

      betaTestersHTML ?= fs.readFileSync nodePath.join(KONFIG.projectRoot, 'email/beta-testers-invite.txt'), 'utf-8'

      Bitly = require 'bitly'
      bitly = new Bitly KONFIG.bitly.username, KONFIG.bitly.apiKey
      protocol = 'http://'
      email   = options.email ? "devrim+#{Date.now()}@koding.com"

      JInvitation.one {inviteeEmail: email}, (err, invite)=>
        if err
          console.log err
        else if invite?
          url = "#{KONFIG.uri.address}/Invitation/#{invite.code}"
          personalizedMail = betaTestersHTML.replace '#{url}', url#shortenedUrl

          emailerObj =
            from     : @getInviteEmail()
            email    : email
            subject  : '[Koding] Here is your beta invite!'
            content  : personalizedMail

<<<<<<< HEAD
          # console.log emailerObj
          if options.justInviteNoEmail
            callback null,"invite link: #{url}"
            bitly.shorten url, (err, response)->
              if err
                callback err
              else
                shortenedUrl = response.data.url
                callback err,shortenedUrl
          else
            email = new JMail emailerObj
            email.save (err)->
              unless err then callback null
              else callback err

            # Emailer.send emailerObj, (err)->
            #   if err
            #     console.log '[ERROR SENDING MAIL]', email,err
            #     callback err
            #   else
            #     callback null
            # else console.log email
=======
          email = new JMail emailerObj
          email.save (err)->
            unless err then callback null
            else callback err

>>>>>>> d63d2219
        else
          createBetaInvite inviteeEmail:email,(err)->
            unless err
              options.email = email
              JInvitation.sendBetaInvite options,callback
            else
              log "[JInvitation.sendBetaInvite] something got messed up."

  @grantInvitesFromClient = secure (client, options, callback)->

    unless client.connection.delegate?.can? 'grant-invites'
      return callback new KodingError "not authorized"
    else
      if options.batch?
        callback "not implemented yet"
      else
        {username, quota} = options
        quota = 3 if quota is ''
        @grant {'profile.nickname':username}, quota, (err)->
          if err
            callback err
          else
            callback null, "#{quota} invites granted to #{username}"

  @grant =(selector, quota, callback)->
    unless quota > 0
      callback new KodingError "Quota must be positive."
    else
      batch = []
      JAccount.all selector, (err, accounts)->
        for account in accounts
          batch.push ->
            account.fetchLimit 'invite', (err, limit)->
              if err then batch.fin(err)
              else if limit
                limit.update $inc: {quota}, (err)-> batch.fin(err)
              else
                limit = new JLimit {quota}
                limit.save (err)->
                  if err
                    batch.fin(err)
                  else
                    account.addLimit limit, 'invite', (err)-> batch.fin(err)
        dash batch, callback

  @getInviteEmail =-> "hello@koding.com"

  @getInviteSubject =({inviter})-> "#{inviter} has invited you to Koding!"

  @getInviteMessage =({inviter, url, message})->
    message or= "#{inviter} has invited you to Koding!"
    """
    Hi there, we hope this is good news :) because,

    #{message}

    This link will allow you to create an account:
    #{url}

    If you reply to this email, it will go back to your friend who invited you.

    Enjoy! :)

    ------------------
    If you're curious, here is a bit about Koding, http://techcrunch.com/2012/07/24/koding-launch/

    In very short, Koding lets you code, share and have fun.

    notes:
    - of course you can mail us back if you like... (hello@koding.com)
    - this is still beta, expect bugs, please don’t be surprised if you spot one.
    - if you already have an account, you can forward this to a friend.
    - no matter how you signed up, you will not receive any mailings, newsletters and other crap.
    - if you’ve never signed up (sometimes people type emails wrong, and it happens to be yours), please let us know.
    - take a look at http://wiki.koding.com for things you can do.
    - if you fall in love with this project, please let us know - http://blog.koding.com/2012/06/we-want-to-date-not-hire/

    Whole Koding Team welcomes you,
    Devrim, Sinan, Chris, Aleksey, Gokmen, Arvid, Richard and Nelson
    """

  @byCode = (code, callback)-> @one {code}, callback

  @__createMultiuse = secure (client, options, callback)->
    {delegate} = client.connection
    {code, maxUses} = options
    invite = new JInvitation {
      code
      maxUses   : maxUses
      type      : 'multiuse'
      origin    : ObjectRef(delegate)
    }
    invite.save (err)->
      if err
        callback err
      else
        invite.addInvitedBy delegate, callback


  @sendInviteEmail = (invite,client,customMessage,limit,callback) ->
    {delegate} = client.connection
    {host, protocol} = require('../config').email
    protocol = if host is 'localhost' then 'http:' else 'https:'
    protocol ?= protocol.split(':').shift()+':'
    messageOptions =
      subject   : customMessage.subject
      body      : customMessage.body
      inviter   : delegate.getFullName()
      url       : "#{protocol}//#{host}/Invitation/#{encodeURIComponent invite.code}"

    JUser = require './user'
    JUser.fetchUser client,(err,inviter)=>

      email = new JMail
        email    : invite.inviteeEmail
        subject  : @getInviteSubject(messageOptions)
        content  : @getInviteMessage(messageOptions)
        replyto  : inviter.email

      email.save (err)->
        limit.update {$inc: usage: 1}, (err)-> console.log err if err
        unless err
          invite.update {$set: status: "sent"}, (err)-> console.log err if err
          callback null
        else
          invite.update {$set: status: "couldnt send email"}, (err)-> console.log err if err
          callback new KodingError "I got your request just couldn't send the email, I'll try again. Consider it done."

      # Emailer.send
      #   From      : @getInviteEmail()
      #   To        : invite.inviteeEmail
      #   Subject   : @getInviteSubject(messageOptions)
      #   TextBody  : @getInviteMessage(messageOptions)
      #   ReplyTo   : inviter.email
      # ,(err) ->
      #   unless err
      #     callback null
      #     console.log "[SOCIAL WORKER] invite is sent to:#{invite.inviteeEmail}"
      #     limit.update {$inc: usage: 1}, (err)-> console.log err if err
      #     invite.update {$set: status: "sent"}, (err)-> console.log err if err
      #   else
      #     limit.update  {$inc: usage: 1}, (err)-> console.log err if err
      #     invite.update {$set: status: "couldnt send email"}, (err)-> console.log err if err
      #     callback new KodingError "I got your request just couldn't send the email, I'll try again. Consider it done."

  @create = secure (client, options, callback)->
    {delegate} = client.connection
    {emails, subject, customMessage, type} = options
    delegate.fetchLimit 'invite', (err, limit)=>
      if err
        callback err
      else if !limit? or limit? and emails.length > limit.getValue()
        callback new KodingError "You don't have enough invitation quota"
      else
        emails.forEach (email)=>
          JInvitation.one {"inviteeEmail":email},(err,inv)=>
            if inv
              @sendInviteEmail inv,client,customMessage,limit,callback
            else
              code = crypto
                .createHmac('sha1', 'kodingsecret')
                .update(email)
                .digest('hex')
              invite = new JInvitation {
                code
                customMessage
                maxUses       : 1
                inviteeEmail  : email
                origin        : ObjectRef(delegate)
              }
              invite.save (err)=>
                if err then callback err
                else
                  invite.addInvitedBy delegate, (err)=>
                    if err then callback err
                    else
                      @sendInviteEmail invite,client,customMessage,limit,callback

  redeem:secure ({connection:{delegate}}, callback=->)->
    operation = $inc: {uses: 1}
    isRedeemed = if @type is 'multiuse' then @uses + 1 >= @maxUses else yes
    operation.$set = {status: 'redeemed'} if isRedeemed
    @update operation, (err)=>
      if err
        callback err
      else
        @addRedeemer delegate, (err)-> callback err<|MERGE_RESOLUTION|>--- conflicted
+++ resolved
@@ -168,36 +168,11 @@
             subject  : '[Koding] Here is your beta invite!'
             content  : personalizedMail
 
-<<<<<<< HEAD
-          # console.log emailerObj
-          if options.justInviteNoEmail
-            callback null,"invite link: #{url}"
-            bitly.shorten url, (err, response)->
-              if err
-                callback err
-              else
-                shortenedUrl = response.data.url
-                callback err,shortenedUrl
-          else
-            email = new JMail emailerObj
-            email.save (err)->
-              unless err then callback null
-              else callback err
-
-            # Emailer.send emailerObj, (err)->
-            #   if err
-            #     console.log '[ERROR SENDING MAIL]', email,err
-            #     callback err
-            #   else
-            #     callback null
-            # else console.log email
-=======
           email = new JMail emailerObj
           email.save (err)->
             unless err then callback null
             else callback err
 
->>>>>>> d63d2219
         else
           createBetaInvite inviteeEmail:email,(err)->
             unless err

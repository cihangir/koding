--- conflicted
+++ resolved
@@ -35,24 +35,14 @@
                           ]
       instance          : []
     schema              :
-      type              :
-        type            : String
-        enum            : ['invalid vm type', ['user', 'group']]
-      uid               : Number
       ip                :
         type            : String
         default         : -> null
       ldapPassword      :
         type            : String
         default         : -> null
-<<<<<<< HEAD
-      name              : String
-      hostnameAlias     : [String]
-      hostKite          : String
-=======
       hostnameAlias     : String
       webHome           : String
->>>>>>> f0debfe0
       planOwner         : String
       planCode          : String
       users             : Array
@@ -76,18 +66,7 @@
 
   @createDomains = (domains, hostnameAlias) ->
     JDomain = require './domain'
-
-    [hostnameAlias] = domains
-
     domains.forEach (domain) ->
-<<<<<<< HEAD
-      (new JDomain
-        domain        : domain
-        hostnameAlias : hostnameAlias
-        proxy         : { mode: 'vm' }
-        regYears      : 0
-      ).save (err)-> console.log err  if err?
-=======
       JDomain.one {domain}, (err, domainData)->
         return  if domainData or err
         (new JDomain
@@ -106,42 +85,26 @@
     else
       requiredDomains = ["#{groupSlug}.#{domain}", "shared.#{groupSlug}.#{domain}"]
     @createDomains requiredDomains, vm.hostnameAlias
->>>>>>> f0debfe0
-
-  @removeDomains = (domains) ->
-    JDomain = require './domain'
-    JDomain.remove domain: $in: domains, (err) ->
-      console.error err  if err?
-
-  @generateDomainNames = ({nickname, type, uid, groupSlug})->
+
+  @createAliases = ({nickname, type, uid, groupSlug})->
     domain       = 'kd.io'
-    domains      = []
+    aliases      = []
     if type is 'user'
-<<<<<<< HEAD
-      domains = ["vm-#{uid}.#{nickname}.#{groupSlug}.#{domain}"]
-=======
->>>>>>> f0debfe0
       if uid is 0
-        domains.push "#{nickname}.#{groupSlug}.#{domain}"
+        aliases.push "#{nickname}.#{groupSlug}.#{domain}"
       if groupSlug is 'koding'
-<<<<<<< HEAD
-        domains.push "#{nickname}.#{domain}"  if uid is 0
-        domains.push "vm-#{uid}.#{nickname}.#{domain}"
-=======
         aliases.push "#{nickname}.#{domain}"  if uid is 0
         aliases.push "vm-#{uid}.#{nickname}.#{domain}"
       aliases.push "vm-#{uid}.#{nickname}.#{groupSlug}.#{domain}"
->>>>>>> f0debfe0
 
     else if type is 'group'
-      domains = ["shared-#{uid}.#{groupSlug}.#{domain}"]
       if uid is 0
-        domains.push "#{groupSlug}.#{domain}"
-        domains.push "shared.#{groupSlug}.#{domain}"
-
-<<<<<<< HEAD
-    return domains
-=======
+        aliases = ["#{groupSlug}.#{domain}"
+                   "shared.#{groupSlug}.#{domain}"
+                   "shared-0.#{groupSlug}.#{domain}"]
+      else
+        aliases = ["shared-#{uid}.#{groupSlug}.#{domain}"]
+
     return aliases.reverse()
 
   @parseAlias = (alias)->
@@ -160,7 +123,6 @@
         uid = parseInt(prefix.split(/-/)[1], 10)
         return {groupSlug, prefix, nickname, uid, type:'user', alias}
     return null
->>>>>>> f0debfe0
 
   # TODO: this needs to be rethought in terms of bundles, as per the
   # discussion between Devrim, Chris T. and Badahir  C.T.
@@ -190,25 +152,6 @@
         nameFactory.next (err, uid)=>
           return callback err  if err
 
-<<<<<<< HEAD
-          domains = JVM.generateDomainNames {
-            nickname : user.username
-            type, uid, groupSlug
-          }
-
-          [hostnameAlias] = domains
-
-          JVM.createDomains domains
-
-          vm = new JVM {
-            type
-            uid
-            name        : "#{name}#{uid}"
-            planCode    : planCode
-            planOwner   : planOwner
-            users       : [{ id: user.getId(), sudo: yes, owner: yes }]
-            groups      : [{ id: group.getId() }]
-=======
           nickname = user.username
           hostnameAliases = JVM.createAliases {
             nickname, type, uid, groupSlug
@@ -218,7 +161,6 @@
           hostnameAlias = hostnameAliases[0]
 
           vm = new JVM {
->>>>>>> f0debfe0
             hostnameAlias
             planOwner
             planCode
@@ -357,8 +299,6 @@
     success:(client, hostnameAlias, callback)->
       {delegate} = client.connection
 
-      JDomain = require './domain'
-
       delegate.fetchUser (err, user) ->
         return callback err  if err
 
@@ -368,12 +308,6 @@
 
         JVM.one selector, {hostnameAlias:1}, (err, vm)->
           return callback err, []  if err or not vm
-<<<<<<< HEAD
-          JDomain.all {hostnameAlias: vm.hostnameAlias}, (err, domains)->
-            return callback err  if err
-            callback null, domains?.map((d) -> d.domain) or []
-          # callback null, vm.hostnameAlias or []
-=======
           JVM.fetchDomains {hostnameAlias: vm.hostnameAlias}, callback
 
   @removeRelatedDomains = (vm)->
@@ -400,7 +334,6 @@
   remove: (callback)->
     JVM.removeRelatedDomains this
     super callback
->>>>>>> f0debfe0
 
   @deleteVM = (vm, callback)->
     if vm.planCode is 'free'
@@ -463,40 +396,18 @@
 
     handleError = (err)-> console.error err  if err
 
-    JGroup    = require './group'
-    JUser     = require './user'
-    JAccount  = require './account'
+    JGroup  = require './group'
+    JUser   = require './user'
 
     addVm = ({ target, user, sudo, groups, groupSlug
                type, planCode, planOwner, webHome })->
 
       uid = 0
-<<<<<<< HEAD
-
-      domains = JVM.generateDomainNames {
-=======
       hostnameAliases = JVM.createAliases {
->>>>>>> f0debfe0
         nickname : user.username
         type, uid, groupSlug
       }
 
-<<<<<<< HEAD
-      [hostnameAlias] = domains
-
-      JVM.createDomains domains
-
-      vm = new JVM {
-        type
-        uid
-        name      : name
-        planCode  : planCode
-        planOwner : planOwner
-        users     : [
-          { id: user.getId(), sudo: yes, owner: yes }
-        ]
-        groups: groups ? []
-=======
       users = [
         { id: user.getId(), sudo: yes, owner: yes }
       ]
@@ -504,7 +415,6 @@
       groups       ?= []
 
       vm = new JVM {
->>>>>>> f0debfe0
         hostnameAlias
         planOwner
         planCode
@@ -537,38 +447,11 @@
     JUser.on 'UserCreated', (user)->
       uidFactory.next (err, uid)->
         if err then handleError err
-        else
-          JUser.update { _id: user.getId() }, { $set: { uid } }, ->
-            handleError arguments...
-
-    JAccount.on 'UsernameChanged', (oldUsername, newUsername) ->
-      re = ///^\w+~#{oldUsername}~///
-      JVM.each name: re, {}, (err, vm) ->
-        return callback err  if err?
-
-        if vm?
-          [groupSlug] = vm.name.split '~'
-
-          name = "#{groupSlug}~#{newUsername}~#{vm.uid}"
-
-          JVM.removeDomains vm.hostnameAlias  if vm.hostnameAlias?
-
-          domains = JVM.generateDomainNames {
-            nickname  : newUsername
-            type      : vm.type
-            uid       : vm.uid
-            groupSlug
-          }
-
-          [hostnameAlias] = domains
-
-          JVM.createDomains domains
-
-          vm.update $set: { name, hostnameAlias }, (err) ->
-            console.error err  if err?
+        else user.update { $set: { uid } }, handleError
 
     JGroup.on 'GroupCreated', ({group, creator})->
       group.fetchBundle (err, bundle)->
+        console.log err, bundle
         if err then handleError err
         else if bundle and bundle.sharedVM
           creator.fetchUser (err, user)->

{Model} = require 'bongo'

module.exports = class JVM extends Model

  {permit} = require './group/permissionset'
  {secure} = require 'bongo'

  KodingError = require '../error'

  JRecurlySubscription = require './recurly/subscription'
  JPermissionSet       = require './group/permissionset'

  @share()

  @trait __dirname, '../traits/protected'

  @bound = require 'koding-bound'

  @set
    softDelete          : yes
    permissions         :
      'sudoer'          : []
      'create vms'      : ['member','moderator']
      'delete vms'      : ['member','moderator']
      'list all vms'    : ['member','moderator']
      'list default vm' : ['member','moderator']
    sharedMethods       :
      static            : [
                           'fetchVms','fetchVmsByContext','calculateUsage'
<<<<<<< HEAD
                           'removeByName', 'someData', 'fetchDomains', 'findHostnameAlias',
                           'fetchVmsWithHostnames'
=======
                           'removeByName', 'someData', 'fetchDomains'
                           'fetchVMInfo', 'count'
>>>>>>> fe9eb496
                          ]
      instance          : []
    schema              :
      ip                :
        type            : String
        default         : -> null
      ldapPassword      :
        type            : String
        default         : -> null
      name              : String
      hostnameAlias     : [String]
      planOwner         : String
      planCode          : String
      users             : Array
      groups            : Array
      usage             : # TODO: usage seems like the wrong term for this.
        cpu             :
          type          : Number
          default       : 1
        ram             :
          type          : Number
          default       : 0.25
        disk            :
          type          : Number
          default       : 0.5
      isEnabled         :
        type            : Boolean
        default         : yes
      shouldDelete      :
        type            : Boolean
        default         : no

  @createDomains = (domains) ->
    JDomain = require './domain'
    domains.forEach (domain) ->
      (new JDomain
        domain        : domain
        hostnameAlias : [domain]
        proxy         : { mode: 'vm' }
        regYears      : 0
      ).save (err)-> console.log err  if err?

  @createAliases = ({nickname, type, uid, groupSlug})->
    domain       = 'kd.io'
    aliases      = []
    if type is 'user'
      aliases = ["vm-#{uid}.#{nickname}.#{groupSlug}.#{domain}"]
      if uid is 0
        aliases.push "#{nickname}.#{groupSlug}.#{domain}"
      if groupSlug is 'koding'
        aliases.push "#{nickname}.#{domain}"  if uid is 0
        aliases.push "vm-#{uid}.#{nickname}.#{domain}"

    else if type is 'group'
      if uid is 0
        aliases = ["#{groupSlug}.#{domain}"
                   "shared.#{groupSlug}.#{domain}"
                   "shared-0.#{groupSlug}.#{domain}"]
      else
        aliases = ["shared-#{uid}.#{groupSlug}.#{domain}"]

    return aliases

  # TODO: this needs to be rethought in terms of bundles, as per the
  # discussion between Devrim, Chris T. and Badahir  C.T.
  @createVm = ({account, type, groupSlug, usage, planCode}, callback)->
    JGroup = require './group'
    JGroup.one {slug: groupSlug}, (err, group)=>
      return callback err  if err
      account.fetchUser (err, user)=>
        return callback err  if err
        if type is 'user'
          name = "#{groupSlug}~#{user.username}~"
        else
          name = "#{groupSlug}~"

        nameFactory = (require 'koding-counter') {
          db          : JVM.getClient()
          counterName : name
          offset      : 0
        }

        if type is 'group'
          planOwner = "group_#{group._id}"
        else
          planOwner = "user_#{account._id}"

        nameFactory.next (err, uid)=>
          return callback err  if err

          hostnameAlias = JVM.createAliases {
            nickname : user.username
            type, uid, groupSlug
          }

          JVM.createDomains hostnameAlias

          vm = new JVM {
            name        : "#{name}#{uid}"
            planCode    : planCode
            planOwner   : planOwner
            users       : [{ id: user.getId(), sudo: yes, owner: yes }]
            groups      : [{ id: group.getId() }]
            hostnameAlias
            usage
          }
          vm.save (err) =>
            return callback err  if err
            group.addVm vm, (err)=>
              return callback err  if err
              if type is 'group'
                @addVmUsers vm, group, ->
                  callback null, vm
              else
                callback null, vm

  @addVmUsers = (vm, group, callback)->
    group.fetchMembers (err, members)->
      return callback err  if err
      members.forEach (member)->
        member.fetchUser (err, user)->
          if err then callback err
          else
            member.checkPermission group, 'sudoer', (err, hasPermission)->
              if err then handleError err
              else
                vm.update {
                  $addToSet: users: { id: user.getId(), sudo: hasPermission }
                }, callback

  @getUsageTemplate = -> { cpu: 0, ram: 0, disk: 0 }

  @calculateUsage = (account, groupSlug, callback)->
    nickname =
      if 'string' is typeof account then account
      else account.profile.nickname

    @all { name: ///$#{groupSlug}~#{nickname}~/// }, (err, vms) =>
      return callback err  if err?
      callback null, vms
        .map((vm) -> vm.usage)
        .reduce (acc, usage) ->
          for own field, val of usage
            acc[field] += val
            return acc
        , @getUsageTemplate()

  @calculateUsage$ = permit 'list all vms',
    success: (client, groupSlug, callback)->
      {delegate} = client.connection
      @calculateUsage delegate, groupSlug, callback

  @fetchVMInfo = secure (client, vmName, callback)->
    {delegate} = client.connection

    delegate.fetchUser (err, user) ->
      return callback err  if err

      JVM.one
        name  : vmName
        users : { $elemMatch: id: user.getId() }
      , (err, vm)->
        return callback err  if err
        return callback null, null  unless vm
        callback null,
          name     : vm.name
          planCode : vm.planCode
          planOwner: vm.planOwner

  @fetchAccountVmsBySelector = (account, selector, options, callback) ->
    [callback, options] = [options, callback]  unless callback

    options ?= {}
    # options.limit = Math.min options.limit ? 10, 10

    account.fetchUser (err, user) ->
      return callback err  if err

      selector.users = { $elemMatch: id: user.getId() }

      JVM.someData selector, { name: 1 }, options, (err, cursor)->
        return callback err  if err

        cursor.toArray (err, arr)->
          return callback err  if err
          callback null, arr.map (vm)-> vm.name

  @fetchVmsByContext = permit 'list all vms',
    success: (client, options, callback) ->
      {connection:{delegate}, context:{group}} = client
      JGroup = require './group'

      slug = group ? 'koding'

      JGroup.one {slug}, (err, group) =>
        return callback err  if err

        selector = groups: { $elemMatch: id: group.getId() }
        @fetchAccountVmsBySelector delegate, selector, options, callback

  @fetchVms = permit 'list all vms',
    success: (client, options, callback) ->
      {delegate} = client.connection
      @fetchAccountVmsBySelector delegate, {}, options, callback

    # TODO: let's implement something like this:
    # failure: (client, callback) ->
    #   @fetchDefaultVmByContext client, (err, vm)->
    #     return callback err  if err
    #     callback null, [vm]

  @fetchDomains = permit 'list all vms',
    success:(client, vmName, callback)->
      {delegate} = client.connection

      delegate.fetchUser (err, user) ->
        return callback err  if err

        selector =
          name   : vmName
          users  : { $elemMatch: id: user.getId(), owner: yes }

        JVM.one selector, {hostnameAlias:1}, (err, vm)->
          return callback err, []  if err or not vm
          callback null, vm.hostnameAlias or []

  @deleteVM = (vm, callback)->
    if vm.planCode is 'free'
      vm.remove callback
    else
      JRecurlySubscription.getSubscriptionsAll vm.planOwner,
        userCode : vm.planOwner
        planCode : vm.planCode
        $or      : [
          {status: 'active'}
          {status: 'canceled'}
        ]
      , (err, subs)->
        if err
          return callback new KodingError 'Unable to update subscription.'
        subs.forEach (sub)->
          if sub.status is 'canceled'
            vm.remove callback
          else if sub.quantity > 1
            sub.update sub.quantity - 1, (err, sub)->
              if err
                return callback new KodingError 'Unable to update subscription.'
              vm.remove callback
          else
            sub.terminate (err, newSub)->
              if err
                return callback new KodingError 'Unable to terminate payment'
              else
                vm.remove callback

  @removeByName = secure (client, vmName, callback)->
    {delegate} = client.connection

    delegate.fetchUser (err, user)=>
      return callback err  if err

      selector =
        name   : vmName
        users  : { $elemMatch: id: user.getId(), owner: yes }

      JVM.one selector, (err, vm)=>
        return callback err  if err
        return callback new KodingError 'No such VM'  unless vm

        if vm.planOwner.indexOf("user_") > -1
          @deleteVM vm, callback
        else
          groupID = vm.planOwner.split('_')[1]

          JGroup = require './group'
          JGroup.one {_id: groupID}, (err, group)=>
            return callback err  if err
            JPermissionSet.checkPermission client, "delete vms", group,
            (err, hasPermission)=>
              return callback err  if err
              if hasPermission
                @deleteVM vm, callback

  @findHostnameAlias = permit 'list all vms',
    success: (client, vmName, callback)->
      @one {name:vmName}, {hostnameAlias:1}, (err, vm)->
        callback err if err
        callback null, vm.hostnameAlias.map (vm)-> vm

  @fetchVmsWithHostnames = permit 'list all vms',
    success: (client, callback)->
      {delegate} = client.connection

      delegate.fetchUser (err, user)->

        selector = { users: $elemMatch: id: user.getId() }

        JVM.someData selector, {name:1, hostnameAlias:1}, {}, (err, cursor)->
          return callback if err

          cursor.toArray (err, arr)->
            return callback err if err
            callback null, arr


  do ->

    handleError = (err)-> console.error err  if err

    JGroup  = require './group'
    JUser   = require './user'

    addVm = ({ target, user, name, sudo, groups, groupSlug
               type, planCode, planOwner })->

      uid = 0
      hostnameAlias = JVM.createAliases {
        nickname : user.username
        type, uid, groupSlug
      }

      JVM.createDomains hostnameAlias

      vm = new JVM {
        name      : name
        planCode  : planCode
        planOwner : planOwner
        users     : [
          { id: user.getId(), sudo: yes, owner: yes }
        ]
        groups: groups ? []
        hostnameAlias
      }
      vm.save (err)-> target.addVm vm, handleError

    wrapGroup =(group)-> [ { id: group.getId() } ]

    uidFactory = (require 'koding-counter') {
      db          : JVM.getClient()
      counterName : 'uid'
      offset      : 1e6
    }

    uidFactory.reset (err, lastId)->
      console.log "UID counter is reset: %s", lastId

    JUser.on 'UserCreated', (user)->
      uidFactory.next (err, uid)->
        if err then handleError err
        else user.update { $set: { uid } }, handleError

    JGroup.on 'GroupCreated', ({group, creator})->
      group.fetchBundle (err, bundle)->
        console.log err, bundle
        if err then handleError err
        else if bundle and bundle.sharedVM
          creator.fetchUser (err, user)->
            if err then handleError err
            else
              # Following is just here to register this name in the counters collection
              ((require 'koding-counter') {
                db          : JVM.getClient()
                counterName : "#{group.slug}~"
                offset      : 0
              }).next ->

              addVm {
                user
                type     : 'group'
                target   : group
                planCode : 'free'
                planOwner: "group_#{group._id}"
                sudo     : yes
                name     : "#{group.slug}~0"
                groupSlug: group.slug
                groups   : wrapGroup group
              }

    JGroup.on 'GroupDestroyed', (group)->
      group.fetchVms (err, vms)->
        if err then handleError err
        else vms.forEach (vm)-> vm.remove handleError

    JGroup.on 'MemberAdded', ({group, member})->
      member.fetchUser (err, user)->
        if err then handleError err
        else if group.slug is 'koding'
          # Following is just here to register this name in the counters collection
          ((require 'koding-counter') {
            db          : JVM.getClient()
            counterName : "koding~#{member.profile.nickname}~"
            offset      : 0
          }).next ->

          # TODO: this special case for koding should be generalized for any group.
          addVm {
            user
            type      : 'user'
            target    : member
            planCode  : 'free'
            planOwner : "user_#{member._id}"
            sudo      : yes
            name      : "koding~#{member.profile.nickname}~0"
            groupSlug : group.slug
            groups    : wrapGroup group
          }
        else
          member.checkPermission group, 'sudoer', (err, hasPermission)->
            if err then handleError err
            else
              group.fetchVms (err, vms)->
                if err then handleError err
                else vms.forEach (vm)->
                  vm.update {
                    $addToSet: users: { id: user.getId(), sudo: hasPermission }
                  }, handleError

    JGroup.on 'MemberRemoved', ({group, member})->
      member.fetchUser (err, user)->
        if err then handleError err
        else if group.slug is 'koding'
          member.fetchVms (err, vms)->
            if err then handleError err
            else vms.forEach (vm)->
              vm.update {
                $set: { isEnabled: no, shouldDelete: yes }
              }, handleError
        else
          # group.fetchVms (err, vms)->
          #   if err then handleError err
          #   else vms.forEach (vm)->
          #     JVM.update {_id: vm.getId()}, { $pull: id: user.getId() }, handleError
          # TODO: the below is more efficient and a little less strictly correct than the above:
          JVM.update { groups: group.getId() }, { $pull: id: user.getId() }, handleError

    JGroup.on 'MemberRolesChanged', ({group, member})->
      return  if group.slug 'koding'  # TODO: remove this special case
      member.fetchUser (err, user)->
        if err then handleError err
        else
          member.checkPermission group, 'sudoer', (err, hasPermission)->
            if err then handleError err
            else if hasPermission
              member.fetchVms (err, vms)->
                if err then handleError err
                else
                  vms.forEach (vm)->
                    vm.update {
                      $set: users: vm.users.map (userRecord)->
                        isMatch = userRecord.id.equals user.getId()
                        return userRecord  unless isMatch
                        return { id, sudo: hasPermission }
                    }, handleError<|MERGE_RESOLUTION|>--- conflicted
+++ resolved
@@ -27,13 +27,8 @@
     sharedMethods       :
       static            : [
                            'fetchVms','fetchVmsByContext','calculateUsage'
-<<<<<<< HEAD
                            'removeByName', 'someData', 'fetchDomains', 'findHostnameAlias',
-                           'fetchVmsWithHostnames'
-=======
-                           'removeByName', 'someData', 'fetchDomains'
-                           'fetchVMInfo', 'count'
->>>>>>> fe9eb496
+                           'fetchVmsWithHostnames', 'fetchVMInfo', 'count'
                           ]
       instance          : []
     schema              :

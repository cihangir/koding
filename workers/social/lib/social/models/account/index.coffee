--- conflicted
+++ resolved
@@ -170,7 +170,6 @@
 
   fetchHomepageView:(callback)->
     console.log 'rendering hp'
-<<<<<<< HEAD
     console.log 'checking for blog posts'
 
     JBlogPost = require '../messages/blog'
@@ -190,15 +189,6 @@
         skillTags     : @skillTags
         lastBlogPosts : blogPost or {}
       }
-=======
-    console.log 'acc is',@
-    callback null, JAccount.renderHomepage {
-      profile   : @profile
-      account   : this
-      counts    : @counts
-      skillTags : @skillTags
-    }
->>>>>>> af4cd028
 
 
   fetchGroups: secure (client, callback)->

--- conflicted
+++ resolved
@@ -74,12 +74,7 @@
 /node_modules/cron
 /node_modules/.DS_Store
 /node_modules/csv
-<<<<<<< HEAD
-/node_modules/colors
-/node_modules/commander
-=======
 /node_modules/process
->>>>>>> ea9d800b
 node_modules/cron/
 
 # Ignored modules end. do not add stuff inside ignored modules. above or below is ok.

#! /bin/bash
set -o errexit

export GOPATH=$(cd "$(dirname "$0")"; pwd)
export GIT_DIR=$GOPATH/../.git
if [ $# == 1 ]; then
  export GOBIN=$GOPATH/$1
fi

ldflags="-X koding/tools/lifecycle.version $(git rev-parse HEAD)"
services=(
  koding/broker
  koding/rerouting
  koding/kites/os
  koding/kites/terminal
  github.com/koding/kite/cmd/kite
  github.com/koding/kite/reverseproxy/reverseproxy
  koding/kites/kontrol
  koding/kites/klient
  koding/kites/kloud
  github.com/koding/kloudctl
  koding/virt/vmproxy
  koding/virt/vmtool
  koding/overview
  koding/kontrol/kontrolproxy
  koding/kontrol/kontrolftp
  koding/kontrol/kontroldaemon
  koding/kontrol/kontrolapi
<<<<<<< HEAD
  koding/workers/neo4jfeeder
  koding/workers/elasticsearchfeeder
  koding/workers/externals
=======
  koding/kontrol/kontrolclient
>>>>>>> 400694c6
  koding/workers/graphitefeeder
  socialapi/workers/api
)

go install -v -ldflags "$ldflags" "${services[@]}"

cd $GOPATH
mkdir -p build/broker
cp bin/broker build/broker/broker<|MERGE_RESOLUTION|>--- conflicted
+++ resolved
@@ -26,13 +26,7 @@
   koding/kontrol/kontrolftp
   koding/kontrol/kontroldaemon
   koding/kontrol/kontrolapi
-<<<<<<< HEAD
-  koding/workers/neo4jfeeder
-  koding/workers/elasticsearchfeeder
-  koding/workers/externals
-=======
   koding/kontrol/kontrolclient
->>>>>>> 400694c6
   koding/workers/graphitefeeder
   socialapi/workers/api
 )

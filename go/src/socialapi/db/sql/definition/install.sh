--- conflicted
+++ resolved
@@ -1,8 +1,5 @@
-<<<<<<< HEAD
-=======
 sudo add-apt-repository ppa:pitti/postgresql
 sudo apt-get update
->>>>>>> 8f6fa116
 sudo apt-get install postgresql postgresql-contrib
 
 sudo -u postgres createuser --superuser koding

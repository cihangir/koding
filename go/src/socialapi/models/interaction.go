--- conflicted
+++ resolved
@@ -92,15 +92,15 @@
 		return interactions, errors.New("Message is not set")
 	}
 
-<<<<<<< HEAD
-	return c.FetchInteractorIds(&bongo.Pagination{})
+	return c.FetchInteractorIds(interactionType, &bongo.Pagination{})
 }
 
-func (i *Interaction) FetchInteractorIds(p *bongo.Pagination) ([]int64, error) {
+func (i *Interaction) FetchInteractorIds(interactionType string, p *bongo.Pagination) ([]int64, error) {
 	var interactorIds []int64
 	q := &bongo.Query{
 		Selector: map[string]interface{}{
-			"message_id": i.MessageId,
+			"message_id":    i.MessageId,
+			"type_constant": interactionType,
 		},
 		Pagination: *p,
 		Pluck:      "account_id",
@@ -110,16 +110,6 @@
 	}
 
 	if err := i.Some(&interactorIds, q); err != nil {
-=======
-	if err := bongo.B.DB.Table(c.TableName()).
-		Where(
-		"message_id = ? and type_constant = ?",
-		c.MessageId,
-		interactionType,
-	).
-		Pluck("account_id", &interactions).
-		Error; err != nil {
->>>>>>> 887e2149
 		return nil, err
 	}
 

package models

import (
	"errors"
	"fmt"
	"socialapi/request"
	"strings"
	"time"

	"github.com/koding/bongo"
)

type Channel struct {
	// unique identifier of the channel
	Id int64 `json:"id,string"`
<<<<<<< HEAD
=======

	// Token holds the uuid for interoperability with the bongo-client
	Token string `json:"token"`
>>>>>>> ba61623b

	// Name of the channel
	Name string `json:"name"                         sql:"NOT NULL;TYPE:VARCHAR(200);"`

	// Creator of the channel
	CreatorId int64 `json:"creatorId,string"         sql:"NOT NULL"`

	// Name of the group which channel is belong to
	GroupName string `json:"groupName"               sql:"NOT NULL;TYPE:VARCHAR(200);"`

	// Purpose of the channel
	Purpose string `json:"purpose"`

	// Type of the channel
	TypeConstant string `json:"typeConstant"         sql:"NOT NULL;TYPE:VARCHAR(100);"`

	// Privacy constant of the channel
	PrivacyConstant string `json:"privacyConstant"   sql:"NOT NULL;TYPE:VARCHAR(100);"`

	// MetaBits holds meta bit information about the channel
	MetaBits MetaBits `json:"metaBits"`

	// Creation date of the channel
	CreatedAt time.Time `json:"createdAt"            sql:"NOT NULL"`

	// Modification date of the channel
	UpdatedAt time.Time `json:"updatedAt"            sql:"NOT NULL"`

	// Deletion date of the channel
	DeletedAt time.Time `json:"deletedAt"`
}

// to-do check for allowed channels
const (
	// TYPES
	Channel_TYPE_GROUP           = "group"
	Channel_TYPE_TOPIC           = "topic"
	Channel_TYPE_FOLLOWINGFEED   = "followingfeed"
	Channel_TYPE_FOLLOWERS       = "followers"
	Channel_TYPE_CHAT            = "chat"
	Channel_TYPE_PINNED_ACTIVITY = "pinnedactivity"
	Channel_TYPE_PRIVATE_MESSAGE = "privatemessage"
	Channel_TYPE_DEFAULT         = "default"
	// Privacy
	Channel_PRIVACY_PUBLIC  = "public"
	Channel_PRIVACY_PRIVATE = "private"
	// Koding Group Name
	Channel_KODING_NAME = "koding"
)

func NewChannel() *Channel {
	return &Channel{
		Name:            "Channel" + RandomName(),
		GroupName:       Channel_KODING_NAME,
		TypeConstant:    Channel_TYPE_DEFAULT,
		PrivacyConstant: Channel_PRIVACY_PRIVATE,
	}
}

func NewPrivateMessageChannel(creatorId int64, groupName string) *Channel {
	c := NewChannel()
	c.GroupName = groupName
	c.CreatorId = creatorId
	c.Name = RandomName()
	c.TypeConstant = Channel_TYPE_PRIVATE_MESSAGE
	c.PrivacyConstant = Channel_PRIVACY_PRIVATE
	c.Purpose = ""
	return c
}

<<<<<<< HEAD
func (c *Channel) BeforeCreate() {
	c.CreatedAt = time.Now().UTC()
	c.UpdatedAt = time.Now().UTC()
	c.DeletedAt = ZeroDate()
}

func (c *Channel) BeforeUpdate() {
	c.UpdatedAt = time.Now()
}

func (c Channel) GetId() int64 {
	return c.Id
}

func (c Channel) TableName() string {
	return "api.channel"
}

func (c *Channel) AfterCreate() {
	bongo.B.AfterCreate(c)
}

func (c *Channel) AfterUpdate() {
	bongo.B.AfterUpdate(c)
}

func (c Channel) AfterDelete() {
	bongo.B.AfterDelete(c)
}

func (c *Channel) Update() error {
	if c.Name == "" || c.GroupName == "" {
		return fmt.Errorf("Validation failed %s - %s", c.Name, c.GroupName)
	}

	return bongo.B.Update(c)
}

=======
>>>>>>> ba61623b
func (c *Channel) Create() error {
	if c.Name == "" || c.GroupName == "" || c.TypeConstant == "" {
		return fmt.Errorf("Validation failed %s - %s -%s", c.Name, c.GroupName, c.TypeConstant)
	}

	// golang returns -1 if item not in the string
	if strings.Index(c.Name, " ") > -1 {
		return fmt.Errorf("Channel name %q has empty space in it", c.Name)
	}

	if c.TypeConstant == Channel_TYPE_GROUP ||
		c.TypeConstant == Channel_TYPE_FOLLOWERS /* we can add more types here */ {

		var selector map[string]interface{}
		switch c.TypeConstant {
		case Channel_TYPE_GROUP:
			selector = map[string]interface{}{
				"group_name":    c.GroupName,
				"type_constant": c.TypeConstant,
			}
		case Channel_TYPE_FOLLOWERS:
			selector = map[string]interface{}{
				"creator_id":    c.CreatorId,
				"type_constant": c.TypeConstant,
			}
		}

		// if err is nil
		// it means we already have that channel
		err := c.One(bongo.NewQS(selector))
		if err == nil {
			return nil
			// return fmt.Errorf("%s typed channel is already created before for %s group", c.TypeConstant, c.GroupName)
		}

		if err != bongo.RecordNotFound {
			return err
		}

	}

	return bongo.B.Create(c)
}

func (c *Channel) CreateRaw() error {
	insertSql := "INSERT INTO " +
		c.TableName() +
<<<<<<< HEAD
		` ("name","creator_id","group_name","purpose","secret_key","type_constant",` +
		`"privacy_constant", "created_at", "updated_at", "deleted_at")` +
		"VALUES ($1,$2,$3,$4,$5,$6,$7,$8,$9,$10) " +
		"RETURNING ID"

	return bongo.B.DB.CommonDB().QueryRow(insertSql, c.Name, c.CreatorId,
		c.GroupName, c.Purpose, c.SecretKey, c.TypeConstant, c.PrivacyConstant,
		c.CreatedAt, c.UpdatedAt, c.DeletedAt).Scan(&c.Id)
}

func (c *Channel) Delete() error {
	return bongo.B.Delete(c)
}

func (c *Channel) ById(id int64) error {
	return bongo.B.ById(c, id)
}

func (c *Channel) One(q *bongo.Query) error {
	return bongo.B.One(c, c, q)
}

func (c *Channel) Some(data interface{}, q *bongo.Query) error {
	return bongo.B.Some(c, data, q)
}

func (c *Channel) FetchByIds(ids []int64) ([]Channel, error) {
	var channels []Channel

	if len(ids) == 0 {
		return channels, nil
	}

	if err := bongo.B.FetchByIds(c, &channels, ids); err != nil {
		return nil, err
	}
	return channels, nil
=======
		` ("name","creator_id","group_name","purpose",c"type_constant",` +
		`"privacy_constant", "created_at", "updated_at", "deleted_at")` +
		"VALUES ($1,$2,$3,$4,$5,$6,$7,$8,$9) " +
		"RETURNING ID"

	return bongo.B.DB.CommonDB().QueryRow(insertSql, c.Name, c.CreatorId,
		c.GroupName, c.Purpose, c.TypeConstant, c.PrivacyConstant,
		c.CreatedAt, c.UpdatedAt, c.DeletedAt).Scan(&c.Id)
>>>>>>> ba61623b
}

func (c *Channel) AddParticipant(participantId int64) (*ChannelParticipant, error) {
	if c.Id == 0 {
		return nil, errors.New("Channel Id is not set")
	}

	cp := NewChannelParticipant()
	cp.ChannelId = c.Id
	cp.AccountId = participantId

	err := cp.FetchParticipant()
	if err != nil && err != bongo.RecordNotFound {
		return nil, err
	}

	// if we have this record in DB
	if cp.Id != 0 {
		// if status is not active
		if cp.StatusConstant == ChannelParticipant_STATUS_ACTIVE {
			return nil, errors.New(fmt.Sprintf("Account %d is already a participant of channel %d", cp.AccountId, cp.ChannelId))
		}
		cp.StatusConstant = ChannelParticipant_STATUS_ACTIVE
		if err := cp.Update(); err != nil {
			return nil, err
		}
		return cp, nil
	}

	cp.StatusConstant = ChannelParticipant_STATUS_ACTIVE

	if err := cp.Create(); err != nil {
		return nil, err
	}

	return cp, nil
}

func (c *Channel) RemoveParticipant(participantId int64) error {
	if c.Id == 0 {
		return errors.New("Channel Id is not set")
	}

	cp := NewChannelParticipant()
	cp.ChannelId = c.Id
	cp.AccountId = participantId

	err := cp.FetchParticipant()
	// if user is not in this channel, do nothing
	if err == bongo.RecordNotFound {
		return nil
	}

	if err != nil {
		return err
	}

	if cp.StatusConstant == ChannelParticipant_STATUS_LEFT {
		return nil
	}

	cp.StatusConstant = ChannelParticipant_STATUS_LEFT
	if err := cp.Update(); err != nil {
		return err
	}

	return nil
}

func (c *Channel) FetchParticipantIds(q *request.Query) ([]int64, error) {
	var participantIds []int64

	if c.Id == 0 {
		return participantIds, errors.New("Channel Id is not set")
	}

	query := &bongo.Query{
		Selector: map[string]interface{}{
			"channel_id":      c.Id,
			"status_constant": ChannelParticipant_STATUS_ACTIVE,
		},
		Pluck: "account_id",
	}

	query.AddScope(RemoveTrollContent(c, q.ShowExempt))

	cp := NewChannelParticipant()
	err := cp.Some(&participantIds, query)
	if err != nil {
		return nil, err
	}

	return participantIds, nil
}

<<<<<<< HEAD
=======
var AlreadyInTheChannel = errors.New("message is already in the channel")

// AddMessage adds given message to the channel, it the message is already in the
// channel, it doesnt add again, this method is idempotent
// you can call many times, but message will be in the channel list once
>>>>>>> ba61623b
func (c *Channel) AddMessage(messageId int64) (*ChannelMessageList, error) {
	cml, err := c.FetchMessageList(messageId)
	if err == nil {
		return nil, AlreadyInTheChannel
	}

	// silence record not found err
	if err != bongo.RecordNotFound {
		return nil, err
	}

	cml.ChannelId = c.Id
	cml.MessageId = messageId

	if err := cml.Create(); err != nil {
		return nil, err
	}

	return cml, nil
}

func (c *Channel) RemoveMessage(messageId int64) (*ChannelMessageList, error) {
	cml, err := c.FetchMessageList(messageId)
	if err != nil {
		return nil, err
	}

	if err := cml.Delete(); err != nil {
		return nil, err
	}

	return cml, nil
}

func (c *Channel) FetchMessageList(messageId int64) (*ChannelMessageList, error) {
	if c.Id == 0 {
		return nil, errors.New("Channel Id is not set")
	}

	cml := NewChannelMessageList()
	selector := map[string]interface{}{
		"channel_id": c.Id,
		"message_id": messageId,
	}

	return cml, cml.One(bongo.NewQS(selector))
}

func (c *Channel) FetchChannelIdByNameAndGroupName(name, groupName string) (int64, error) {
	query := &bongo.Query{
		Selector: map[string]interface{}{
			"name":       name,
			"group_name": groupName,
		},
		Pagination: *bongo.NewPagination(1, 0),
		Pluck:      "id",
	}
	var ids []int64
	if err := c.Some(&ids, query); err != nil {
		return 0, err
	}

	if ids == nil {
<<<<<<< HEAD
		return 0, gorm.RecordNotFound
	}

	if len(ids) == 0 {
		return 0, gorm.RecordNotFound
=======
		return 0, bongo.RecordNotFound
	}

	if len(ids) == 0 {
		return 0, bongo.RecordNotFound
>>>>>>> ba61623b
	}

	return ids[0], nil
}

<<<<<<< HEAD
func (c *Channel) Search(q *Query) ([]Channel, error) {
=======
func (c *Channel) Search(q *request.Query) ([]Channel, error) {
>>>>>>> ba61623b

	if q.GroupName == "" {
		return nil, fmt.Errorf("Query doesnt have any Group info %+v", q)
	}

	var channels []Channel

<<<<<<< HEAD
	query := bongo.B.DB.Table(c.TableName()).Limit(q.Limit)

	query = query.Where("type_constant = ?", q.Type)
	query = query.Where("privacy_constant = ?", Channel_PRIVACY_PUBLIC)
	query = query.Where("group_name = ?", q.GroupName)
=======
	bongoQuery := &bongo.Query{
		Selector: map[string]interface{}{
			"group_name":       q.GroupName,
			"type_constant":    q.Type,
			"privacy_constant": Channel_PRIVACY_PUBLIC,
		},
		Pagination: *bongo.NewPagination(q.Limit, q.Skip),
	}

	bongoQuery.AddScope(RemoveTrollContent(c, q.ShowExempt))

	query := bongo.B.BuildQuery(c, bongoQuery)
>>>>>>> ba61623b
	query = query.Where("name like ?", q.Name+"%")

	if err := bongo.CheckErr(
		query.Find(&channels),
	); err != nil {
		return nil, err
	}

	if channels == nil {
		return make([]Channel, 0), nil
	}

	return channels, nil
<<<<<<< HEAD
}

func (c *Channel) ByName(q *Query) (Channel, error) {
	fmt.Println("-------- FIX THIS PART ------")
	fmt.Println("TODO - check permissions here")
	fmt.Println("-------- FIX THIS PART ------")
	var channel Channel

	if q.GroupName == "" {
		return channel, fmt.Errorf("Query doesnt have any Group info %+v", q)
	}

	query := bongo.B.DB.Table(c.TableName()).Limit(q.Limit)

	query = query.Where("type_constant = ?", q.Type)
	query = query.Where("group_name = ?", q.GroupName)
	query = query.Where("name = ?", q.Name)

	return channel, bongo.CheckErr(query.Find(&channel))
=======
>>>>>>> ba61623b
}

func (c *Channel) ByName(q *request.Query) (Channel, error) {
	var channel Channel

	if q.GroupName == "" {
		return channel, fmt.Errorf("Query doesnt have any Group info %+v", q)
	}

	query := &bongo.Query{
		Selector: map[string]interface{}{
			"group_name":    q.GroupName,
			"type_constant": q.Type,
			"name":          q.Name,
		},
		Pagination: *bongo.NewPagination(q.Limit, q.Skip),
	}

	query.AddScope(RemoveTrollContent(c, q.ShowExempt))

	if err := c.One(query); err != nil {
		return channel, err
	}

	return *c, nil
}

func (c *Channel) List(q *request.Query) ([]Channel, error) {
	if q.GroupName == "" {
		return nil, fmt.Errorf("Query doesnt have any Group info %+v", q)
	}

	var channels []Channel

	query := &bongo.Query{
		Selector: map[string]interface{}{
			"group_name": q.GroupName,
		},
		Pagination: *bongo.NewPagination(q.Limit, q.Skip),
	}

	if q.Type != "" {
		query.Selector["type_constant"] = q.Type
	}

	query.AddScope(RemoveTrollContent(c, q.ShowExempt))

	err := c.Some(&channels, query)
	if err != nil {
		return nil, err
	}

	if channels == nil {
		return make([]Channel, 0), nil
	}

	return channels, nil
}

func (c *Channel) FetchLastMessage() (*ChannelMessage, error) {
	if c.Id == 0 {
		return nil, errors.New("Channel Id is not set")
	}

	cml := NewChannelMessageList()
	query := &bongo.Query{
		Selector: map[string]interface{}{
			"channel_id": c.Id,
		},
		Sort: map[string]string{
			"added_at": "DESC",
		},
		Pagination: *bongo.NewPagination(1, 0),
		Pluck:      "message_id",
	}

	var messageIds []int64
	err := cml.Some(&messageIds, query)
	if err != nil {
		return nil, err
	}

	if messageIds == nil || len(messageIds) == 0 {
		return nil, nil
	}

	cm := NewChannelMessage()
	if err := cm.ById(messageIds[0]); err != nil {
		return nil, err
	}

	return cm, nil
}

func (c *Channel) FetchPinnedActivityChannel(accountId int64, groupName string) error {
	query := &bongo.Query{
		Selector: map[string]interface{}{
			"creator_id":    accountId,
			"group_name":    groupName,
			"type_constant": Channel_TYPE_PINNED_ACTIVITY,
		},
	}

	return c.One(query)
<<<<<<< HEAD
=======
}

func EnsurePinnedActivityChannel(accountId int64, groupName string) (*Channel, error) {
	c := NewChannel()
	err := c.FetchPinnedActivityChannel(accountId, groupName)

	// if we find the channel
	// return early
	if err == nil {
		return c, nil
	}

	// silence not found error
	if err != bongo.RecordNotFound {
		return nil, err
	}

	c.Name = RandomName()
	c.CreatorId = accountId
	c.GroupName = groupName
	c.TypeConstant = Channel_TYPE_PINNED_ACTIVITY
	c.PrivacyConstant = Channel_PRIVACY_PRIVATE
	if err := c.Create(); err != nil {
		return nil, err
	}

	// after creating pinned channel
	// add user a participant
	// todo add test for this case
	_, err = c.AddParticipant(accountId)
	if err != nil {
		return nil, err
	}

	return c, nil
}

func (c *Channel) CanOpen(accountId int64) (bool, error) {
	if c.Id == 0 {
		return false, ErrChannelIdIsNotSet
	}

	if accountId == 0 {
		return false, ErrAccountIdIsNotSet
	}

	// check if user is a participant
	cp := NewChannelParticipant()
	cp.ChannelId = c.Id
	isParticipant, err := cp.IsParticipant(accountId)
	if err != nil {
		return false, err
	}

	// if already participant, return success
	if isParticipant {
		return true, nil
	}

	// anyone can read group activity
	if c.TypeConstant == Channel_TYPE_GROUP {
		return true, nil
	}

	// anyone can read topic feed
	// this is here for non-participated topic channels
	if c.TypeConstant == Channel_TYPE_TOPIC {
		return true, nil
	}

	// see only your pinned posts
	// user should be added as a participant to pinned post
	if c.TypeConstant == Channel_TYPE_PINNED_ACTIVITY {
		return false, nil
	}

	// see only your private messages
	// user should be added as a participant to private message
	if c.TypeConstant == Channel_TYPE_PRIVATE_MESSAGE {
		return false, nil
	}

	return false, nil
}

func (c *Channel) MarkIfExempt() error {
	isExempt, err := c.isExempt()
	if err != nil {
		return err
	}

	if isExempt {
		c.MetaBits.Mark(Troll)
	}

	return nil
}

func (c *Channel) isExempt() (bool, error) {
	// return early if channel is already exempt
	if c.MetaBits.Is(Troll) {
		return true, nil
	}

	accountId, err := c.getAccountId()
	if err != nil {
		return false, err
	}

	account, err := ResetAccountCache(accountId)
	if err != nil {
		return false, err
	}

	if account.IsTroll {
		return true, nil
	}

	return false, nil
}

func (c *Channel) getAccountId() (int64, error) {
	if c.CreatorId != 0 {
		return c.CreatorId, nil
	}

	if c.Id == 0 {
		return 0, fmt.Errorf("couldnt find accountId from content %+v", c)
	}

	cn := NewChannel()
	if err := cn.ById(c.Id); err != nil {
		return 0, err
	}

	return cn.CreatorId, nil

>>>>>>> ba61623b
}<|MERGE_RESOLUTION|>--- conflicted
+++ resolved
@@ -13,12 +13,9 @@
 type Channel struct {
 	// unique identifier of the channel
 	Id int64 `json:"id,string"`
-<<<<<<< HEAD
-=======
 
 	// Token holds the uuid for interoperability with the bongo-client
 	Token string `json:"token"`
->>>>>>> ba61623b
 
 	// Name of the channel
 	Name string `json:"name"                         sql:"NOT NULL;TYPE:VARCHAR(200);"`
@@ -89,47 +86,6 @@
 	return c
 }
 
-<<<<<<< HEAD
-func (c *Channel) BeforeCreate() {
-	c.CreatedAt = time.Now().UTC()
-	c.UpdatedAt = time.Now().UTC()
-	c.DeletedAt = ZeroDate()
-}
-
-func (c *Channel) BeforeUpdate() {
-	c.UpdatedAt = time.Now()
-}
-
-func (c Channel) GetId() int64 {
-	return c.Id
-}
-
-func (c Channel) TableName() string {
-	return "api.channel"
-}
-
-func (c *Channel) AfterCreate() {
-	bongo.B.AfterCreate(c)
-}
-
-func (c *Channel) AfterUpdate() {
-	bongo.B.AfterUpdate(c)
-}
-
-func (c Channel) AfterDelete() {
-	bongo.B.AfterDelete(c)
-}
-
-func (c *Channel) Update() error {
-	if c.Name == "" || c.GroupName == "" {
-		return fmt.Errorf("Validation failed %s - %s", c.Name, c.GroupName)
-	}
-
-	return bongo.B.Update(c)
-}
-
-=======
->>>>>>> ba61623b
 func (c *Channel) Create() error {
 	if c.Name == "" || c.GroupName == "" || c.TypeConstant == "" {
 		return fmt.Errorf("Validation failed %s - %s -%s", c.Name, c.GroupName, c.TypeConstant)
@@ -177,45 +133,6 @@
 func (c *Channel) CreateRaw() error {
 	insertSql := "INSERT INTO " +
 		c.TableName() +
-<<<<<<< HEAD
-		` ("name","creator_id","group_name","purpose","secret_key","type_constant",` +
-		`"privacy_constant", "created_at", "updated_at", "deleted_at")` +
-		"VALUES ($1,$2,$3,$4,$5,$6,$7,$8,$9,$10) " +
-		"RETURNING ID"
-
-	return bongo.B.DB.CommonDB().QueryRow(insertSql, c.Name, c.CreatorId,
-		c.GroupName, c.Purpose, c.SecretKey, c.TypeConstant, c.PrivacyConstant,
-		c.CreatedAt, c.UpdatedAt, c.DeletedAt).Scan(&c.Id)
-}
-
-func (c *Channel) Delete() error {
-	return bongo.B.Delete(c)
-}
-
-func (c *Channel) ById(id int64) error {
-	return bongo.B.ById(c, id)
-}
-
-func (c *Channel) One(q *bongo.Query) error {
-	return bongo.B.One(c, c, q)
-}
-
-func (c *Channel) Some(data interface{}, q *bongo.Query) error {
-	return bongo.B.Some(c, data, q)
-}
-
-func (c *Channel) FetchByIds(ids []int64) ([]Channel, error) {
-	var channels []Channel
-
-	if len(ids) == 0 {
-		return channels, nil
-	}
-
-	if err := bongo.B.FetchByIds(c, &channels, ids); err != nil {
-		return nil, err
-	}
-	return channels, nil
-=======
 		` ("name","creator_id","group_name","purpose",c"type_constant",` +
 		`"privacy_constant", "created_at", "updated_at", "deleted_at")` +
 		"VALUES ($1,$2,$3,$4,$5,$6,$7,$8,$9) " +
@@ -224,7 +141,6 @@
 	return bongo.B.DB.CommonDB().QueryRow(insertSql, c.Name, c.CreatorId,
 		c.GroupName, c.Purpose, c.TypeConstant, c.PrivacyConstant,
 		c.CreatedAt, c.UpdatedAt, c.DeletedAt).Scan(&c.Id)
->>>>>>> ba61623b
 }
 
 func (c *Channel) AddParticipant(participantId int64) (*ChannelParticipant, error) {
@@ -320,14 +236,11 @@
 	return participantIds, nil
 }
 
-<<<<<<< HEAD
-=======
 var AlreadyInTheChannel = errors.New("message is already in the channel")
 
 // AddMessage adds given message to the channel, it the message is already in the
 // channel, it doesnt add again, this method is idempotent
 // you can call many times, but message will be in the channel list once
->>>>>>> ba61623b
 func (c *Channel) AddMessage(messageId int64) (*ChannelMessageList, error) {
 	cml, err := c.FetchMessageList(messageId)
 	if err == nil {
@@ -391,29 +304,17 @@
 	}
 
 	if ids == nil {
-<<<<<<< HEAD
-		return 0, gorm.RecordNotFound
-	}
-
-	if len(ids) == 0 {
-		return 0, gorm.RecordNotFound
-=======
 		return 0, bongo.RecordNotFound
 	}
 
 	if len(ids) == 0 {
 		return 0, bongo.RecordNotFound
->>>>>>> ba61623b
 	}
 
 	return ids[0], nil
 }
 
-<<<<<<< HEAD
-func (c *Channel) Search(q *Query) ([]Channel, error) {
-=======
 func (c *Channel) Search(q *request.Query) ([]Channel, error) {
->>>>>>> ba61623b
 
 	if q.GroupName == "" {
 		return nil, fmt.Errorf("Query doesnt have any Group info %+v", q)
@@ -421,13 +322,6 @@
 
 	var channels []Channel
 
-<<<<<<< HEAD
-	query := bongo.B.DB.Table(c.TableName()).Limit(q.Limit)
-
-	query = query.Where("type_constant = ?", q.Type)
-	query = query.Where("privacy_constant = ?", Channel_PRIVACY_PUBLIC)
-	query = query.Where("group_name = ?", q.GroupName)
-=======
 	bongoQuery := &bongo.Query{
 		Selector: map[string]interface{}{
 			"group_name":       q.GroupName,
@@ -440,7 +334,6 @@
 	bongoQuery.AddScope(RemoveTrollContent(c, q.ShowExempt))
 
 	query := bongo.B.BuildQuery(c, bongoQuery)
->>>>>>> ba61623b
 	query = query.Where("name like ?", q.Name+"%")
 
 	if err := bongo.CheckErr(
@@ -454,28 +347,6 @@
 	}
 
 	return channels, nil
-<<<<<<< HEAD
-}
-
-func (c *Channel) ByName(q *Query) (Channel, error) {
-	fmt.Println("-------- FIX THIS PART ------")
-	fmt.Println("TODO - check permissions here")
-	fmt.Println("-------- FIX THIS PART ------")
-	var channel Channel
-
-	if q.GroupName == "" {
-		return channel, fmt.Errorf("Query doesnt have any Group info %+v", q)
-	}
-
-	query := bongo.B.DB.Table(c.TableName()).Limit(q.Limit)
-
-	query = query.Where("type_constant = ?", q.Type)
-	query = query.Where("group_name = ?", q.GroupName)
-	query = query.Where("name = ?", q.Name)
-
-	return channel, bongo.CheckErr(query.Find(&channel))
-=======
->>>>>>> ba61623b
 }
 
 func (c *Channel) ByName(q *request.Query) (Channel, error) {
@@ -580,8 +451,6 @@
 	}
 
 	return c.One(query)
-<<<<<<< HEAD
-=======
 }
 
 func EnsurePinnedActivityChannel(accountId int64, groupName string) (*Channel, error) {
@@ -719,5 +588,4 @@
 
 	return cn.CreatorId, nil
 
->>>>>>> ba61623b
 }
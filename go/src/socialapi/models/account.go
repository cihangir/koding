--- conflicted
+++ resolved
@@ -41,15 +41,11 @@
 	// unique account nicknames
 	Nick string `json:"nick"        sql:"NOT NULL;UNIQUE;TYPE:VARCHAR(25);"`
 
-<<<<<<< HEAD
 	// ShareLocation is a setting for users on socialapi
 	Settings gorm.Hstore `json:"settings"`
 
-	// unique account tokens used for pubnub authentication
-=======
 	// Token is used for authentication purposes, this data should not be shared
 	// with other clients/accounts
->>>>>>> 390c056c
 	Token string `json:"-"`
 }
 

--- conflicted
+++ resolved
@@ -276,31 +276,10 @@
 	return channelIds, nil
 }
 
-<<<<<<< HEAD
-func FetchOldIdByAccountId(accountId int64) (string, error) {
-
-	a := NewAccount()
-	var data []string
-	q := &bongo.Query{
-		Selector: map[string]interface{}{
-			"id": accountId,
-		},
-		Pluck:      "old_id",
-		Pagination: *bongo.NewPagination(1, 0),
-	}
-	err := a.Some(&data, q)
-	if err != nil {
-		return "", err
-	}
-
-	if len(data) == 0 {
-		return "", nil
-=======
 func FetchAccountById(accountId int64) (*Account, error) {
 	a := NewAccount()
 	if err := a.ById(accountId); err != nil {
 		return nil, err
->>>>>>> ee75f3dc
 	}
 
 	return a, nil

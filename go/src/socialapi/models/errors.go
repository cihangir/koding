--- conflicted
+++ resolved
@@ -3,14 +3,12 @@
 import "errors"
 
 var (
-<<<<<<< HEAD
-	IdNotSet                    = errors.New("Id is not set")
+	IdNotSet = errors.New("Id is not set")
+
 	ErrChannelIsNotSet          = errors.New("channel is not set")
-	ErrMessageIsNotSet          = errors.New("message is not set")
+	ErrChannelIdIsNotSet        = errors.New("channel id is not set")
 	ErrChannelContainerIsNotSet = errors.New("channel container is not set")
-=======
-	IdNotSet             = errors.New("Id is not set")
-	ErrChannelIdIsNotSet = errors.New("channel id is not set")
+
+	ErrMessageIsNotSet   = errors.New("message is not set")
 	ErrAccountIdIsNotSet = errors.New("account id is not set")
->>>>>>> 890366f2
 )
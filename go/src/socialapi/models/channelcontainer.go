--- conflicted
+++ resolved
@@ -84,11 +84,7 @@
 	cc.Channel = channel
 	cc.IsParticipant = isParticipant
 	cc.ParticipantCount = participantCount
-<<<<<<< HEAD
-	participantOldIds, err := AccountOldsIdByIds(cpList)
-=======
 	participantOldIds, err := FetchAccountOldsIdByIdsFromCache(cpList)
->>>>>>> ee75f3dc
 	if err != nil {
 		return nil, err
 	}

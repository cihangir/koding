package models

type ChannelContainer struct {
	Channel             Channel                  `json:"channel"`
	IsParticipant       bool                     `json:"isParticipant"`
	ParticipantCount    int                      `json:"participantCount"`
	ParticipantsPreview []string                 `json:"participantsPreview"`
	LastMessage         *ChannelMessageContainer `json:"lastMessage"`
	UnreadCount         int                      `json:"unreadCount"`
}

func NewChannelContainer() *ChannelContainer {
	return &ChannelContainer{}
}

func PopulateChannelContainers(channelList []Channel, accountId int64) ([]*ChannelContainer, error) {
	channelContainers := make([]*ChannelContainer, len(channelList))

	var err error
	for i, channel := range channelList {
		channelContainers[i], err = PopulateChannelContainer(channel, accountId)
		if err != nil {
			return nil, err
		}
	}

	return channelContainers, nil
}

func PopulateChannelContainersWithUnreadCount(channelList []Channel, accountId int64) ([]*ChannelContainer, error) {
	channelContainers, err := PopulateChannelContainers(channelList, accountId)
	if err != nil {
		return nil, err
	}

	cml := NewChannelMessageList()
	for i, container := range channelContainers {
		if !container.IsParticipant {
			continue
		}

		cp := NewChannelParticipant()
		cp.ChannelId = container.Channel.Id
		cp.AccountId = accountId
		if err := cp.FetchParticipant(); err != nil {
			// helper.MustGetLogger().Error(err.Error())
			continue
		}
<<<<<<< HEAD

		count, _ := cml.UnreadCount(cp)
		if err != nil {
			// helper.MustGetLogger().Error(err.Error())
			continue
		}
		channelContainers[i].UnreadCount = count
	}

	return channelContainers, nil
}

=======

		// for private messages calculate the unread reply count
		if container.Channel.TypeConstant == Channel_TYPE_PRIVATE_MESSAGE {
			if container.LastMessage == nil || container.LastMessage.Message == nil || container.LastMessage.Message.Id == 0 {
				continue
			}

			count, err := NewMessageReply().UnreadCount(container.LastMessage.Message.Id, cp.LastSeenAt)
			if err != nil {
				continue
			}

			channelContainers[i].UnreadCount = count
			continue
		}

		count, _ := cml.UnreadCount(cp)
		if err != nil {
			// helper.MustGetLogger().Error(err.Error())
			continue
		}
		channelContainers[i].UnreadCount = count
	}

	return channelContainers, nil
}

>>>>>>> ba61623b
func PopulateChannelContainer(channel Channel, accountId int64) (*ChannelContainer, error) {
	cp := NewChannelParticipant()
	cp.ChannelId = channel.Id

	// add participantCount
	participantCount, err := cp.FetchParticipantCount()
	if err != nil {
		return nil, err
	}

	// add participant preview
	cpList, err := cp.ListAccountIds(5)
	if err != nil {
		return nil, err
	}

	// add participation status
	isParticipant, err := cp.IsParticipant(accountId)
	if err != nil {
		return nil, err
	}

	cc := NewChannelContainer()
	cc.Channel = channel
	cc.IsParticipant = isParticipant
	cc.ParticipantCount = participantCount
<<<<<<< HEAD
	participantOldIds, err := AccountOldsIdByIds(cpList)
=======
	participantOldIds, err := FetchAccountOldsIdByIdsFromCache(cpList)
>>>>>>> ba61623b
	if err != nil {
		return nil, err
	}

	cc.ParticipantsPreview = participantOldIds

	// add last message of the channel
	cm, err := channel.FetchLastMessage()
	if err != nil {
		return nil, err
	}

	if cm != nil {
		cmc, err := cm.BuildEmptyMessageContainer()
		if err != nil {
			return nil, err
		}
		cc.LastMessage = cmc
	}

	return cc, nil
}<|MERGE_RESOLUTION|>--- conflicted
+++ resolved
@@ -46,20 +46,6 @@
 			// helper.MustGetLogger().Error(err.Error())
 			continue
 		}
-<<<<<<< HEAD
-
-		count, _ := cml.UnreadCount(cp)
-		if err != nil {
-			// helper.MustGetLogger().Error(err.Error())
-			continue
-		}
-		channelContainers[i].UnreadCount = count
-	}
-
-	return channelContainers, nil
-}
-
-=======
 
 		// for private messages calculate the unread reply count
 		if container.Channel.TypeConstant == Channel_TYPE_PRIVATE_MESSAGE {
@@ -87,7 +73,6 @@
 	return channelContainers, nil
 }
 
->>>>>>> ba61623b
 func PopulateChannelContainer(channel Channel, accountId int64) (*ChannelContainer, error) {
 	cp := NewChannelParticipant()
 	cp.ChannelId = channel.Id
@@ -114,11 +99,7 @@
 	cc.Channel = channel
 	cc.IsParticipant = isParticipant
 	cc.ParticipantCount = participantCount
-<<<<<<< HEAD
-	participantOldIds, err := AccountOldsIdByIds(cpList)
-=======
 	participantOldIds, err := FetchAccountOldsIdByIdsFromCache(cpList)
->>>>>>> ba61623b
 	if err != nil {
 		return nil, err
 	}

# MAKEFLAGS += -j
NO_COLOR=\033[0m
OK_COLOR=\033[0;32m
GODIR=$(CURDIR)/../../../go
GOBINDIR=$(GODIR)/bin
GOPATH := $(realpath $(GODIR))
GOBIN := $(realpath $(GOBINDIR))
CONFIG=./config/dev.toml
MAJOR=0
MINOR=1
# export MAJOR
# export MINOR

# set debug level
debug?=false
ifeq ($(debug), true)
	VERBOSE="-v"
	DBG="-d" # don't use DEBUG, it's set to `yes`
endif

outputMetrics?=false
ifeq ($(outputMetrics), true)
	METRICS="-outputMetrics"
endif

# set config name
ifneq ($(strip $(config)),)
	CONFIG=$(config)
endif

# set port
ifdef port
	PORT="-port=$(port)"
endif

PACKAGES = \
	socialapi/workers/api \
	socialapi/workers/emailnotifier \
	socialapi/workers/dailyemailnotifier \
	socialapi/workers/notification \
	socialapi/workers/pinnedpost \
	socialapi/workers/popularpost \
	socialapi/workers/trollmode \
	socialapi/workers/populartopic \
	socialapi/workers/realtime \
	socialapi/workers/topicfeed \
	socialapi/workers/migrator \
	socialapi/workers/sitemap/sitemapfeeder \
	socialapi/workers/sitemap/sitemapgenerator \
	socialapi/workers/sitemap/sitemapinitializer \
	socialapi/workers/algoliaconnector


all: testapi

develop: apidev topicfeeddev realtimedev populartopicdev popularpostdev notificationdev trollmodeldev pinnedpostdev algoliaconnectordev emaildev sitemapdev collaborationdev mailsenderdev topicmoderationdev
minimal: apidev topicfeeddev realtimedev pinnedpostdev
default: configure

paymentwebhookdev:
	@echo "DBG $(DBG) METRICS ====> $(METRICS)"
	@echo "$(OK_COLOR)==> Running Payment Webhook Worker $(NO_COLOR)"
	@$(GOBINDIR)/watcher -run socialapi/workers/payment/paymentwebhook -c $(CONFIG) -kite-init=true $(DBG) $(METRICS)

apidev:
	@echo "DBG $(DBG) METRICS ====> $(METRICS)"
	@echo "$(OK_COLOR)==> Running API Worker $(NO_COLOR)"
	@$(GOBINDIR)/watcher -run socialapi/workers/api -watch socialapi -c $(CONFIG) $(PORT) $(DBG) $(METRICS)

topicfeeddev:
	@echo "$(OK_COLOR)==> Running Topic Feed Worker $(NO_COLOR)"
	@$(GOBINDIR)/watcher -run socialapi/workers/cmd/topicfeed -watch socialapi/workers/topicfeed -c $(CONFIG) $(DBG) $(METRICS)

realtimedev:
	@echo "$(OK_COLOR)==> Running Realtime Worker $(NO_COLOR)"
	@$(GOBINDIR)/watcher -run socialapi/workers/cmd/realtime -watch socialapi/workers/realtime/realtime -c $(CONFIG) $(DBG) $(METRICS)

populartopicdev:
	@echo "$(OK_COLOR)==> Running Popular Topics Worker $(NO_COLOR)"
	@$(GOBINDIR)/watcher -run socialapi/workers/cmd/populartopic -watch socialapi/workers/populartopic -c $(CONFIG) $(DBG) $(METRICS)

pinnedpostdev:
	@echo "$(OK_COLOR)==> Running PinnedPost Worker $(NO_COLOR)"
	@$(GOBINDIR)/watcher -run socialapi/workers/cmd/pinnedpost -watch socialapi/workers/pinnedpost -c $(CONFIG) $(DBG) $(METRICS)

algoliaconnectordev:
	@echo "$(OK_COLOR)==> Running TopicIndex Worker $(NO_COLOR)"
	@$(GOBINDIR)/watcher -run socialapi/workers/cmd/algoliaconnector -watch socialapi/workers/algoliaconnector/algoliaconnector -c $(CONFIG) $(DBG) $(METRICS)

notificationdev:
	@echo "$(OK_COLOR)==> Running Notification Worker $(NO_COLOR)"
	@$(GOBINDIR)/watcher -run socialapi/workers/cmd/notification -watch socialapi/workers/notification -c $(CONFIG) $(DBG) $(METRICS)

emaildev: activityemaildev dailyemaildev privatemessageemaildev

activityemaildev:
	@echo "$(OK_COLOR)==> Running Email Notifier Worker $(NO_COLOR)"
	@$(GOBINDIR)/watcher -run socialapi/workers/cmd/email/activityemail -watch socialapi/workers/email/activityemail -c $(CONFIG) $(DBG) $(METRICS)

dailyemaildev:
	@echo "$(OK_COLOR)==> Running Daily Email Notifier Worker $(NO_COLOR)"
	@$(GOBINDIR)/watcher -run socialapi/workers/cmd/email/dailyemail -watch socialapi/workers/email/dailyemail -c $(CONFIG) $(DBG) $(METRICS)

privatemessageemaildev: privatemessageemailfeederdev privatemessageemailsenderdev

privatemessageemailfeederdev:
	@echo "$(OK_COLOR)==> Running Private Message Email Feeder Worker $(NO_COLOR)"
	@$(GOBINDIR)/watcher -run socialapi/workers/cmd/email/privatemessageemailfeeder -watch socialapi/workers/email/privatemessageemail/privatemessageemailfeeder -c $(CONFIG) $(DBG) $(METRICS)

privatemessageemailsenderdev:
	@echo "$(OK_COLOR)==> Running Private Message Email Sender Worker $(NO_COLOR)"
	@$(GOBINDIR)/watcher -run socialapi/workers/cmd/email/privatemessageemailsender -watch socialapi/workers/email/privatemessageemail/privatemessageemailsender -c $(CONFIG) $(DBG) $(METRICS)

popularpostdev:
	@echo "$(OK_COLOR)==> Running Popular Posts Worker $(NO_COLOR)"
	@$(GOBINDIR)/watcher -run socialapi/workers/cmd/popularpost -watch socialapi/workers/popularpost -c $(CONFIG) $(DBG) $(METRICS)

trollmodeldev:
	@echo "$(OK_COLOR)==> Running Troll Mode Worker $(NO_COLOR)"
	@$(GOBINDIR)/watcher -run socialapi/workers/cmd/trollmode -watch socialapi/workers/trollmode -c $(CONFIG) $(DBG) $(METRICS)

dispatcherdev:
	@echo "$(OK_COLOR)==> Running Dispatcher Worker $(NO_COLOR)"
	@$(GOBINDIR)/watcher -run socialapi/workers/cmd/realtime/dispatcher -watch socialapi/workers/realtime/dispatcher -c $(CONFIG) $(DBG) $(METRICS)

gatekeeperdev:
	@echo "$(OK_COLOR)==> Running Gatekeeper Worker $(NO_COLOR)"
	@$(GOBINDIR)/watcher -run socialapi/workers/cmd/realtime/gatekeeper -watch socialapi/workers/realtime/gatekeeper -c $(CONFIG) $(DBG) $(METRICS)

collaborationdev:
	@echo "$(OK_COLOR)==> Running Collaboration Worker $(NO_COLOR)"
	@$(GOBINDIR)/watcher -run socialapi/workers/cmd/collaboration -watch socialapi/workers/collaboration -kite-init -c $(CONFIG) $(DBG) $(METRICS)

mailsenderdev:
	@echo "$(OK_COLOR)==> Running Mailsender Worker $(NO_COLOR)"
	@$(GOBINDIR)/watcher -run socialapi/workers/cmd/email/emailsender -watch socialapi/workers/email/emailsender -c $(CONFIG) $(DBG) $(METRICS)


topicmoderationdev:
	@echo "$(OK_COLOR)==> Running Topic Moderation Worker $(NO_COLOR)"
	@$(GOBINDIR)/watcher -run socialapi/workers/cmd/topicmoderation -watch socialapi/workers/moderation -c $(CONFIG) $(DBG) $(METRICS)

onfiguremigration:
	(vagrant ssh default --command "mongo localhost/koding --eval='db.relationships.update({},{\$$unset:{migrationStatus:0}},{multi:true})'")
	(vagrant ssh default --command "mongo localhost/koding --eval='db.jNewStatusUpdates.update({},{\$$unset:{socialMessageId:0}},{multi:true})'")
	(vagrant ssh default --command "mongo localhost/koding --eval='db.jComments.update({},{\$$unset:{socialMessageId:0}},{multi:true})'")
	(vagrant ssh default --command "mongo localhost/koding --eval='db.jTags.update({},{\$$unset:{socialApiChannelId:0}},{multi:true})'")
	(vagrant ssh default --command "mongo localhost/koding --eval='db.jAccounts.update({},{\$$unset:{socialApiId:0}},{multi:true})'")

migrate:
	@echo "$(OK_COLOR)==> Running Popular Posts Worker $(NO_COLOR)"
	@$(GOBINDIR)/watcher -run socialapi/workers/cmd/migrator -watch socialapi/workers/migrator/controller -c $(CONFIG) $(DBG) $(METRICS)
sitemapdev: sitemapfeederdev sitemapgeneratordev

sitemapfeederdev:
	@echo "$(OK_COLOR)==> Running Sitemap Feeder Worker $(NO_COLOR)"
	@$(GOBINDIR)/watcher -run socialapi/workers/cmd/sitemap/sitemapfeeder -watch socialapi/workers/sitemap/sitemapfeeder -c $(CONFIG) $(DBG) $(METRICS)

sitemapgeneratordev:
	@echo "$(OK_COLOR)==> Running Sitemap Generator Worker $(NO_COLOR)"
	@$(GOBINDIR)/watcher -run socialapi/workers/cmd/sitemap/sitemapgenerator -watch socialapi/workers/sitemap/sitemapgenerator -c $(CONFIG) $(DBG) $(METRICS)

sitemapinitdev:
	@echo "$(OK_COLOR)==> Running Sitemap Initializer Worker $(NO_COLOR)"
	@$(GOBINDIR)/watcher -run socialapi/workers/cmd/sitemap/sitemapinitializer -watch socialapi/workers/sitemap/sitemapfeeder -c $(CONFIG) $(DBG) $(METRICS)

createdb:
	(vagrant ssh default --command "mongo localhost/koding --eval='db.jAccounts.update({},{\$$unset:{socialApiId:0}},{multi:true})'")
	(vagrant ssh default --command "mongo localhost/koding --eval='db.jGroups.update({},{\$$unset:{socialApiChannelId:0}},{multi:true})'")
	(vagrant ssh default --command "/opt/koding/go/src/socialapi/db/sql/definition/create.sh /opt/koding/go/src/socialapi/db/sql")

configure: install installwatcher install-migrate
	@echo "$(OK_COLOR)==> Configuration is done $(NO_COLOR)"

install-postgres:
	@echo "$(OK_COLOR)==> Installing postgresql"
	(vagrant ssh default --command "/opt/koding/go/src/socialapi/db/sql/definition/install.sh")

installwatcher:
	@`which go` get github.com/canthefason/go-watcher
	@`which go` install github.com/canthefason/go-watcher/cmd/watcher

install-migrate:
	@`which go` get github.com/mattes/migrate
	@`which go` install github.com/mattes/migrate

install:
	@echo $(CONFIG)
	@echo "$(OK_COLOR)==> Installing all packages $(NO_COLOR)"
	@echo "NOTICE: make install is deprecated use ../../build.sh"
	@echo "building with ../../build.sh"
	../../build.sh
test:
	@echo "$(OK_COLOR)==> Testing all packages $(NO_COLOR)"
	@`which go` test $(VERBOSE) ${PACKAGES}

build:
	@echo "$(OK_COLOR)==> Building all packages $(NO_COLOR)"
	@echo "NOTICE: make build is deprecated use ../../build.sh"
	@echo "building with ../../build.sh"
	../../build.sh

testpermission:
	@echo "$(OK_COLOR)--> permission tests... $(NO_COLOR)"
	@`which go` test -c workers/permission/tests/*.go
	@./permission.test $(DBG) $(METRICS) -c $(CONFIG)
	@rm  ./permission.test

testmoderation: testmoderationunit testmoderationintegration

testmoderationunit:
	@echo "$(OK_COLOR)--> moderation unit tests... $(NO_COLOR)"
	@`which go` test -c workers/moderation/topic/*.go
	@./topic.test $(DBG) $(METRICS) -c $(CONFIG)
	@rm ./topic.test

testmoderationintegration:
	@echo "$(OK_COLOR)--> moderation integration tests... $(NO_COLOR)"
	@`which go` test -c workers/moderation/topic/tests/*.go
	@./tests.test $(DBG) $(METRICS) -c $(CONFIG)
	@rm ./tests.test

testalgolia:
	@echo "$(OK_COLOR)--> algoliaconnector unit tests... $(NO_COLOR)"
	@`which go` test -c workers/algoliaconnector/algoliaconnector/*.go
	@./algoliaconnector.test -c $(CONFIG)
	@rm ./algoliaconnector.test


testtopicfeeed:
	@echo "$(OK_COLOR)--> topic feed tests... $(NO_COLOR)"
	@`which go` test -c workers/topicfeed/*.go
	@./topicfeed.test $(DBG) $(METRICS) -c $(CONFIG)
	@rm ./topicfeed.test

# testcollaboration runs the unit and integration tests of collaboration worker
testcollaboration:
	@echo "$(OK_COLOR)--> collaboration tests... $(NO_COLOR)"
	@`which go` test -c workers/collaboration/tests/*.go
	@./collaboration.test $(DBG) $(METRICS) -c $(CONFIG)
	@rm  ./collaboration.test

	@`which go` test -c workers/collaboration/*.go
	@./collaboration.test -kite-init $(DBG) $(METRICS) -c $(CONFIG)
	@rm  ./collaboration.test

testmodels:
	@echo "$(OK_COLOR)--> model tests... $(NO_COLOR)"
	@`which go` test -c models/*.go
	@./models.test $(DBG) $(METRICS) -c $(CONFIG)
	@rm ./models.test

testmailsender:
	@echo "$(OK_COLOR)--> Mailsender tests... $(NO_COLOR)"
	@`which go` test -c workers/email/emailsender/*.go
	@./emailsender.test $(DBG) $(METRICS) -c $(CONFIG)
	@rm  ./emailsender.test

testmail:
	@echo "$(OK_COLOR)--> mail tests... $(NO_COLOR)"
	@`which go` test -c workers/email/mailparse/models/*.go
	@./models.test $(DBG) $(METRICS) -c $(CONFIG)
	@rm ./models.test

	@echo "$(OK_COLOR)--> mail integration tests... $(NO_COLOR)"
	@`which go` test -c workers/email/mailparse/tests/*.go
	@./tests.test $(DBG) $(METRICS) -c $(CONFIG)
	@rm ./tests.test

testemailworker:
	# @echo "$(OK_COLOR)--> activity email tests.. $(NO_COLOR)"
	# @`which go` test -c workers/email/activityemail/*.go
	# @./activityemail.test $(DBG) $(METRICS) -c $(CONFIG)
	# @rm ./activityemail.test

	@echo "$(OK_COLOR)--> notification email tests... $(NO_COLOR)"
	@`which go` test -c workers/email/privatemessageemail/privatemessageemailfeeder/*.go
	@./feeder.test $(DBG) $(METRICS) -c $(CONFIG)
	@rm ./feeder.test

	@`which go` test -c workers/email/privatemessageemail/privatemessageemailsender/*.go
	@./sender.test $(DBG) $(METRICS) -c $(CONFIG)
	@rm ./sender.test

	@`which go` test -c workers/email/emailmodels/*.go
	@./emailmodels.test $(DBG) $(METRICS) -c $(CONFIG)
	@rm ./emailmodels.test

<<<<<<< HEAD
testapi: testcollaboration testmailsender testmail testmodels testemailworker testpermission testmoderation testalgolia testtopicfeeed
=======
testnotification:

	@echo "$(OK_COLOR)--> notification tests... $(NO_COLOR)"
	@`which go` test -c workers/notification/tests/*.go
	@./main.test $(DBG) $(METRICS) -c $(CONFIG)
	@rm ./main.test

testapi: testcollaboration testmailsender testmail testmodels testemailworker testnotification
>>>>>>> 9e516806
	@echo "$(OK_COLOR)==> Running Unit tests $(NO_COLOR)"

	@`which go` test config/*.go $(DBG)

<<<<<<< HEAD
	@echo "$(OK_COLOR)--> all api tests... $(NO_COLOR)"
=======
	@echo "$(OK_COLOR)--> algolia tests... $(NO_COLOR)"
	@`which go` test -c workers/algoliaconnector/algoliaconnector/*.go
	@./algoliaconnector.test -c $(CONFIG)
	@rm ./algoliaconnector.test
>>>>>>> 9e516806

	@echo "$(OK_COLOR)--> metrics tests... $(NO_COLOR)"
	@`which go` test -c workers/common/metrics/*.go
	@./metrics.test
	@rm ./metrics.test

	@echo "$(OK_COLOR)==> Running Integration tests $(NO_COLOR)"
	@echo "$(OK_COLOR)--> troll mode tests... $(NO_COLOR)"
	@`which go` test workers/trollmode/tests/*.go
	@`which go` test -c workers/trollmode/*.go
	@./trollmode.test $(DBG) $(METRICS) -c $(CONFIG)
	@rm  ./trollmode.test

	@echo "$(OK_COLOR)--> permission tests... $(NO_COLOR)"
	@`which go` test -c workers/permission/tests/*.go
	@./permission.test $(DBG) $(METRICS) -c $(CONFIG)
	@rm  ./permission.test

	@echo "$(OK_COLOR)--> payment tests... $(NO_COLOR)"
	@`which go` test -c workers/payment/*.go
	@./payment.test $(DBG) $(METRICS) -c $(CONFIG)
	@rm ./payment.test

	@echo "$(OK_COLOR)--> stripe tests... $(NO_COLOR)"
	@`which go` test -c workers/payment/stripe/*.go
	@./stripe.test $(DBG) $(METRICS) -c $(CONFIG)
	@rm ./stripe.test

	@echo "$(OK_COLOR)--> paypal tests... $(NO_COLOR)"
	@`which go` test -c workers/payment/paypal/*.go
	@./paypal.test $(DBG) $(METRICS) -c $(CONFIG)
	@rm ./paypal.test

	@echo "$(OK_COLOR)--> handler tests... $(NO_COLOR)"
	@`which go` test -c workers/common/handler/*.go
	@./handler.test $(DBG) $(METRICS) -c $(CONFIG)
	@rm ./handler.test

	@echo "$(OK_COLOR)--> api integration tests... $(NO_COLOR)"
	@`which go` test -c tests/*.go
	@./main.test $(DBG) $(METRICS) -c $(CONFIG)
	@rm ./main.test

	@echo "$(OK_COLOR)--> realtime tests... $(NO_COLOR)"
	@`which go` test -c workers/realtime/realtime/*.go
	@./realtime.test $(DBG) $(METRICS) -c $(CONFIG)
	@rm ./realtime.test

	@echo "$(OK_COLOR)--> sitemap generator tests... $(NO_COLOR)"
	@`which go` test -c workers/sitemap/sitemapgenerator/*.go
	@./generator.test $(DBG) $(METRICS) -c $(CONFIG)
	@rm ./generator.test

	@echo "$(OK_COLOR)--> sitemap model tests... $(NO_COLOR)"
	@`which go` test workers/sitemap/models/*.go

	@echo "$(OK_COLOR)--> paymentwebhook tests... $(NO_COLOR)"
	@`which go` test -c workers/payment/paymentwebhook/*.go
	@./main.test $(DBG) $(METRICS) -c $(CONFIG)
	@rm ./main.test

	@echo "$(OK_COLOR)--> paymentwebhook#webhookmodels tests... $(NO_COLOR)"
	@`which go` test workers/payment/paymentwebhook/webhookmodels/*.go

	@echo "$(OK_COLOR)--> realtime model tests... $(NO_COLOR)"
	@`which go` test -c workers/realtime/models/*.go
	@./models.test $(DBG) $(METRICS) -c $(CONFIG)
	@rm ./models.test

doc:
	@for package in $(PACKAGES); \
	do \
		(echo "$(OK_COLOR)==> Running godoc for $$package $(NO_COLOR)"); \
		godoc $$package | less; \
	done;

vet:
	@`which go` tool vet -all=true .

pkgs = \
	realtime \
	rerun \
	topicfeed \
	notification

dep:
	@echo "$(OK_COLOR)==> Copying files $(NO_COLOR)";
	@for pkg in $(pkgs); \
	do \
	TMP=/tmp/socialapi; \
	OUTFOLDER=$$TMP/out; \
	CONTENTFOLDER=$$TMP/$$pkg; \
	ZIPNAME=$$OUTFOLDER/$$pkg-$(MAJOR).$(MINOR).tar; \
	mkdir -p $$TMP; \
	mkdir -p $$OUTFOLDER; \
	rm -rf $$CONTENTFOLDER; \
	mkdir $$CONTENTFOLDER; \
	cp $(GOBINDIR)/$$pkg $$CONTENTFOLDER ;\
	cp $(CONFIG) $$CONTENTFOLDER ;\
    done;

	@echo "$(OK_COLOR)==> Generating TAR files $(NO_COLOR)";
	@for pkg in $(pkgs); \
	do \
	TMP=/tmp/socialapi; \
	OUTFOLDER=$$TMP/out; \
	CONTENTFOLDER=$$TMP/$$pkg; \
	ZIPNAME=$$OUTFOLDER/$$pkg-$(MAJOR).$(MINOR).tar; \
    echo "Creating" $$ZIPNAME ;\
	cd $$TMP && tar cof $$ZIPNAME ./$$pkg; \
	done;

	@echo "$(OK_COLOR)==> Files are located at files $(NO_COLOR)";<|MERGE_RESOLUTION|>--- conflicted
+++ resolved
@@ -286,30 +286,20 @@
 	@./emailmodels.test $(DBG) $(METRICS) -c $(CONFIG)
 	@rm ./emailmodels.test
 
-<<<<<<< HEAD
-testapi: testcollaboration testmailsender testmail testmodels testemailworker testpermission testmoderation testalgolia testtopicfeeed
-=======
 testnotification:
-
 	@echo "$(OK_COLOR)--> notification tests... $(NO_COLOR)"
 	@`which go` test -c workers/notification/tests/*.go
 	@./main.test $(DBG) $(METRICS) -c $(CONFIG)
 	@rm ./main.test
 
-testapi: testcollaboration testmailsender testmail testmodels testemailworker testnotification
->>>>>>> 9e516806
+
+
+testapi: testcollaboration testmailsender testmail testmodels testemailworker testpermission testmoderation testalgolia testtopicfeeed testnotification
 	@echo "$(OK_COLOR)==> Running Unit tests $(NO_COLOR)"
 
 	@`which go` test config/*.go $(DBG)
 
-<<<<<<< HEAD
 	@echo "$(OK_COLOR)--> all api tests... $(NO_COLOR)"
-=======
-	@echo "$(OK_COLOR)--> algolia tests... $(NO_COLOR)"
-	@`which go` test -c workers/algoliaconnector/algoliaconnector/*.go
-	@./algoliaconnector.test -c $(CONFIG)
-	@rm ./algoliaconnector.test
->>>>>>> 9e516806
 
 	@echo "$(OK_COLOR)--> metrics tests... $(NO_COLOR)"
 	@`which go` test -c workers/common/metrics/*.go

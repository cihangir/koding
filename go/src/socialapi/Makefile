# MAKEFLAGS += -j
NO_COLOR=\033[0m
OK_COLOR=\033[0;32m
GODIR=$(CURDIR)/../../../go
GOBINDIR=$(GODIR)/bin
GOPATH := $(realpath $(GODIR))
GOBIN := $(realpath $(GOBINDIR))
CONFIG=./config/vagrant.toml
MAJOR=0
MINOR=1
# export MAJOR
# export MINOR

<<<<<<< HEAD
default: configure

develop: apidev topicfeeddev realtimedev followingfeeddev populartopicdev popularpostdev notificationdev runkoding

runkoding:
	(cd /opt/koding && cake -c kodingme -r kodingme run)
=======
develop: apidev topicfeeddev realtimedev followingfeeddev populartopicdev popularpostdev notificationdev trollmodeldev
default: configure
>>>>>>> ee75f3dc

apidev:
	@echo "$(OK_COLOR)==> Running API Worker $(NO_COLOR)"
	@$(GOBINDIR)/rerun socialapi/workers/api -c $(CONFIG) -d
topicfeeddev:
	@echo "$(OK_COLOR)==> Running Topic Feed Worker $(NO_COLOR)"
	@$(GOBINDIR)/rerun socialapi/workers/topicfeed -c $(CONFIG) -d
realtimedev:
	@echo "$(OK_COLOR)==> Running Realtime Worker $(NO_COLOR)"
	@$(GOBINDIR)/rerun socialapi/workers/realtime -c $(CONFIG)  -d
followingfeeddev:
	@echo "$(OK_COLOR)==> Running Following Feed Worker $(NO_COLOR)"
	@$(GOBINDIR)/rerun socialapi/workers/followingfeed -c $(CONFIG) -d
populartopicdev:
	@echo "$(OK_COLOR)==> Running Popular Topics Worker $(NO_COLOR)"
	@$(GOBINDIR)/rerun socialapi/workers/populartopic -c $(CONFIG) -d

notificationdev:
	@echo "$(OK_COLOR)==> Running Notification Worker $(NO_COLOR)"
	@$(GOBINDIR)/rerun socialapi/workers/notification -c $(CONFIG) -d

emailnotifierdev:
	@echo "$(OK_COLOR)==> Running Email Notifier Worker $(NO_COLOR)"
	@$(GOBINDIR)/rerun socialapi/workers/emailnotifier -c $(CONFIG) -d

dailyemailnotifierdev:
	@echo "$(OK_COLOR)==> Running Daily Email Notifier Worker $(NO_COLOR)"
	@$(GOBINDIR)/rerun socialapi/workers/dailyemailnotifier -c $(CONFIG) -d

popularpostdev:
	@echo "$(OK_COLOR)==> Running Popular Posts Worker $(NO_COLOR)"
	@$(GOBINDIR)/rerun socialapi/workers/popularpost -c $(CONFIG) -d

<<<<<<< HEAD
=======
trollmodeldev:
	@echo "$(OK_COLOR)==> Running Troll Mode Worker $(NO_COLOR)"
	@$(GOBINDIR)/rerun socialapi/workers/trollmode -c $(CONFIG) -d

>>>>>>> ee75f3dc
configuremigration:
	(vagrant ssh default --command "mongo localhost/koding --eval='db.relationships.update({},{\$$unset:{migrationStatus:0}},{multi:true})'")
	(vagrant ssh default --command "mongo localhost/koding --eval='db.jNewStatusUpdates.update({},{\$$unset:{socialMessageId:0}},{multi:true})'")
	(vagrant ssh default --command "mongo localhost/koding --eval='db.jComments.update({},{\$$unset:{socialMessageId:0}},{multi:true})'")
	(vagrant ssh default --command "mongo localhost/koding --eval='db.jTags.update({},{\$$unset:{socialApiChannelId:0}},{multi:true})'")
<<<<<<< HEAD
=======
	(vagrant ssh default --command "mongo localhost/koding --eval='db.jAccounts.update({},{\$$unset:{socialApiId:0}},{multi:true})'")
>>>>>>> ee75f3dc

migrate:
	@echo "$(OK_COLOR)==> Running Popular Posts Worker $(NO_COLOR)"
	@$(GOBINDIR)/rerun socialapi/workers/migrator -c $(CONFIG) -d

<<<<<<< HEAD
PACKAGES = \
	socialapi/workers/api \
	socialapi/workers/emailnotifier \
	socialapi/workers/followingfeed \
	socialapi/workers/notification \
	socialapi/workers/popularpost \
	socialapi/workers/populartopic \
	socialapi/workers/realtime \
	socialapi/workers/topicfeed \
	socialapi/workers/migrator
=======
sitemapfeederdev:
	@echo "$(OK_COLOR)==> Running Sitemap Feeder Worker $(NO_COLOR)"
	@$(GOBINDIR)/rerun socialapi/workers/sitemap/sitemapfeeder -c $(CONFIG) -d

PACKAGES = \
	socialapi/workers/api \
	socialapi/workers/emailnotifier \
	socialapi/workers/dailyemailnotifier \
	socialapi/workers/followingfeed \
	socialapi/workers/notification \
	socialapi/workers/popularpost \
	socialapi/workers/trollmode \
	socialapi/workers/populartopic \
	socialapi/workers/realtime \
	socialapi/workers/topicfeed \
	socialapi/workers/migrator \
	socialapi/workers/sitemap/sitemapfeeder
>>>>>>> ee75f3dc

default: all

createdb:
	(vagrant ssh default --command "mongo localhost/koding --eval='db.jAccounts.update({},{\$$unset:{socialApiId:0}},{multi:true})'")
	(vagrant ssh default --command "mongo localhost/koding --eval='db.jGroups.update({},{\$$unset:{socialApiChannelId:0}},{multi:true})'")
	(vagrant ssh default --command "/opt/koding/go/src/socialapi/db/sql/definition/create.sh")

configure: install installrerun
	@echo "$(OK_COLOR)==> Configuration is done $(NO_COLOR)"

installrerun:
	@go get github.com/skelterjohn/rerun
	@go install github.com/skelterjohn/rerun

install:
	@echo "$(OK_COLOR)==> Installing all packages $(NO_COLOR)"
	@go install -v ${PACKAGES}

test:
	@echo "$(OK_COLOR)==> Testing all packages $(NO_COLOR)"
	@go test -v ${PACKAGES}

build:
	@echo "$(OK_COLOR)==> Building all packages $(NO_COLOR)"
	@go build -v ${PACKAGES}

build:
	@for package in $(PACKAGES); \
	do \
		(echo "$(OK_COLOR)==> Building $$package $(NO_COLOR)"); \
		go install $$package; \
	done;

testapi:
	@echo "$(OK_COLOR)==> Running go api tests $(NO_COLOR)"
	@go test tests/*.go
	@go test workers/notification/tests/*.go

doc:
	@for package in $(PACKAGES); \
	do \
		(echo "$(OK_COLOR)==> Running godoc for $$package $(NO_COLOR)"); \
		godoc $$package | less; \
	done;

vet:
	@`which go` tool vet -all=true .

pkgs = \
	followingfeed \
	realtime \
	rerun \
	topicfeed \
	notification

dep:
	@echo "$(OK_COLOR)==> Copying files $(NO_COLOR)";
	@for pkg in $(pkgs); \
	do \
	TMP=/tmp/socialapi; \
	OUTFOLDER=$$TMP/out; \
	CONTENTFOLDER=$$TMP/$$pkg; \
	ZIPNAME=$$OUTFOLDER/$$pkg-$(MAJOR).$(MINOR).tar; \
	mkdir -p $$TMP; \
	mkdir -p $$OUTFOLDER; \
	rm -rf $$CONTENTFOLDER; \
	mkdir $$CONTENTFOLDER; \
	cp $(GOBINDIR)/$$pkg $$CONTENTFOLDER ;\
	cp $(CONFIG) $$CONTENTFOLDER ;\
    done;

	@echo "$(OK_COLOR)==> Generating TAR files $(NO_COLOR)";
	@for pkg in $(pkgs); \
	do \
	TMP=/tmp/socialapi; \
	OUTFOLDER=$$TMP/out; \
	CONTENTFOLDER=$$TMP/$$pkg; \
	ZIPNAME=$$OUTFOLDER/$$pkg-$(MAJOR).$(MINOR).tar; \
    echo "Creating" $$ZIPNAME ;\
	cd $$TMP && tar cof $$ZIPNAME ./$$pkg; \
	done;

	@echo "$(OK_COLOR)==> Files are located at files $(NO_COLOR)";<|MERGE_RESOLUTION|>--- conflicted
+++ resolved
@@ -11,17 +11,12 @@
 # export MAJOR
 # export MINOR
 
-<<<<<<< HEAD
-default: configure
-
-develop: apidev topicfeeddev realtimedev followingfeeddev populartopicdev popularpostdev notificationdev runkoding
+develop: apidev topicfeeddev realtimedev followingfeeddev populartopicdev popularpostdev notificationdev trollmodeldev runkoding
 
 runkoding:
 	(cd /opt/koding && cake -c kodingme -r kodingme run)
-=======
-develop: apidev topicfeeddev realtimedev followingfeeddev populartopicdev popularpostdev notificationdev trollmodeldev
+
 default: configure
->>>>>>> ee75f3dc
 
 apidev:
 	@echo "$(OK_COLOR)==> Running API Worker $(NO_COLOR)"
@@ -55,39 +50,21 @@
 	@echo "$(OK_COLOR)==> Running Popular Posts Worker $(NO_COLOR)"
 	@$(GOBINDIR)/rerun socialapi/workers/popularpost -c $(CONFIG) -d
 
-<<<<<<< HEAD
-=======
 trollmodeldev:
 	@echo "$(OK_COLOR)==> Running Troll Mode Worker $(NO_COLOR)"
 	@$(GOBINDIR)/rerun socialapi/workers/trollmode -c $(CONFIG) -d
 
->>>>>>> ee75f3dc
 configuremigration:
 	(vagrant ssh default --command "mongo localhost/koding --eval='db.relationships.update({},{\$$unset:{migrationStatus:0}},{multi:true})'")
 	(vagrant ssh default --command "mongo localhost/koding --eval='db.jNewStatusUpdates.update({},{\$$unset:{socialMessageId:0}},{multi:true})'")
 	(vagrant ssh default --command "mongo localhost/koding --eval='db.jComments.update({},{\$$unset:{socialMessageId:0}},{multi:true})'")
 	(vagrant ssh default --command "mongo localhost/koding --eval='db.jTags.update({},{\$$unset:{socialApiChannelId:0}},{multi:true})'")
-<<<<<<< HEAD
-=======
 	(vagrant ssh default --command "mongo localhost/koding --eval='db.jAccounts.update({},{\$$unset:{socialApiId:0}},{multi:true})'")
->>>>>>> ee75f3dc
 
 migrate:
 	@echo "$(OK_COLOR)==> Running Popular Posts Worker $(NO_COLOR)"
 	@$(GOBINDIR)/rerun socialapi/workers/migrator -c $(CONFIG) -d
 
-<<<<<<< HEAD
-PACKAGES = \
-	socialapi/workers/api \
-	socialapi/workers/emailnotifier \
-	socialapi/workers/followingfeed \
-	socialapi/workers/notification \
-	socialapi/workers/popularpost \
-	socialapi/workers/populartopic \
-	socialapi/workers/realtime \
-	socialapi/workers/topicfeed \
-	socialapi/workers/migrator
-=======
 sitemapfeederdev:
 	@echo "$(OK_COLOR)==> Running Sitemap Feeder Worker $(NO_COLOR)"
 	@$(GOBINDIR)/rerun socialapi/workers/sitemap/sitemapfeeder -c $(CONFIG) -d
@@ -105,7 +82,6 @@
 	socialapi/workers/topicfeed \
 	socialapi/workers/migrator \
 	socialapi/workers/sitemap/sitemapfeeder
->>>>>>> ee75f3dc
 
 default: all
 
@@ -132,13 +108,6 @@
 build:
 	@echo "$(OK_COLOR)==> Building all packages $(NO_COLOR)"
 	@go build -v ${PACKAGES}
-
-build:
-	@for package in $(PACKAGES); \
-	do \
-		(echo "$(OK_COLOR)==> Building $$package $(NO_COLOR)"); \
-		go install $$package; \
-	done;
 
 testapi:
 	@echo "$(OK_COLOR)==> Running go api tests $(NO_COLOR)"

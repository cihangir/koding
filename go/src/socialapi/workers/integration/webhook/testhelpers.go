package webhook

import (
	"socialapi/models"
	"testing"

	"github.com/koding/bongo"

	"labix.org/v2/mgo/bson"
)

func createTestAccount(t *testing.T) *models.Account {
	account := models.NewAccount()
	account.Id = 0
	account.OldId = bson.NewObjectId().Hex()
	account.Nick = account.OldId
	err := account.Create()
	if err != nil {
		t.Fatal(err)
	}

	return account
}

func createTestGroupChannel(t *testing.T, a *models.Account) *models.Channel {

	testGroupChannel := models.NewChannel()
	name := "integration_test_" + models.RandomGroupName()
	testGroupChannel.CreatorId = a.Id
	testGroupChannel.Name = name
	testGroupChannel.TypeConstant = models.Channel_TYPE_GROUP
	err := testGroupChannel.Create()
	if err != nil {
		t.Fatal(err)
	}

	return testGroupChannel
}

func CreateTestIntegration(t *testing.T) *Integration {
	i := NewIntegration()
<<<<<<< HEAD
	i.Title = "test_" + models.RandomName()
	i.Name = "test_" + models.RandomName()
=======
	i.Title = "test_" + models.RandomGroupName()
>>>>>>> 0bb213b5

	err := i.Create()
	if err != nil {
		t.Fatal(err)
	}

	return i
}

func CreateIterableIntegration(t *testing.T) *Integration {

	i := NewIntegration()
	i.Title = "iterable"
	i.Name = "iterable"

	selector := map[string]interface{}{
		"name": i.Name,
	}

	// no need to make it idempotent
	err := i.One(bongo.NewQS(selector))
	if err == nil {
		return i
	}

	if err != bongo.RecordNotFound {
		t.Fatal(err)
	}

	err = i.Create()
	if err != nil {
		t.Fatal(err)
	}

	return i
}

func CreateTestChannelIntegration(t *testing.T) *ChannelIntegration {
	account := createTestAccount(t)

	channel := createTestGroupChannel(t, account)

	integration := CreateTestIntegration(t)

	i := NewChannelIntegration()
	i.CreatorId = account.Id
	i.ChannelId = channel.Id
	i.GroupName = models.RandomName()
	i.IntegrationId = integration.Id
	err := i.Create()
	if err != nil {
		t.Fatal(err)
	}

	return i
}<|MERGE_RESOLUTION|>--- conflicted
+++ resolved
@@ -39,12 +39,8 @@
 
 func CreateTestIntegration(t *testing.T) *Integration {
 	i := NewIntegration()
-<<<<<<< HEAD
-	i.Title = "test_" + models.RandomName()
-	i.Name = "test_" + models.RandomName()
-=======
 	i.Title = "test_" + models.RandomGroupName()
->>>>>>> 0bb213b5
+	i.Name = i.Title
 
 	err := i.Create()
 	if err != nil {

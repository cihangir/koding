--- conflicted
+++ resolved
@@ -91,14 +91,7 @@
 	}
 
 	addr := *host + ":" + *port
-<<<<<<< HEAD
-	server := tigertonic.NewServer(
-		addr,
-			tigertonic.WithContext(nsMux, models.Context{}),
-	)
-=======
 	server := tigertonic.NewServer(addr, handler)
->>>>>>> 6c48710f
 
 	go listener(server)
 	return server

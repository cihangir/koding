--- conflicted
+++ resolved
@@ -23,20 +23,8 @@
 // If file is not there or file is not given, it panics
 // If the given file is not formatted well panics
 func MustRead(path string) *Config {
-<<<<<<< HEAD
-	// get working directory for joining with given config path
-	pwd, err := os.Getwd()
-	if err != nil {
-		panic(err)
-	}
-
-//join working dir and config path
-	configPath := filepath.Join(pwd, path)
-	if _, err := toml.DecodeFile(configPath, &conf); err != nil {
-=======
 
 	if _, err := toml.DecodeFile(mustGetConfigPath(path), &conf); err != nil {
->>>>>>> 85503ad3
 		panic(err)
 	}
 

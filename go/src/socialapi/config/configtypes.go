package config

type (
	Config struct {
		Postgres          Postgres
		Mq                Mq
		Limits            Limits
		EventExchangeName string
		Redis             string
		Mongo             string
		Environment       string
		Uri               string
		Notification      Notification
		SendGrid          SendGrid
<<<<<<< HEAD
=======
		EmailNotification EmailNotification
>>>>>>> ee75f3dc
	}

	Postgres struct {
		Host     string
		Port     int
		Username string
		Password string
		DBName   string
	}
	Mq struct {
		Host     string
		Port     int
		Username string
		Password string
		Vhost    string
	}
	Limits struct {
		MessageBodyMinLen int
	}
	Notification struct {
		CacheEnabled bool
	}
	SendGrid struct {
		Username        string
		Password        string
		FromName        string
		FromMail        string
		ForcedRecipient string
	}
<<<<<<< HEAD
=======
	EmailNotification struct {
		TemplateRoot string
	}
>>>>>>> ee75f3dc
)<|MERGE_RESOLUTION|>--- conflicted
+++ resolved
@@ -12,10 +12,7 @@
 		Uri               string
 		Notification      Notification
 		SendGrid          SendGrid
-<<<<<<< HEAD
-=======
 		EmailNotification EmailNotification
->>>>>>> ee75f3dc
 	}
 
 	Postgres struct {
@@ -45,10 +42,7 @@
 		FromMail        string
 		ForcedRecipient string
 	}
-<<<<<<< HEAD
-=======
 	EmailNotification struct {
 		TemplateRoot string
 	}
->>>>>>> ee75f3dc
 )
--- conflicted
+++ resolved
@@ -1321,10 +1321,7 @@
 		Regions:     amazon.ProductionRegions,
 		Log:         common.NewLogger("koding", true),
 	}
-<<<<<<< HEAD
-
-=======
->>>>>>> f492a8a2
+
 	ec2clients, err := amazon.NewClients(opts)
 	if err != nil {
 		panic(err)

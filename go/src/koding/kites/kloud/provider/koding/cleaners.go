--- conflicted
+++ resolved
@@ -91,12 +91,8 @@
 	for _, machine := range machines {
 		go func(m Machine) {
 			if err := deleteMachine(m); err != nil {
-<<<<<<< HEAD
 				p.Log.Error("[%s] couldn't terminate user deleted machine: %s", m.ObjectId.Hex(),
-					err.Error())
-=======
-				p.Log.Error("[%s] couldn't terminate user deleted machine: %s", m.Id.Hex(), err)
->>>>>>> 3d673a27
+					err)
 			}
 		}(machine)
 	}

--- conflicted
+++ resolved
@@ -78,11 +78,7 @@
 	// type.
 	if aws.StringValue(instance.InstanceType) != meta.InstanceType {
 		m.Log.Warning("instance is using '%s'. Changing back to '%s'",
-<<<<<<< HEAD
-			instance.InstanceType, meta.InstanceType)
-=======
-			aws.StringValue(instance.InstanceType), m.Meta.InstanceType)
->>>>>>> 3d673a27
+			aws.StringValue(instance.InstanceType), meta.InstanceType)
 
 		params := &ec2.ModifyInstanceAttributeInput{
 			InstanceId: aws.String(meta.InstanceId),
@@ -150,11 +146,7 @@
 			} else if err != nil {
 				m.Log.Error(
 					"Failed to retrieve Elastic IP information: %s (username: %s, instanceId: %s, region: %s, ip: %s)",
-<<<<<<< HEAD
-					err.Error(), m.Credential, meta.InstanceId, meta.Region, m.IpAddress,
-=======
-					err, m.Credential, m.Meta.InstanceId, m.Meta.Region, m.IpAddress,
->>>>>>> 3d673a27
+					err, m.Credential, meta.InstanceId, meta.Region, m.IpAddress,
 				)
 			}
 		}

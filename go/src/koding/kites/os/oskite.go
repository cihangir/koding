package main

import (
	"errors"
	"io/ioutil"
	"koding/kites/os/ldapserver"
	"koding/tools/config"
	"koding/tools/db"
	"koding/tools/dnode"
	"koding/tools/kite"
	"koding/tools/lifecycle"
	"koding/tools/log"
	"koding/tools/utils"
	"koding/virt"
	"labix.org/v2/mgo/bson"
	"net"
	"strings"
	"sync"
	"time"
)

type VMInfo struct {
	vmId          bson.ObjectId
	sessions      map[*kite.Session]bool
	timeout       *time.Timer
	totalCpuUsage int

	State       string `json:"state"`
	CpuUsage    int    `json:"cpuUsage"`
	CpuShares   int    `json:"cpuShares"`
	MemoryUsage int    `json:"memoryUsage"`
	MemoryLimit int    `json:"memoryLimit"`
}

var infos = make(map[bson.ObjectId]*VMInfo)
var infosMutex sync.Mutex

func main() {
	lifecycle.Startup("kite.os", true)
	virt.LoadTemplates(config.Current.ProjectRoot + "/go/templates")

	dirs, err := ioutil.ReadDir("/var/lib/lxc")
	if err != nil {
		panic(err)
	}
	for _, dir := range dirs {
		if strings.HasPrefix(dir.Name(), "vm-") {
			vm := virt.VM{Id: bson.ObjectIdHex(dir.Name()[3:])}
			if err := vm.Unprepare(); err != nil {
				log.Warn(err.Error())
			}
		}
	}

	go ldapserver.Listen()
	go LimiterLoop()
	k := kite.New("os")

	k.LoadBalancer = func(correlationName string, username string, deadService string) string {
		if deadService != "" {
			if _, err := db.VMs.UpdateAll(bson.M{"hostKite": deadService}, bson.M{"$set": bson.M{"hostKite": nil}}); err != nil {
				log.LogError(err, 0)
			}
		}

		var vm *virt.VM
		if bson.IsObjectIdHex(correlationName) {
			db.VMs.FindId(bson.ObjectIdHex(correlationName)).One(&vm)
		}
		if vm == nil {
			if err := db.VMs.Find(bson.M{"name": correlationName}).One(&vm); err != nil {
				return k.ServiceUniqueName
			}
		}

		if vm.HostKite == "" {
			return k.ServiceUniqueName
		}
		return vm.HostKite
	}

	registerVmMethod(k, "vm.start", false, func(args *dnode.Partial, session *kite.Session, user *virt.User, vm *virt.VM, vos *virt.VOS) (interface{}, error) {
		userEntry := vm.GetUserEntry(user)
		if userEntry == nil || !userEntry.Sudo {
			return nil, errors.New("Permission denied.")
		}

		return vm.Start()
	})

	registerVmMethod(k, "vm.shutdown", false, func(args *dnode.Partial, session *kite.Session, user *virt.User, vm *virt.VM, vos *virt.VOS) (interface{}, error) {
		userEntry := vm.GetUserEntry(user)
		if userEntry == nil || !userEntry.Sudo {
			return nil, errors.New("Permission denied.")
		}

		return vm.Shutdown()
	})

	registerVmMethod(k, "vm.stop", false, func(args *dnode.Partial, session *kite.Session, user *virt.User, vm *virt.VM, vos *virt.VOS) (interface{}, error) {
		userEntry := vm.GetUserEntry(user)
		if userEntry == nil || !userEntry.Sudo {
			return nil, errors.New("Permission denied.")
		}

		return vm.Stop()
	})

	registerVmMethod(k, "vm.reinitialize", false, func(args *dnode.Partial, session *kite.Session, user *virt.User, vm *virt.VM, vos *virt.VOS) (interface{}, error) {
		userEntry := vm.GetUserEntry(user)
		if userEntry == nil || !userEntry.Sudo {
			return nil, errors.New("Permission denied.")
		}

		vm.Prepare(getUsers(vm), true)
		return vm.Start()
	})

	registerVmMethod(k, "vm.info", false, func(args *dnode.Partial, session *kite.Session, user *virt.User, vm *virt.VM, vos *virt.VOS) (interface{}, error) {
		userEntry := vm.GetUserEntry(user)
		if userEntry == nil {
			return nil, errors.New("Permission denied.")
		}

		info := infos[vm.Id]
		info.State = vm.GetState()
		return info, nil
	})

	registerVmMethod(k, "vm.createSnapshot", false, func(args *dnode.Partial, session *kite.Session, user *virt.User, vm *virt.VM, vos *virt.VOS) (interface{}, error) {
		userEntry := vm.GetUserEntry(user)
		if userEntry == nil || !userEntry.Sudo {
			return nil, errors.New("Permission denied.")
		}

		snippet := virt.VM{
			Id:         bson.NewObjectId(),
			SnapshotOf: vm.Id,
		}

		if err := vm.CreateConsistentSnapshot(snippet.Id.Hex()); err != nil {
			return nil, err
		}

		if err := db.VMs.Insert(snippet); err != nil {
			return nil, err
		}

		return snippet.Id.Hex(), nil
	})

	registerVmMethod(k, "spawn", true, func(args *dnode.Partial, session *kite.Session, user *virt.User, vm *virt.VM, vos *virt.VOS) (interface{}, error) {
		userEntry := vm.GetUserEntry(user)
		if userEntry == nil {
			return nil, errors.New("Permission denied.")
		}

		var command []string
		if args.Unmarshal(&command) != nil {
			return nil, &kite.ArgumentError{Expected: "array of strings"}
		}
		return vm.AttachCommand(user.Uid, "", command...).CombinedOutput()
	})

	registerVmMethod(k, "exec", true, func(args *dnode.Partial, session *kite.Session, user *virt.User, vm *virt.VM, vos *virt.VOS) (interface{}, error) {
		userEntry := vm.GetUserEntry(user)
		if userEntry == nil {
			return nil, errors.New("Permission denied.")
		}

		var line string
		if args.Unmarshal(&line) != nil {
			return nil, &kite.ArgumentError{Expected: "string"}
		}
		return vm.AttachCommand(user.Uid, "", "/bin/bash", "-c", line).CombinedOutput()
	})

	registerFileSystemMethods(k)
	registerWebtermMethods(k)
	registerAppMethods(k)

	k.Run()
}

func registerVmMethod(k *kite.Kite, method string, concurrent bool, callback func(*dnode.Partial, *kite.Session, *virt.User, *virt.VM, *virt.VOS) (interface{}, error)) {
	k.Handle(method, concurrent, func(args *dnode.Partial, session *kite.Session) (interface{}, error) {
		var user virt.User
		if err := db.Users.Find(bson.M{"username": session.Username}).One(&user); err != nil {
			panic(err)
		}
		if user.Uid < virt.UserIdOffset {
			panic("User with too low uid.")
		}

<<<<<<< HEAD
		var params struct {
			Vm string
		}

		if args.Unmarshal(&params) == nil && (params.Vm != "" && !bson.IsObjectIdHex(params.Vm)) {
			return nil, &kite.ArgumentError{Expected: "{ vm: [id string], ... }"}
		}

=======
>>>>>>> 6521de4f
		var vm *virt.VM
		if bson.IsObjectIdHex(session.CorrelationName) {
			db.VMs.FindId(bson.ObjectIdHex(session.CorrelationName)).One(&vm)
		}
		if vm == nil {
			if err := db.VMs.Find(bson.M{"name": session.CorrelationName}).One(&vm); err != nil {
				return nil, errors.New("There is no VM with name/id '" + session.CorrelationName + "'.")
			}
		}

		if vm.HostKite != k.ServiceUniqueName {
			if err := db.VMs.Update(bson.M{"_id": vm.Id, "hostKite": nil}, bson.M{"$set": bson.M{"hostKite": k.ServiceUniqueName}}); err != nil {
				return nil, &kite.WrongChannelError{}
			}
			vm.HostKite = k.ServiceUniqueName
		}

		if vm.SnapshotOf != "" {
			var err error
			vm, err = vm.CreateTemporaryVM()
			if err != nil {
				return nil, err
			}
		}

		infosMutex.Lock()
		info, isExistingState := infos[vm.Id]
		if !isExistingState {
			info = newInfo(vm)
			infos[vm.Id] = info
		}
		if !info.sessions[session] {
			info.sessions[session] = true
			if info.timeout != nil {
				info.timeout.Stop()
				info.timeout = nil
			}

			session.OnDisconnect(func() {
				infosMutex.Lock()
				defer infosMutex.Unlock()

				delete(info.sessions, session)
				if len(info.sessions) == 0 {
					info.startTimeout()
				}
			})
		}
		infosMutex.Unlock()

		if !isExistingState {
			if vm.IP == nil {
				ipInt := db.NextCounterValue("vm_ip")
				ip := net.IPv4(byte(ipInt>>24), byte(ipInt>>16), byte(ipInt>>8), byte(ipInt))
				if !vm.IsTemporary() {
					if err := db.VMs.Update(bson.M{"_id": vm.Id, "ip": nil}, bson.M{"$set": bson.M{"ip": ip}}); err != nil {
						panic(err)
					}
				}
				vm.IP = ip
			}
			if vm.LdapPassword == "" {
				ldapPassword := utils.RandomString()
				if !vm.IsTemporary() {
					if err := db.VMs.Update(bson.M{"_id": vm.Id}, bson.M{"$set": bson.M{"ldapPassword": ldapPassword}}); err != nil {
						panic(err)
					}
				}
				vm.LdapPassword = ldapPassword
			}

			vm.Prepare(getUsers(vm), false)
			if out, err := vm.Start(); err != nil {
				log.Err("Could not start VM.", err, out)
			}
			if out, err := vm.WaitForState("RUNNING", time.Second); err != nil {
				log.Warn("Waiting for VM startup failed.", err, out)
			}
		}

		return callback(args, session, &user, vm, vm.OS(&user))
	})
}

func getUsers(vm *virt.VM) []virt.User {
	users := make([]virt.User, len(vm.Users))
	for i, entry := range vm.Users {
		if err := db.Users.FindId(entry.Id).One(&users[i]); err != nil {
			panic(err)
		}
		if users[i].Uid == 0 {
			panic("User with uid 0.")
		}
	}
	return users
}

func newInfo(vm *virt.VM) *VMInfo {
	return &VMInfo{
		vmId:          vm.Id,
		sessions:      make(map[*kite.Session]bool),
		totalCpuUsage: utils.MaxInt,
		CpuShares:     1000,
	}
}

func (info *VMInfo) startTimeout() {
	info.timeout = time.AfterFunc(10*time.Minute, func() {
		infosMutex.Lock()
		defer infosMutex.Unlock()

		if len(info.sessions) != 0 {
			return
		}

		var vm virt.VM
		if err := db.VMs.FindId(info.vmId).One(&vm); err != nil {
			log.Err("Could not find VM for shutdown.", err)
		}
		if out, err := vm.Shutdown(); err != nil {
			log.Err("Could not shutdown VM.", err, out)
		}

		if err := vm.Unprepare(); err != nil {
			log.Warn(err.Error())
		}

<<<<<<< HEAD
		if vm.IsTemporary() {
			if err := vm.Destroy(); err != nil {
				log.Warn(err.Error())
			}
		}

=======
		if err := db.VMs.Update(bson.M{"_id": vm.Id}, bson.M{"$set": bson.M{"hostKite": nil}}); err != nil {
			log.LogError(err, 0)
		}
>>>>>>> 6521de4f
		delete(infos, vm.Id)
	})
}<|MERGE_RESOLUTION|>--- conflicted
+++ resolved
@@ -192,17 +192,6 @@
 			panic("User with too low uid.")
 		}
 
-<<<<<<< HEAD
-		var params struct {
-			Vm string
-		}
-
-		if args.Unmarshal(&params) == nil && (params.Vm != "" && !bson.IsObjectIdHex(params.Vm)) {
-			return nil, &kite.ArgumentError{Expected: "{ vm: [id string], ... }"}
-		}
-
-=======
->>>>>>> 6521de4f
 		var vm *virt.VM
 		if bson.IsObjectIdHex(session.CorrelationName) {
 			db.VMs.FindId(bson.ObjectIdHex(session.CorrelationName)).One(&vm)
@@ -330,18 +319,18 @@
 			log.Warn(err.Error())
 		}
 
-<<<<<<< HEAD
+		if !vm.IsTemporary() {
+			if err := db.VMs.Update(bson.M{"_id": vm.Id}, bson.M{"$set": bson.M{"hostKite": nil}}); err != nil {
+				log.LogError(err, 0)
+			}
+		}
+
 		if vm.IsTemporary() {
 			if err := vm.Destroy(); err != nil {
 				log.Warn(err.Error())
 			}
 		}
 
-=======
-		if err := db.VMs.Update(bson.M{"_id": vm.Id}, bson.M{"$set": bson.M{"hostKite": nil}}); err != nil {
-			log.LogError(err, 0)
-		}
->>>>>>> 6521de4f
 		delete(infos, vm.Id)
 	})
 }
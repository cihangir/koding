package config

import (
	"encoding/json"
	"errors"
	"fmt"
	"io/ioutil"
	"os"
	"os/exec"
	"path/filepath"
)

type Config struct {
	BuildNumber int
	Environment string
	Regions     struct {
		Vagrant string
		SJ      string
		AWS     string
	}
	ProjectRoot     string
	UserSitesDomain string
	ContainerSubnet string
	VmPool          string
	Version         string
	Client          struct {
		StaticFilesBaseUrl string
	}
	Mongo        string
	MongoKontrol string
	Mq           struct {
		Host          string
		Port          int
		ComponentUser string
		Password      string
		Vhost         string
		LogLevel      string
	}
	Neo4j struct {
		Read    string
		Write   string
		Port    int
		Enabled bool
	}
	GoLogLevel string
	Broker     struct {
		IP              string
		Port            int
		CertFile        string
		KeyFile         string
		AuthExchange    string
		AuthAllExchange string
		WebProtocol     string
	}
	Loggr struct {
		Push   bool
		Url    string
		ApiKey string
	}
	Librato struct {
		Push     bool
		Email    string
		Token    string
		Interval int
	}
	Opsview struct {
		Push bool
		Host string
	}
	ElasticSearch struct {
		Host  string
		Port  int
		Queue string
	}
	NewKontrol struct {
		Host     string
		Port     int
		CertFile string
		KeyFile  string
	}
	ProxyKite struct {
		Domain   string
		CertFile string
		KeyFile  string
	}
	Etcd []struct {
		Host string
		Port int
	}
	Kontrold struct {
		Vhost    string
		Overview struct {
			ApiPort    int
			ApiHost    string
			Port       int
			SwitchHost string
		}
		Api struct {
			Port int
			URL  string
		}
		Proxy struct {
			Port    int
			PortSSL int
			FTPIP   string
		}
	}
	FollowFeed struct {
		Host          string
		Port          int
		ComponentUser string
		Password      string
		Vhost         string
	}
	Statsd struct {
		Use  bool
		Ip   string
		Port int
	}
	TopicModifier struct {
		CronSchedule string
	}
	Slack struct {
		Token   string
		Channel string
	}
<<<<<<< HEAD
	LogLevel map[string]string
=======
	Graphite struct {
		Use  bool
		Host string
		Port int
	}
	LogLevel    map[string]string
	Redis       string
	Environment string
>>>>>>> 6aa8bbc2
}

var Current Config

func MustConfig(profile string) *Config {
	if err := readConfig(profile); err != nil {
		panic(err)
	}

	return &Current
}

// readConfig reads and unmarshalls the appropriate config into the Config
// struct (which is used in many applications). It reads the config from the
// koding-config-manager  with command line flag -c. If there is no flag
// specified it tries to get the config from the environment variable
// "CONFIG".
func readConfig(profile string) error {
	if profile == "" {
		// this is needed also if you can't pass a flag into other packages, like testing.
		// otherwise it's impossible to inject the config paramater. For example:
		// this doesn't work  : go test -c "vagrant"
		// but this will work : CONFIG="vagrant" go test
		envProfile := os.Getenv("CONFIG")
		if envProfile == "" {
			return errors.New("config.go: please specify a configuration profile via -c or set a CONFIG environment.")
		}

		profile = envProfile
	}

	cwd, err := os.Getwd()
	if err != nil {
		return err
	}

	configPath := filepath.Join(cwd, "config", fmt.Sprintf("main.%s.json", profile))
	ok, err := exists(configPath)
	if err != nil {
		return err
	}

	if ok {
		fmt.Printf("config.go: reading config from %s\n", configPath)
		err := ReadJson(profile)
		if err != nil {
			return err
		}
	} else {
		fmt.Println("config.go: reading config with koding-config-manager")
		err := ReadConfigManager(profile)
		if err != nil {
			return err
		}
	}

	return nil
}

func ReadJson(profile string) error {
	pwd, err := os.Getwd()
	if err != nil {
		return err
	}

	configPath := filepath.Join(pwd, "config", fmt.Sprintf("main.%s.json", profile))

	data, err := ioutil.ReadFile(configPath)
	if err != nil {
		return err
	}

	err = json.Unmarshal(data, &Current)
	if err != nil {
		return fmt.Errorf("Could not unmarshal configuration: %s\nConfiguration source output:\n%s\n",
			err.Error(), string(data))
	}

	return nil
}

func ReadConfigManager(profile string) error {
	cmd := exec.Command("node", "-e", "require('koding-config-manager').printJson('main."+profile+"')")

	config, err := cmd.CombinedOutput()
	if err != nil {
		return fmt.Errorf("Could not execute configuration source: %s\nConfiguration source output:\n%s\n",
			err.Error(), config)
	}

	err = json.Unmarshal(config, &Current)
	if err != nil {
		return fmt.Errorf("Could not unmarshal configuration: %s\nConfiguration source output:\n%s\n",
			err.Error(), string(config))
	}

	// successfully unmarshalled into Current
	return nil
}

// exists returns whether the given file or directory exists or not.
func exists(path string) (bool, error) {
	_, err := os.Stat(path)
	if err == nil {
		return true, nil
	}

	if os.IsNotExist(err) {
		return false, nil
	}

	return false, err
}

// var LogDebug bool
// var Uuid string
// var Host string
// var BrokerDomain string
// var Region string
// var VMProxies bool // used to enable ports for users
// var Skip int
// var Count int

// func init() {
// 	flag.StringVar(&Profile, "c", "", "Configuration profile from file")
// 	flag.StringVar(&Profile, "config", "", "Alias for -c")

// 	flag.BoolVar(&LogDebug, "d", false, "Log debug messages")
// 	flag.StringVar(&Uuid, "u", "", "Enable kontrol mode")
// 	flag.StringVar(&Host, "h", "", "Hostname to be resolved")
// 	flag.StringVar(&Region, "r", "", "Region")
// 	flag.IntVar(&Skip, "s", 0, "Define how far to skip ahead")
// 	flag.IntVar(&Count, "l", 1000, "Count for items to process")
// 	flag.BoolVar(&VMProxies, "v", false, "Enable ports for VM users (1024-10000)")

// 	flag.Parse()

// 	err := readConfig()
// 	if err != nil {
// 		fmt.Println(err)
// 		os.Exit(1)
// 	}

// 	sigChannel := make(chan os.Signal)
// 	signal.Notify(sigChannel, syscall.SIGUSR2)
// 	go func() {
// 		for _ = range sigChannel {
// 			LogDebug = !LogDebug
// 			fmt.Printf("config.LogDebug: %v\n", LogDebug)
// 		}
// 	}()

// }<|MERGE_RESOLUTION|>--- conflicted
+++ resolved
@@ -124,18 +124,13 @@
 		Token   string
 		Channel string
 	}
-<<<<<<< HEAD
-	LogLevel map[string]string
-=======
 	Graphite struct {
 		Use  bool
 		Host string
 		Port int
 	}
-	LogLevel    map[string]string
-	Redis       string
-	Environment string
->>>>>>> 6aa8bbc2
+	LogLevel map[string]string
+	Redis    string
 }
 
 var Current Config

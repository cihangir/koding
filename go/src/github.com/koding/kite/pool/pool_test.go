--- conflicted
+++ resolved
@@ -14,11 +14,7 @@
 	"github.com/koding/kite/protocol"
 	"github.com/koding/kite/testkeys"
 	"github.com/koding/kite/testutil"
-<<<<<<< HEAD
-	"github.com/koding/kite/tunnelproxy"
-=======
 	// "github.com/koding/kite/tunnelproxy"
->>>>>>> fa3fbc6d
 )
 
 func TestPool(t *testing.T) {
@@ -37,13 +33,8 @@
 	<-kon.Kite.ServerReadyNotify()
 	// defer kon.Close()
 
-<<<<<<< HEAD
-	prx := tunnelproxy.New(conf.Copy(), "0.1.0", testkeys.Public, testkeys.Private)
-	prx.Start()
-=======
 	// prx := tunnelproxy.New(conf.Copy(), "0.1.0", testkeys.Public, testkeys.Private)
 	// prx.Start()
->>>>>>> fa3fbc6d
 	// defer prx.Close()
 
 	foo := kite.New("foo", "1.0.0")
@@ -66,11 +57,7 @@
 		go bar.Run()
 		<-bar.ServerReadyNotify()
 
-<<<<<<< HEAD
-		go bar.RegisterToTunnel()
-=======
 		go bar.RegisterForever(&url.URL{Scheme: "http", Host: "127.0.0.1:" + strconv.Itoa(bar.Config.Port+i), Path: "/kite"})
->>>>>>> fa3fbc6d
 		defer bar.Close()
 		<-bar.KontrolReadyNotify()
 	}

option '-d', '--database [DB]', 'specify the db to connect to [local|vpn|wan]'
option '-D', '--debug', 'runs with node --debug'
option '-P', '--pistachios', "as a post-processing step, it compiles any pistachios inline"
option '-b', '--runBroker', 'should it run the broker locally?'
option '-C', '--buildClient', 'override buildClient flag with yes'
option '-B', '--configureBroker', 'should it configure the broker?'
option '-c', '--configFile [CONFIG]', 'What config file to use.'

{spawn, exec} = require 'child_process'
# mix koding node modules into node_modules
exec "ln -sf `pwd`/node_modules_koding/* `pwd`/node_modules",(a,b,c)->
  # can't run the program if this fails,
  if a or b or c
    console.log "Couldn't mix node_modules_koding into node_modules, exiting. (failed command: ln -sf `pwd`/node_modules_koding/* `pwd`/node_modules)"
    process.exit(0)


ProgressBar = require './builders/node_modules/progress'
Builder     = require './builders/Builder'
S3          = require './builders/s3'
log4js      = require "./builders/node_modules/log4js"
log         = log4js.getLogger("[Main]")
prompt      = require './builders/node_modules/prompt'
hat         = require "./builders/node_modules/hat"
mkdirp      = require './builders/node_modules/mkdirp'
commander     = require './builders/node_modules/commander'

sourceCodeAnalyzer = new (require "./builders/SourceCodeAnalyzer.coffee")
processes       = new (require "processes") main : true
closureCompile  = require 'koding-closure-compiler'
{daisy}         = require 'sinkrow'
fs            = require "fs"
http          = require 'http'
url           = require 'url'
nodePath      = require 'path'
Watcher       = require "koding-watcher"

KODING_CAKE = './node_modules/koding-cake/bin/cake'


# announcement section, don't delete it. comment out old announcements, make important announcements from here.
console.log "###############################################################"
console.log "#    ANNOUNCEMENT: CODEBASE FOLDER STRUCTURE HAS CHANGED      #"
console.log "# ----------------------------------------------------------- #"
console.log "#    1- node_modules_koding is now where we store our node    #"
console.log "#      modules. ./node_modules dir is completely ignored.     #"
console.log "#      ./node_modules_koding is symlinked/mixed into          #"
console.log "#      node_modules so you can use it as usual. Just don't    #"
console.log "#      make a new one in ./node_modules, it will be ignored.  #"
console.log "# ----------------------------------------------------------- #"
console.log "#    2- `cake install` is now equivalent to `npm install`     #"
console.log "# ----------------------------------------------------------- #"
console.log "#    3- do NOT `npm install [module]` add to package.json     #"
console.log "#      and do another `npm install` or you will mess deploy.  #"
console.log "# ----------------------------------------------------------- #"
console.log "#                       questions and complaints 1-877-DEVRIM #"
console.log "###############################################################"
# log =
#   info  : console.log
#   debug : console.log
#   warn  : console.log


# create required folders
mkdirp.sync "./.build/.cache"



# get current version
# version = (fs.readFileSync ".revision").toString().replace("\r","").replace("\n","")
# if process.argv[2] is 'buildForProduction'
#   rev = ((fs.readFileSync ".revision").toString().replace("\n","")).split(".")
#   rev[2]++
#   version = rev.join(".")
# else
#   version = (fs.readFileSync ".revision").toString().replace("\r","").replace("\n","")

compilePistachios = require 'pistachio-compiler'

clientFileMiddleware  = (options, code, callback)->
  # console.log 'args', options
  # here you can change the content of kd.js before it's written to it's final file.
  # options is the cakefile options, opt is where file is passed in.
  {libraries,kdjs}      = code
  {minify, pistachios}  = options


  kdjs =  "var KD = {};\n" +
          "KD.config = "+JSON.stringify(options.runtimeOptions)+";\n"+
          kdjs

  if pistachios
<<<<<<< HEAD
    kdjs = compilePistachios kdjs
=======
    console.log "[PISTACHIO] compiler started."
    kdjs = compilePistachios kdjs
    console.log "[PISTACHIO] compiler finished."
>>>>>>> e0f0cf44

  js = "#{libraries}#{kdjs}"

  if minify
    closureCompile js,(err,data)->
      unless err
        callback null, data
      else
        # if error just provide the original file. so site isn't down until this is fixed.
        callback null, js
  else
    callback null, js

pipeStd =(children...)->
  for child in children when child?
    child.stdout.pipe process.stdout
    child.stderr.pipe process.stderr

normalizeConfigPath =(path)->
  path ?= './config/dev'
  # console.log __dirname, path
  nodePath.join __dirname, path

buildClient =(options, callback=->)->
  # try
  #   config = require configFile
  # catch e
  #   console.log 'hello', e
  # builder = new Builder config.client, clientFileMiddleware, ""
  # builder.watcher.initialize()
  # builder.watcher.on 'initDidComplete', ->
  #   builder.buildClient "", ->
  #     builder.buildCss "", ->
  #       builder.buildIndex "", ->
  #         callback null

  configFile = normalizeConfigPath expandConfigFile options.configFile
  config = require configFile
  console.log config
  builder = new Builder config.client,clientFileMiddleware,""


  builder.watcher.initialize()

  builder.watcher.on "initDidComplete",(changes)->
    builder.buildClient options,()->
      builder.buildCss {},()->
        builder.buildIndex {},()->
          if config.client.watch is yes
            log.info "started watching for changes.."
            builder.watcher.start 1000
          else
            log.info "Done building client"
          callback null

  builder.watcher.on "changeDidHappen",(changes)->
    # log.info changes
    if changes.Client? and not changes.StylusFiles
      builder.buildClient options,()->
        builder.buildIndex {},()->
          # log.debug "client build is complete"

    if changes.Client?.StylusFiles?
      builder.buildCss {}, ->
        builder.buildIndex {}, ->
    if changes.Cake
      log.debug "Cakefile changed.."
      builder.watcher.reInitialize()

  builder.watcher.on "CoffeeScript Compile Error",(filePath,error)->
    log.error "CoffeeScript ERROR, last good known version of #{filePath} is compiled. Please fix this error and recompile. #{error}"
    spawn.apply null, ["say",["coffee script error"]]

task 'buildClient', (options)->
  buildClient options

task 'configureRabbitMq',->
  exec 'which rabbitmq-server',(a,stdout,c)->
    if stdout is ''
      console.log "Please install RabbitMQ. (do e.g. brew install rabbitmq)"
    else
      exec 'rabbitmq-plugins enable rabbitmq_tracing',(a,b,c)->
        console.log a,b,c
        exec 'rabbitmq-plugins enable rabbitmq_management_visualiser',(a,b,c)->
          console.log """
            I will TRY to download and install https://github.com/downloads/tonyg/presence-exchange/rabbit_presence_exchange-20120411.01.ez
            you should find the path where rabbitmq plugins are installed, on mac after brew install;
            /usr/local/Cellar/rabbitmq/2.7.1/lib/rabbitmq/erlang/lib/rabbitmq-2.7.1/plugins
            it is here. look at the output below, it might be somehwere there..
            OK TRYING... if that doesn't work, find the path, ping chris on skype :)
            """
          exec 'rabbitmq-plugins --invalidOption',(a,b,c)->
            d = c.split "\n"
            for line in d
              if line.indexOf("/plugins") > 0
                e = line
                break
            e = e.trim().replace /"|]|,/g,""
            rabbitMqPluginPath = e
            exec "wget -O #{rabbitMqPluginPath}/rabbit_presence_exchange.ez https://github.com/downloads/tonyg/presence-exchange/rabbit_presence_exchange-20120411.01.ez",(a,b,c)->
              exec 'rabbitmq-plugins enable rabbit_presence_exchange',(a,b,c)->
                console.log a,b,c
                exec 'rabbitmqctl stop',->
                  console.log "ALL DONE. (hopefully) - start RabbitMQ server, run: rabbitmq-server (to detach: -detached)"

expandConfigFile = (short="dev")->
  switch short
    when "dev","prod","local","stage","local-go"
      long = "./config/#{short}.coffee"
    else
      short

configureBroker = (options,callback=->)->
  configFilePath = expandConfigFile options.configFile
  configFile = normalizeConfigPath configFilePath
  config = require configFile
  
  vhosts = "{vhosts,[" + (config.mq.vhosts or []).
    map(({rule, vhost})-> """{"#{rule}",<<"#{vhost}">>}""").
    join(',') +
    "]}"

  brokerConfig = """
  {application, broker,
   [
    {description, ""},
    {vsn, "1"},
    {registered, []},
    {applications, [
                    kernel,
                    stdlib,
                    sockjs,
                    cowboy
                   ]},
    {mod, { broker_app, []}},
    {env, [
      {mq_host, "#{config.mq.host}"},
      {mq_user, <<"#{config.mq.login}">>},
      {mq_pass, <<"#{config.mq.password}">>},
      {mq_vhost, <<"#{config.mq.vhost ? '/'}">>},
      {pid_file, <<"#{config.mq.pidFile}">>},
      #{vhosts},
      {verbosity, info},
      {privateRegEx, ".private$"},
      {precondition_failed, <<"Request not allowed">>}
      ]}
   ]}.
  """
  fs.writeFileSync "#{config.projectRoot}/broker/apps/broker/src/broker.app.src", brokerConfig
  callback null

task 'buildforproduction','set correct flags, and get ready to run in production servers.',(options)->
  invoke 'buildForProduction'

task 'buildForProduction','set correct flags, and get ready to run in production servers.',(options)->

  config = require './config/prod.coffee'

  prompt.start()
  prompt.get [{message:"I will build revision:#{version} is this ok? (yes/no)",name:'p'}],  (err, result) ->

    if result.p is "yes"
      log.debug 'version',version
      fs.writeFileSync "./.revision",version
      invoke 'run',options
      console.log "YOU HAVE 10 SECONDS TO DO CTRL-C. CURRENT REV:#{version}"
    else
      process.exit()

task 'configureBroker',(options)->
  configureBroker options

task 'buildBroker', (options)->
  configureBroker options, ->
    pipeStd(spawn './broker/build.sh')

run =(options)->

  configFile = normalizeConfigPath expandConfigFile options.configFile
  config = require configFile

  fs.writeFileSync config.monit.webCake, process.pid, 'utf-8' if config.monit?.webCake?

  pipeStd(spawn './broker/start.sh') if options.runBroker

  if config.runGoBroker
    processes.run
      name  : 'goBroker'
      cmd   : "./go/bin/broker -c #{options.configFile}"
      restart: yes
      restartInterval: 100
      stdout  : process.stdout
      stderr  : process.stderr
      verbose : yes

  if config.guests
    processes.run
      name  : 'guestCleanup'
      cmd   : "coffee ./workers/guestcleanup/guestcleanup -c #{configFile}"
      restart: yes
      restartInterval: 100
      stdout: process.stdout
      stderr: process.stderr
      verbose: yes

  processes.run
    name    : 'social'
    cmd     : "#{KODING_CAKE} ./workers/social -c #{configFile} -n #{config.social.numberOfWorkers} run"
    restart : yes
    restartInterval : 1000
    stdout  : process.stdout
    stderr  : process.stderr
    verbose : yes
        
  processes.run
    name    : 'server'
    cmd     : "#{KODING_CAKE} ./server -c #{configFile} run"
    restart : yes
    restartInterval : 1000
    log     : no

  pipeStd(
    processes.get "server"
    processes.get "social"
  )
  if config.social.watch?
    watcher = new Watcher
      groups        :
        social      :
          folders   : ['./workers/social']
          onChange  : (path) ->
            processes.kill "social"
        server      :
          folders   : ['./server']
          onChange  : ->
            processes.kill "server"

assureVhost =(uri, vhost, vhostFile, callback)->
  addVhost uri, vhost, (res)->
    if res.type is 'error'
      console.log 'received an error:'.yellow
      console.error res.message
      console.log "it probably doesn't matter; ignoring...".yellow
    fs.writeFileSync vhostFile, vhost, 'utf8'
    callback null

addVhost =(uri, vhost, callback)->
  options = url.parse uri+"?vhost=#{vhost}"
  req = http.request options, (res)->
    responseText = ''
    res.on 'data', (data)-> responseText += data
    res.on 'end', ->
      response =\
        try
          JSON.parse(responseText)
        catch e
          responseText
      callback response
  req.on 'error', console.log
  req.end()

configureVhost =(config, callback)->
  {uri} = config.vhostConfigurator
  vhostFile = nodePath.join(config.projectRoot, '.rabbitvhost')
  try
    vhost = fs.readFileSync vhostFile, 'utf8'
    assureVhost uri, vhost, vhostFile, callback
  catch e
    if e.code is 'ENOENT'
      {explanation} = config.vhostConfigurator
      console.log explanation.bold.red
      commander.prompt 'Please give your vhost a name: ', (name)->
        assureVhost uri, name, vhostFile, callback
    else throw e

task 'run', (options)->
  # invoke 'checkModules'
  configFile = normalizeConfigPath expandConfigFile options.configFile
  config = require configFile

  config.buildClient = yes if options.buildClient

  queue = []
  if config.vhostConfigurator?
    queue.push -> configureVhost config, -> queue.next()
    queue.push ->
      # we need to clear the cache so that other modules will get the
      # config that reflects our latest changes to the .rabbitvhost file:
      delete require.cache[require.resolve configFile]
      queue.next()

  if options.buildClient ? config.buildClient
    queue.push -> buildClient options, -> queue.next()
  if options.configureBroker ? config.configureBroker
    queue.push -> configureBroker options, -> queue.next()
  queue.push -> run options
  daisy queue

task 'buildAll',"build chris's modules", ->

  buildables = ["processes","pistachio","scrubber","sinkrow","mongoop","koding-dnode-protocol","jspath","bongo-client"]
  # log.info "building..."
  b = (next) ->
    cmd = "cd ./node_modules_koding/#{buildables[next]} && cake build"
    log.info "building... cmd: #{cmd}"
    processes.run
      cmd     : cmd
      log     : yes       # or provide a path for log file
      restart : no        # or provide a function
      onExit  : (id)->
        # log.debug "pid.#{id} said: 'im done.'[#{cmd}]"
        if next is buildables.length-1
          log.info "build complete. now running cake build."
          # process.exit()
          invoke "build"
        else
          b next+1
  b 0


task 'resetGuests', (options)->
  configFile = normalizeConfigPath options.configFile
  {resetGuests} = require './workers/guestcleanup/guestinit'
  resetGuests configFile

task 'install', 'install all modules in CakeNodeModules.coffee, get ready for build',(options)->
  # l = (d) -> log.info d.replace /\n+$/, ''
  # {our_modules, npm_modules} = require "./CakeNodeModules"
  # reqs = npm_modules
  # for name,ver of reqs
  processes.run
    name    : "npm install"
    cmd     : "npm install"
    restart : no
    stdout  : process.stdout
    stderr  : process.stderr
    verbose : yes
  # exe = ("npm i "+name+"@"+ver for name,ver of reqs).join ";\n"
  # a = exec exe,->
  # a.stdout.on 'data', l
  # a.stderr.on 'data', l

task 'uninstall', 'uninstall all modules listed in CakeNodeModules.coffee',(options)->
  l = (d) -> log.info d.replace /\n+$/, ''
  {our_modules, npm_modules} = require "./CakeNodeModules"
  reqs = npm_modules
  exe = "npm uninstall "+(name for name,ver of reqs).join " "
  a = exec exe,->
  a.stdout.on 'data', l
  a.stderr.on 'data', l

task 'checkModules', 'check node_modules dir',(options)->
  {our_modules, npm_modules} = require "./CakeNodeModules"
  required_versions = npm_modules
  npm_modules = (name for name,ver of npm_modules)
  gitIgnore = ((fs.readFileSync "./.gitignore").toString().replace(/\r\n/g,"\n").split "\n")

  data = fs.readdirSync "./node_modules"
  untracked_mods = (mod for mod in data when mod not in our_modules and mod not in npm_modules and "/node_modules/#{mod}" not in gitIgnore)
  if untracked_mods.length > 0
    for umod,i in untracked_mods
      console.log umod,i
      try
        untracked_mods[i] = umod+"@"+(JSON.parse(fs.readFileSync "./node_modules/#{umod}/package.json")).version
      catch e
        console.log umod
    console.log "[ERROR] UNTRACKED MODULES FOUND:",untracked_mods
    console.log "Untracked modules detected add each either to CakeNodeModules.coffee, and/or to .gitignore (exactly as: e.g. /node_modules/#{untracked_mods[0]}). Exiting."
    process.exit()

  unignored_mods = (mod for mod in data when mod not in our_modules and "/node_modules/#{mod}" not in gitIgnore)
  if unignored_mods.length > 0
    console.log "[ERROR] UN-IGNORED NPM MODULES FOUND:",unignored_mods
    console.log "Don't do git-add before adding them to .gitignore (exactly as: e.g. /node_modules/#{unignored_mods[0]}). Exiting."
    process.exit()

  # check if versions match
  for mod,ver of required_versions when (packageVersion = (JSON.parse(fs.readFileSync "./node_modules/#{mod}/package.json")).version) isnt required_versions[mod]
    log.error "[ERROR] NPM MODULE VERSION MISMATCH: #{mod} version is incorrect:#{packageVersion}. it has to be #{ver}."
    log.info  "If you want to keep this version edit CakeNodeModules.coffee or run: npm install #{mod}@#{ver}"
    process.exit()

  all_mods = npm_modules.concat our_modules
  uninstalled_mods = (mod for mod in all_mods when mod not in data)
  if uninstalled_mods.length > 0
    console.log "[ERROR] UNINSTALLED MODULES FOUND:",uninstalled_mods
    console.log "Please run: npm install #{uninstalled_mods.join(" ")} (or cake install)"
    console.log "Exiting."
    process.exit()
  else
    console.log "./node_modules check complete."



task 'writeGitIgnore','updates a part of .gitignore file to avoid conflicts in ./node_modules',(options)->

  fs.readFile "./.gitignore",'utf8',(err,data)->
    arr = data.split "\n"

task 'build', 'optimized version for deployment', (options)->
  # invoke 'checkModules'
  # # require './server/dependencies.coffee' # check if you have all npm libs to run kfmjs
  # options.port      or= 3000
  # options.host      or= "localhost"
  # options.watch     or= 1000
  # options.database  ?= "mongohq-dev"
  # options.port      ?= "3000"
  # options.dontStart ?= no
  # options.uglify    ?= no


  # options.target = targetPaths.server ? "/tmp/kd-server.js"

  # {dontStart,uglify,database} = options
  # build options





























# ------------ OTHER LESS IMPORTANT STUFF ---------------------#

task 'deploy','',(options)->

  fs.readFile "./.revision","utf8",(err,data)->
    throw err if err
    rev = data.replace "\n",""
    filename = "kfmjs-#{rev}.tar.gz"
    execStr = "cd .. && /usr/bin/tar -czf #{filename} --exclude 'kites/*' --exclude '.git/*' kfmjs"
    log.info "executing #{execStr}"
    exec execStr,(err,stdout,stderr)->
      s3 = new S3
        key     : "AKIAJO74E23N33AFRGAQ"
        secret  : "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"
        bucket  : "koding-updater"
      log.info "starting to upload to s3"
      s3.putFile "../#{filename}",filename,(err,res)->
        console.log err,res
        foo = exec "./build/install_sl_vm/install.py --hourly --cores 1 --ram 1 --port 10 --bandwidth 1000 --fqdn web1.prod.system.koding.com",(err,stdout,stderr)->
          # console.log arguments
          depStr = "./build/install_ec2/install_ec2.py --fqdn web#{Date.now()}.beta.system.aws.koding.com --int --kfmjs #{rev} "
          log.info "deploying #{depStr}"
          foo = exec depStr,(err,stdout,stderr)->
            console.log "deployment complete."
        foo.stdout.on 'data', (data)-> log.info "#{data}".replace /\n+$/, ''
        foo.stderr.on 'data', (data)-> log.info "#{data}".replace /\n+$/, ''

task 'parseAnalyzedCss','',(options)->

  fs.readFile "/tmp/identicals.css",'utf8',(err,data)->
    stuff = JSON.parse data

    log.info stuff

task 'analyzeCss','',(options)->
  configFile = normalizeConfigPath options.configFile
  config = require configFile
  compareArrays = (arrA, arrB) ->
    return false if arrA?.length isnt arrB?.length
    if arrA?.slice()?.sort?
      cA = arrA.slice().sort().join("")
      cB = arrB.slice().sort().join("")
      cA is cB
    else
      # log.error "something wrong with this pair of arrays",arrA,arrB



  fs.readFile config.client.css,'utf8',(err,data)->
    br = 'body,html'+(data.split "body,html")[1]
    # log.debug arr
    arr = br.split "\n"
    css = {}
    for own line in arr
      ln = line.split "{"
      ln1 = ln[1]?.substr 0,ln[1].length-1
      css[ln[0]] = ln1?.split ";"
      # unless ln1? then log.error line
    log.info "getting in"
    # fs.writeFileSync "/tmp/f.css", JSON.stringify css,"utf8"
    # log.info "written."
    identicals = {}
    counter=
      chars : 0
      fns   : 0
    for own name,selector of css
      for own name2,selector2 of css
        fl = firstLetter = name.substr(0,1)
        unless fl is "@" or fl is " " or fl is "{" or fl is "}"
          res = compareArrays selector2,selector
          if res and name isnt name2
            unless identicals[name2]?[name]?
              # log.info fl
              log.info "#{name} --------- is identical to -----------> #{name2}"
              identicals[name] ?= {}
              identicals[name][name2] = 1
              identicals[name].__content = selector
              counter.chars+=selector.join(";").length
              counter.fns++
          # log.debug selector,selector2
    fs.writeFileSync "/tmp/identicals.css", JSON.stringify identicals,"utf8"
    log.info "------------------"
    log.info "log file is at /tmp/identicals.css"
    log.info "#{counter.fns} selectors contain identical CSS properties"
    log.info "possible savings:",Math.floor(counter.chars/1024)+" kbytes"
    log.info "this tool works only if u did 'cake -usd vpn beta' before running analyzeCss."

task 'uploadToS3','',(options)->
  S3 = new require("./build/s3")
  s3 = new S3
    key     : "AKIAJO74E23N33AFRGAQ"
    secret  : "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"
    bucket  : "koding"

  s3.putFile targetPaths.client,"js/kd.js",()->
  s3.putFile targetPaths.css,"css/kd.css",()->
  s3.putFile targetPaths.index,"index.html",()-><|MERGE_RESOLUTION|>--- conflicted
+++ resolved
@@ -90,13 +90,9 @@
           kdjs
 
   if pistachios
-<<<<<<< HEAD
-    kdjs = compilePistachios kdjs
-=======
     console.log "[PISTACHIO] compiler started."
     kdjs = compilePistachios kdjs
     console.log "[PISTACHIO] compiler finished."
->>>>>>> e0f0cf44
 
   js = "#{libraries}#{kdjs}"
 

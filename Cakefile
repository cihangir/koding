option '-d', '--database [DB]', 'specify the db to connect to [local|vpn|wan]'
option '-D', '--debug', 'runs with node --debug'
option '-P', '--pistachios', "as a post-processing step, it compiles any pistachios inline"
option '-b', '--runBroker', 'should it run the broker locally?'
option '-C', '--buildClient', 'override buildClient flag with yes'
option '-B', '--configureBroker', 'should it configure the broker?'
option '-c', '--configFile [CONFIG]', 'What config file to use.'

{spawn, exec} = require 'child_process'
# mix koding node modules into node_modules
exec "ln -sf `pwd`/node_modules_koding/* `pwd`/node_modules",(a,b,c)->
  # can't run the program if this fails,
  if a or b or c
    console.log "Couldn't mix node_modules_koding into node_modules, exiting. (failed command: ln -sf `pwd`/node_modules_koding/* `pwd`/node_modules)"
    process.exit(0)


ProgressBar = require './builders/node_modules/progress'
Builder     = require './builders/Builder'
S3          = require './builders/s3'
log4js      = require "./builders/node_modules/log4js"
log         = log4js.getLogger("[Main]")
prompt      = require './builders/node_modules/prompt'
hat         = require "./builders/node_modules/hat"
mkdirp      = require './builders/node_modules/mkdirp'
commander     = require './builders/node_modules/commander'

sourceCodeAnalyzer = new (require "./builders/SourceCodeAnalyzer.coffee")
processes       = new (require "processes") main : true
closureCompile  = require 'koding-closure-compiler'
{daisy}         = require 'sinkrow'
fs            = require "fs"
http          = require 'http'
url           = require 'url'
nodePath      = require 'path'
Watcher       = require "koding-watcher"

KODING_CAKE = './node_modules/koding-cake/bin/cake'

# announcement section, don't delete it. comment out old announcements, make important announcements from here.
console.log "###############################################################"
console.log "#    ANNOUNCEMENT: CODEBASE FOLDER STRUCTURE HAS CHANGED      #"
console.log "# ----------------------------------------------------------- #"
console.log "#    1- node_modules_koding is now where we store our node    #"
console.log "#      modules. ./node_modules dir is completely ignored.     #"
console.log "#      ./node_modules_koding is symlinked/mixed into          #"
console.log "#      node_modules so you can use it as usual. Just don't    #"
console.log "#      make a new one in ./node_modules, it will be ignored.  #"
console.log "# ----------------------------------------------------------- #"
console.log "#    2- `cake install` is now equivalent to `npm install`     #"
console.log "# ----------------------------------------------------------- #"
console.log "#    3- do NOT `npm install [module]` add to package.json     #"
console.log "#      and do another `npm install` or you will mess deploy.  #"
console.log "# ----------------------------------------------------------- #"
console.log "#                       questions and complaints 1-877-DEVRIM #"
console.log "###############################################################"
# log =
#   info  : console.log
#   debug : console.log
#   warn  : console.log


# create required folders
mkdirp.sync "./.build/.cache"



# get current version
# version = (fs.readFileSync ".revision").toString().replace("\r","").replace("\n","")
# if process.argv[2] is 'buildForProduction'
#   rev = ((fs.readFileSync ".revision").toString().replace("\n","")).split(".")
#   rev[2]++
#   version = rev.join(".")
# else
#   version = (fs.readFileSync ".revision").toString().replace("\r","").replace("\n","")

compilePistachios = require 'pistachio-compiler'

clientFileMiddleware  = (options, commandLineOptions, code, callback)->
  # console.log 'args', options
  # here you can change the content of kd.js before it's written to it's final file.
  # options is the cakefile options, opt is where file is passed in.
  {libraries,kdjs}      = code
  {minify, pistachios}  = options


  kdjs =  "var KD = {};\n" +
          "KD.config = "+JSON.stringify(options.runtimeOptions)+";\n"+
          kdjs

  if commandLineOptions.pistachios or pistachios
    console.log "[PISTACHIO] compiler started."
    kdjs = compilePistachios kdjs
    console.log "[PISTACHIO] compiler finished."

  js = "#{libraries}#{kdjs}"

  if minify
    closureCompile js,(err,data)->
      unless err
        callback null, data
      else
        # if error just provide the original file. so site isn't down until this is fixed.
        callback null, js
  else
    callback null, js

pipeStd =(children...)->
  for child in children when child?
    child.stdout.pipe process.stdout
    child.stderr.pipe process.stderr

normalizeConfigPath =(path)->
  path ?= './config/dev'
  # console.log __dirname, path
  nodePath.join __dirname, path

buildClient =(options, callback=->)->

  configFile = normalizeConfigPath expandConfigFile options.configFile
  config = require configFile
<<<<<<< HEAD
  console.log config

  builderOptions =
    config      : config.client
    commandLine : options

  builder = new Builder builderOptions,clientFileMiddleware,""
=======
  # console.log config
  builder = new Builder config.client,clientFileMiddleware,""
>>>>>>> e6bc944d


  builder.watcher.initialize()

  builder.watcher.on "initDidComplete",(changes)->
    builder.buildClient options,()->
      builder.buildCss {},()->
        builder.buildIndex {},()->
          if config.client.watch is yes
            log.info "started watching for changes.."
            builder.watcher.start 1000
          else
            log.info "Done building client"
          callback null

  builder.watcher.on "changeDidHappen",(changes)->
    # log.info changes
    if changes.Client? and not changes.StylusFiles
      builder.buildClient options,()->
        builder.buildIndex {},()->
          # log.debug "client build is complete"

    if changes.Client?.StylusFiles?
      builder.buildCss {}, ->
        builder.buildIndex {}, ->
    if changes.Cake
      log.debug "Cakefile changed.."
      builder.watcher.reInitialize()

  builder.watcher.on "CoffeeScript Compile Error",(filePath,error)->
    log.error "CoffeeScript ERROR, last good known version of #{filePath} is compiled. Please fix this error and recompile. #{error}"
    spawn.apply null, ["say",["coffee script error"]]

task 'buildClient', (options)->
  buildClient options

task 'configureRabbitMq',->
  exec 'which rabbitmq-server',(a,stdout,c)->
    if stdout is ''
      console.log "Please install RabbitMQ. (do e.g. brew install rabbitmq)"
    else
      exec 'rabbitmq-plugins enable rabbitmq_tracing',(a,b,c)->
        console.log a,b,c
        exec 'rabbitmq-plugins enable rabbitmq_management_visualiser',(a,b,c)->
          console.log """
            I will TRY to download and install https://github.com/downloads/tonyg/presence-exchange/rabbit_presence_exchange-20120411.01.ez
            you should find the path where rabbitmq plugins are installed, on mac after brew install;
            /usr/local/Cellar/rabbitmq/2.7.1/lib/rabbitmq/erlang/lib/rabbitmq-2.7.1/plugins
            it is here. look at the output below, it might be somehwere there..
            OK TRYING... if that doesn't work, find the path, ping chris on skype :)
            """
          exec 'rabbitmq-plugins --invalidOption',(a,b,c)->
            d = c.split "\n"
            for line in d
              if line.indexOf("/plugins") > 0
                e = line
                break
            e = e.trim().replace /"|]|,/g,""
            rabbitMqPluginPath = e
            exec "wget -O #{rabbitMqPluginPath}/rabbit_presence_exchange.ez https://github.com/downloads/tonyg/presence-exchange/rabbit_presence_exchange-20120411.01.ez",(a,b,c)->
              exec 'rabbitmq-plugins enable rabbit_presence_exchange',(a,b,c)->
                console.log a,b,c
                exec 'rabbitmqctl stop',->
                  console.log "ALL DONE. (hopefully) - start RabbitMQ server, run: rabbitmq-server (to detach: -detached)"

expandConfigFile = (short="dev")->
  switch short
    when "dev","prod","local","stage","local-go"
      long = "./config/#{short}.coffee"
    else
      short

configureBroker = (options,callback=->)->
  configFilePath = expandConfigFile options.configFile
  configFile = normalizeConfigPath configFilePath
  config = require configFile
  
  vhosts = "{vhosts,[" + (config.mq.vhosts or []).
    map(({rule, vhost})-> """{"#{rule}",<<"#{vhost}">>}""").
    join(',') +
    "]}"

  brokerConfig = """
  {application, broker,
   [
    {description, ""},
    {vsn, "1"},
    {registered, []},
    {applications, [
                    kernel,
                    stdlib,
                    sockjs,
                    cowboy
                   ]},
    {mod, { broker_app, []}},
    {env, [
      {mq_host, "#{config.mq.host}"},
      {mq_user, <<"#{config.mq.login}">>},
      {mq_pass, <<"#{config.mq.password}">>},
      {mq_vhost, <<"#{config.mq.vhost ? '/'}">>},
      {pid_file, <<"#{config.mq.pidFile}">>},
      #{vhosts},
      {verbosity, info},
      {privateRegEx, ".private$"},
      {precondition_failed, <<"Request not allowed">>}
      ]}
   ]}.
  """
  fs.writeFileSync "#{config.projectRoot}/broker/apps/broker/src/broker.app.src", brokerConfig
  callback null

task 'buildforproduction','set correct flags, and get ready to run in production servers.',(options)->
  invoke 'buildForProduction'

task 'buildForProduction','set correct flags, and get ready to run in production servers.',(options)->

  config = require './config/prod.coffee'

  prompt.start()
  prompt.get [{message:"I will build revision:#{version} is this ok? (yes/no)",name:'p'}],  (err, result) ->

    if result.p is "yes"
      log.debug 'version',version
      fs.writeFileSync "./.revision",version
      invoke 'run',options
      console.log "YOU HAVE 10 SECONDS TO DO CTRL-C. CURRENT REV:#{version}"
    else
      process.exit()

task 'deleteCache',(options)->
  exec "rm -rf #{__dirname}/.build/.cache",->
    console.log "Cache is pruned."

task 'configureBroker',(options)->
  configureBroker options

task 'buildBroker', (options)->
  configureBroker options, ->
    pipeStd(spawn './broker/build.sh')

run =(options)->

  configFile = normalizeConfigPath expandConfigFile options.configFile
  config = require configFile

  fs.writeFileSync config.monit.webCake, process.pid, 'utf-8' if config.monit?.webCake?

  pipeStd(spawn './broker/start.sh') if options.runBroker

  if config.runGoBroker
    processes.spawn
      name  : 'goBroker'
      cmd   : "./go/bin/broker -c #{options.configFile}"
      restart: yes
      restartInterval: 100
      stdout  : process.stdout
      stderr  : process.stderr
      verbose : yes

  if config.guests
    processes.fork
      name  : 'guestCleanup'
      cmd   : "./workers/guestcleanup/index -c #{configFile}"
      restart: yes
      restartInterval: 100
      stdout: process.stdout
      stderr: process.stderr
      verbose: yes

  # processes.run
  #   name    : 'social'
  #   cmd     : "#{KODING_CAKE} ./workers/social -c #{configFile} -n #{config.social.numberOfWorkers} run"
  #   restart : yes
  #   restartInterval : 1000
  #   stdout  : process.stdout
  #   stderr  : process.stderr
  #   verbose : yes

  processes.fork
    name    : 'social'
    cmd     : "#{KODING_CAKE} ./workers/social -c #{configFile} -n #{config.social.numberOfWorkers} run"
    restart : yes
    restartInterval : 1000
        
  processes.fork
    name    : 'server'
    cmd     : "#{KODING_CAKE} ./server -c #{configFile} run"
    restart : yes
    restartInterval : 1000


  if config.social.watch?
    watcher = new Watcher
      groups        :
        social      :
          folders   : ['./workers/social']
          onChange  : (path) ->
            processes.kill "social"
        server      :
          folders   : ['./server']
          onChange  : ->
            processes.kill "server"

assureVhost =(uri, vhost, vhostFile, callback)->
  addVhost uri, vhost, (res)->
    if res.type is 'error'
      console.log 'received an error:'.yellow
      console.error res.message
      console.log "it probably doesn't matter; ignoring...".yellow
    fs.writeFileSync vhostFile, vhost, 'utf8'
    callback null

addVhost =(uri, vhost, callback)->
  options = url.parse uri+"?vhost=#{vhost}"
  req = http.request options, (res)->
    responseText = ''
    res.on 'data', (data)-> responseText += data
    res.on 'end', ->
      response =\
        try
          JSON.parse(responseText)
        catch e
          responseText
      callback response
  req.on 'error', console.log
  req.end()

configureVhost =(config, callback)->
  {uri} = config.vhostConfigurator
  vhostFile = nodePath.join(config.projectRoot, '.rabbitvhost')
  try
    vhost = fs.readFileSync vhostFile, 'utf8'
    assureVhost uri, vhost, vhostFile, callback
  catch e
    if e.code is 'ENOENT'
      {explanation} = config.vhostConfigurator
      console.log explanation.bold.red
      commander.prompt 'Please give your vhost a name: ', (name)->
        assureVhost uri, name, vhostFile, callback
    else throw e

task 'run', (options)->
  # invoke 'checkModules'
  configFile = normalizeConfigPath expandConfigFile options.configFile
  config = require configFile

  config.buildClient = yes if options.buildClient

  queue = []
  if config.vhostConfigurator?
    queue.push -> configureVhost config, -> queue.next()
    queue.push ->
      # we need to clear the cache so that other modules will get the
      # config that reflects our latest changes to the .rabbitvhost file:
      delete require.cache[require.resolve configFile]
      queue.next()

  if options.buildClient ? config.buildClient
    queue.push -> buildClient options, -> queue.next()
  if options.configureBroker ? config.configureBroker
    queue.push -> configureBroker options, -> queue.next()
  queue.push -> run options
  daisy queue

task 'buildAll',"build chris's modules", ->

  buildables = ["processes","pistachio","scrubber","sinkrow","mongoop","koding-dnode-protocol","jspath","bongo-client"]
  # log.info "building..."
  b = (next) ->
    cmd = "cd ./node_modules_koding/#{buildables[next]} && cake build"
    log.info "building... cmd: #{cmd}"
    processes.run
      cmd     : cmd
      log     : yes       # or provide a path for log file
      restart : no        # or provide a function
      onExit  : (id)->
        # log.debug "pid.#{id} said: 'im done.'[#{cmd}]"
        if next is buildables.length-1
          log.info "build complete. now running cake build."
          # process.exit()
          invoke "build"
        else
          b next+1
  b 0


task 'resetGuests', (options)->
  configFile = normalizeConfigPath options.configFile
  {resetGuests} = require './workers/guestcleanup/guestinit'
  resetGuests configFile

task 'install', 'install all modules in CakeNodeModules.coffee, get ready for build',(options)->
  # l = (d) -> log.info d.replace /\n+$/, ''
  # {our_modules, npm_modules} = require "./CakeNodeModules"
  # reqs = npm_modules
  # for name,ver of reqs
  processes.run
    name    : "npm install"
    cmd     : "npm install"
    restart : no
    stdout  : process.stdout
    stderr  : process.stderr
    verbose : yes
  # exe = ("npm i "+name+"@"+ver for name,ver of reqs).join ";\n"
  # a = exec exe,->
  # a.stdout.on 'data', l
  # a.stderr.on 'data', l

task 'uninstall', 'uninstall all modules listed in CakeNodeModules.coffee',(options)->
  l = (d) -> log.info d.replace /\n+$/, ''
  {our_modules, npm_modules} = require "./CakeNodeModules"
  reqs = npm_modules
  exe = "npm uninstall "+(name for name,ver of reqs).join " "
  a = exec exe,->
  a.stdout.on 'data', l
  a.stderr.on 'data', l

task 'checkModules', 'check node_modules dir',(options)->
  {our_modules, npm_modules} = require "./CakeNodeModules"
  required_versions = npm_modules
  npm_modules = (name for name,ver of npm_modules)
  gitIgnore = ((fs.readFileSync "./.gitignore").toString().replace(/\r\n/g,"\n").split "\n")

  data = fs.readdirSync "./node_modules"
  untracked_mods = (mod for mod in data when mod not in our_modules and mod not in npm_modules and "/node_modules/#{mod}" not in gitIgnore)
  if untracked_mods.length > 0
    for umod,i in untracked_mods
      console.log umod,i
      try
        untracked_mods[i] = umod+"@"+(JSON.parse(fs.readFileSync "./node_modules/#{umod}/package.json")).version
      catch e
        console.log umod
    console.log "[ERROR] UNTRACKED MODULES FOUND:",untracked_mods
    console.log "Untracked modules detected add each either to CakeNodeModules.coffee, and/or to .gitignore (exactly as: e.g. /node_modules/#{untracked_mods[0]}). Exiting."
    process.exit()

  unignored_mods = (mod for mod in data when mod not in our_modules and "/node_modules/#{mod}" not in gitIgnore)
  if unignored_mods.length > 0
    console.log "[ERROR] UN-IGNORED NPM MODULES FOUND:",unignored_mods
    console.log "Don't do git-add before adding them to .gitignore (exactly as: e.g. /node_modules/#{unignored_mods[0]}). Exiting."
    process.exit()

  # check if versions match
  for mod,ver of required_versions when (packageVersion = (JSON.parse(fs.readFileSync "./node_modules/#{mod}/package.json")).version) isnt required_versions[mod]
    log.error "[ERROR] NPM MODULE VERSION MISMATCH: #{mod} version is incorrect:#{packageVersion}. it has to be #{ver}."
    log.info  "If you want to keep this version edit CakeNodeModules.coffee or run: npm install #{mod}@#{ver}"
    process.exit()

  all_mods = npm_modules.concat our_modules
  uninstalled_mods = (mod for mod in all_mods when mod not in data)
  if uninstalled_mods.length > 0
    console.log "[ERROR] UNINSTALLED MODULES FOUND:",uninstalled_mods
    console.log "Please run: npm install #{uninstalled_mods.join(" ")} (or cake install)"
    console.log "Exiting."
    process.exit()
  else
    console.log "./node_modules check complete."



task 'writeGitIgnore','updates a part of .gitignore file to avoid conflicts in ./node_modules',(options)->

  fs.readFile "./.gitignore",'utf8',(err,data)->
    arr = data.split "\n"

task 'build', 'optimized version for deployment', (options)->
  # invoke 'checkModules'
  # # require './server/dependencies.coffee' # check if you have all npm libs to run kfmjs
  # options.port      or= 3000
  # options.host      or= "localhost"
  # options.watch     or= 1000
  # options.database  ?= "mongohq-dev"
  # options.port      ?= "3000"
  # options.dontStart ?= no
  # options.uglify    ?= no


  # options.target = targetPaths.server ? "/tmp/kd-server.js"

  # {dontStart,uglify,database} = options
  # build options





























# ------------ OTHER LESS IMPORTANT STUFF ---------------------#

task 'deploy','',(options)->

  fs.readFile "./.revision","utf8",(err,data)->
    throw err if err
    rev = data.replace "\n",""
    filename = "kfmjs-#{rev}.tar.gz"
    execStr = "cd .. && /usr/bin/tar -czf #{filename} --exclude 'kites/*' --exclude '.git/*' kfmjs"
    log.info "executing #{execStr}"
    exec execStr,(err,stdout,stderr)->
      s3 = new S3
        key     : "AKIAJO74E23N33AFRGAQ"
        secret  : "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"
        bucket  : "koding-updater"
      log.info "starting to upload to s3"
      s3.putFile "../#{filename}",filename,(err,res)->
        console.log err,res
        foo = exec "./build/install_sl_vm/install.py --hourly --cores 1 --ram 1 --port 10 --bandwidth 1000 --fqdn web1.prod.system.koding.com",(err,stdout,stderr)->
          # console.log arguments
          depStr = "./build/install_ec2/install_ec2.py --fqdn web#{Date.now()}.beta.system.aws.koding.com --int --kfmjs #{rev} "
          log.info "deploying #{depStr}"
          foo = exec depStr,(err,stdout,stderr)->
            console.log "deployment complete."
        foo.stdout.on 'data', (data)-> log.info "#{data}".replace /\n+$/, ''
        foo.stderr.on 'data', (data)-> log.info "#{data}".replace /\n+$/, ''

task 'parseAnalyzedCss','',(options)->

  fs.readFile "/tmp/identicals.css",'utf8',(err,data)->
    stuff = JSON.parse data

    log.info stuff

task 'analyzeCss','',(options)->
  configFile = normalizeConfigPath options.configFile
  config = require configFile
  compareArrays = (arrA, arrB) ->
    return false if arrA?.length isnt arrB?.length
    if arrA?.slice()?.sort?
      cA = arrA.slice().sort().join("")
      cB = arrB.slice().sort().join("")
      cA is cB
    else
      # log.error "something wrong with this pair of arrays",arrA,arrB



  fs.readFile config.client.css,'utf8',(err,data)->
    br = 'body,html'+(data.split "body,html")[1]
    # log.debug arr
    arr = br.split "\n"
    css = {}
    for own line in arr
      ln = line.split "{"
      ln1 = ln[1]?.substr 0,ln[1].length-1
      css[ln[0]] = ln1?.split ";"
      # unless ln1? then log.error line
    log.info "getting in"
    # fs.writeFileSync "/tmp/f.css", JSON.stringify css,"utf8"
    # log.info "written."
    identicals = {}
    counter=
      chars : 0
      fns   : 0
    for own name,selector of css
      for own name2,selector2 of css
        fl = firstLetter = name.substr(0,1)
        unless fl is "@" or fl is " " or fl is "{" or fl is "}"
          res = compareArrays selector2,selector
          if res and name isnt name2
            unless identicals[name2]?[name]?
              # log.info fl
              log.info "#{name} --------- is identical to -----------> #{name2}"
              identicals[name] ?= {}
              identicals[name][name2] = 1
              identicals[name].__content = selector
              counter.chars+=selector.join(";").length
              counter.fns++
          # log.debug selector,selector2
    fs.writeFileSync "/tmp/identicals.css", JSON.stringify identicals,"utf8"
    log.info "------------------"
    log.info "log file is at /tmp/identicals.css"
    log.info "#{counter.fns} selectors contain identical CSS properties"
    log.info "possible savings:",Math.floor(counter.chars/1024)+" kbytes"
    log.info "this tool works only if u did 'cake -usd vpn beta' before running analyzeCss."

task 'uploadToS3','',(options)->
  S3 = new require("./build/s3")
  s3 = new S3
    key     : "AKIAJO74E23N33AFRGAQ"
    secret  : "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"
    bucket  : "koding"

  s3.putFile targetPaths.client,"js/kd.js",()->
  s3.putFile targetPaths.css,"css/kd.css",()->
  s3.putFile targetPaths.index,"index.html",()-><|MERGE_RESOLUTION|>--- conflicted
+++ resolved
@@ -119,7 +119,6 @@
 
   configFile = normalizeConfigPath expandConfigFile options.configFile
   config = require configFile
-<<<<<<< HEAD
   console.log config
 
   builderOptions =
@@ -127,10 +126,6 @@
     commandLine : options
 
   builder = new Builder builderOptions,clientFileMiddleware,""
-=======
-  # console.log config
-  builder = new Builder config.client,clientFileMiddleware,""
->>>>>>> e6bc944d
 
 
   builder.watcher.initialize()

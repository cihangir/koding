class JPost extends jraphical.Message

  @mixin Followable
  @::mixin Followable::
  @::mixin Taggable::
  @::mixin Notifying::
  @mixin Flaggable
  @::mixin Flaggable::
  @::mixin Likeable::

  {Base,ObjectRef,secure,dash,daisy} = bongo
  {Relationship} = jraphical

  {log} = console

  schema = _.extend {}, jraphical.Message.schema, {
    isLowQuality  : Boolean
    counts        :
      followers   :
        type      : Number
        default   : 0
      following   :
        type      : Number
        default   : 0
  }

  # TODO: these relationships may not be abstract enough to belong to JPost.
  @set
    emitFollowingActivities: yes
    taggedContentRole : 'post'
    tagRole           : 'tag'
    sharedMethods     :
      static          : ['create','on','one']
      instance        : [
        'on','reply','restComments','commentsByRange'
        'like','fetchLikedByes','mark','unmark','fetchTags'
        'delete','modify','fetchRelativeComments'
      ]
    schema            : schema
    relationships     :
      comment         : JComment
      participant     :
        targetType    : JAccount
        as            : ['author','commenter']
      likedBy         :
        targetType    : JAccount
        as            : 'like'
      repliesActivity :
        targetType    : CRepliesActivity
        as            : 'repliesActivity'
      tag             :
        targetType    : JTag
        as            : 'tag'
      follower        :
        as            : 'follower'
        targetType    : JAccount

  @getAuthorType =-> JAccount

  @getActivityType =-> CActivity

  @getFlagRole =-> ['sender', 'recipient']

  createKodingError =(err)->
    kodingErr = new KodingError(err.message)
    for own prop of err
      kodingErr[prop] = err[prop]
    kodingErr

  @create = secure (client, data, callback)->
    constructor = @
    {connection:{delegate}} = client
    unless delegate instanceof constructor.getAuthorType() # TODO: rethink/improve
      callback new Error 'Access denied!'
    else
      if data?.meta?.tags
        {tags} = data.meta
        delete data.meta.tags
      status = new constructor data
      # TODO: emit an event, and move this (maybe)
      activity = new (constructor.getActivityType())
      if delegate.checkFlag 'exempt'
        status.isLowQuality = yes
        activity.isLowQuality = yes
      activity.originId = delegate.getId()
      activity.originType = delegate.constructor.name
      teaser = null
      daisy queue = [
        ->
          status
            .sign(delegate)
            .save (err)->
              if err
                callback err
              else queue.next()
        ->
          delegate.addContent status, (err)-> queue.next(err)
        ->
          activity.save (err)->
            if err
              callback createKodingError err
            else queue.next()
        ->
          activity.addSubject status, (err)->
            if err
              callback createKodingError err
            else queue.next()
        ->
          delegate.addContent activity, (err)-> queue.next(err)
        ->
          tags or= []
          status.addTags client, tags, (err)->
            if err
              callback createKodingError err
            else
              queue.next()
        ->
          status.fetchTeaser (err, teaser_)=>
            if err
              callback createKodingError err
            else
              teaser = teaser_
              queue.next()
        ->
          activity.update
            $set:
              snapshot: JSON.stringify(teaser)
            $addToSet:
              snapshotIds: status.getId()
          , ->
            callback null, teaser
            queue.next()
        ->
          status.addParticipant delegate, 'author'
      ]

  constructor:->
    super
    @notifyOriginWhen 'ReplyIsAdded', 'LikeIsAdded'
    @notifyFollowersWhen 'ReplyIsAdded'

  modify: secure (client, formData, callback)->
    {delegate} = client.connection
    if delegate.getId().equals @originId
      {tags} = formData.meta if formData.meta?
      delete formData.meta
      daisy queue = [
        =>
          tags or= []
          @addTags client, tags, (err)=>
            if err
              callback err
            else
              queue.next()
        =>
          @update $set: formData, callback
      ]
    else
      callback new KodingError "Access denied"

  delete: secure ({connection:{delegate}}, callback)->

    if delegate.can 'delete', this
      id = @getId()
      {getDeleteHelper} = Relationship
      queue = [
        getDeleteHelper {
          targetId    : id
          sourceName  : /Activity$/
        }, 'source', -> queue.fin()
        getDeleteHelper {
          sourceId    : id
          sourceName  : 'JComment'
        }, 'target', -> queue.fin()
        ->
          Relationship.remove {
            targetId  : id
            as        : 'post'
          }, -> queue.fin()
        => @remove -> queue.fin()
      ]
      dash queue, =>
        @emit 'PostIsDeleted', 1
        callback null
    else
      callback new KodingError 'Access denied!'

  fetchActivityId:(callback)->
    Relationship.one {
      targetId    : @getId()
      sourceName  : /Activity$/
    }, (err, rel)->
      if err
        callback err
      else unless rel
        callback new KodingError 'No activity found'
      else
        callback null, rel.getAt 'sourceId'

  fetchActivity:(callback)->
    @fetchActivityId (err, id)->
      if err
        callback err
      else
        CActivity.one _id: id, callback

  flushSnapshot:(removedSnapshotIds, callback)->
    removedSnapshotIds = [removedSnapshotIds] unless Array.isArray removedSnapshotIds
    teaser = null
    activityId = null
    queue = [
      =>
        @fetchActivityId (err, activityId_)->
          activityId = activityId_
          queue.next()
      =>
        @fetchTeaser (err, teaser_)=>
          if err
            callback createKodingError err
          else
            teaser = teaser_
            queue.next()
      ->
        CActivity.update _id: activityId, {
          $set:
            snapshot              : JSON.stringify teaser
            'sorts.repliesCount'  : teaser.repliesCount
          $pullAll:
            snapshotIds: removedSnapshotIds
        }, -> queue.next()
      callback
    ]
    daisy queue

  removeReply:(rel, callback)->
    id = @getId()
    teaser = null
    activityId = null
    repliesCount = @getAt 'repliesCount'
    queue = [
      ->
        rel.update $set: 'data.deletedAt': new Date, -> queue.next()
      =>
        @update $inc: repliesCount: -1, -> queue.next()
      =>
        @flushSnapshot rel.getAt('targetId'), -> queue.next()
      callback
    ]
    daisy queue

<<<<<<< HEAD
=======
  like: secure ({connection}, callback)->
    {delegate} = connection
    {constructor} = @
    unless delegate instanceof constructor.getAuthorType()
      callback new Error 'Only instances of JAccount can like things.'
    else
      Relationship.one
        sourceId: @getId()
        targetId: delegate.getId()
        as: 'like'
      , (err, likedBy)=>
        if err
          callback err
        else
          unless likedBy
            @addLikedBy delegate, respondWithCount: yes, (err, docs, count)=>
              if err
                callback err
              else
                @update ($set: 'meta.likes': count), callback
                @fetchActivityId (err, id)->
                  CActivity.update {_id: id}, {
                    $set: 'sorts.likesCount': count
                  }, log
                @fetchOrigin (err, origin)=>
                  if err then log "Couldn't fetch the origin"
                  else @emit 'LikeIsAdded', {
                    origin
                    subject       : ObjectRef(@).data
                    actorType     : 'liker'
                    actionType    : 'like'
                    liker    		  : ObjectRef(delegate).data
                    likesCount	  : count
                    relationship  : docs[0]
                  }
          else
            @removeLikedBy delegate, respondWithCount: yes, (err, count)=>
              if err
                callback err
                console.log err
              else
                @update ($set: 'meta.likes': count), callback
>>>>>>> d34ab7c6

  reply: secure (client, replyType, comment, callback)->
    {delegate} = client.connection
    unless delegate instanceof JAccount
      callback new Error 'Log in required!'
    else
      comment = new JComment body: comment
      exempt = delegate.checkFlag('exempt')
      if exempt
        comment.isLowQuality = yes
      comment
        .sign(delegate)
        .save (err)=>
          if err
            callback err
          else
            delegate.addContent comment, (err)-> console.log 'error adding content', err
            @addComment comment,
              flags:
                isLowQuality    : exempt
            , (err, docs)=>
              if err
                callback err
              else
                if exempt
                  callback null, comment
                else
                  Relationship.count {
                    sourceId                    : @getId()
                    as                          : 'reply'
                    'data.flags.isLowQuality'   : $ne: yes
                  }, (err, count)=>
                    if err
                      callback err
                    else
                      @update $set: repliesCount: count, (err)=>
                        if err
                          callback err
                        else
                          callback null, comment
                          @fetchActivityId (err, id)->
                            CActivity.update {_id: id}, {
                              $set: 'sorts.repliesCount': count
                            }, log
                          @fetchOrigin (err, origin)=>
                            if err
                              console.log "Couldn't fetch the origin"
                            else
                              unless exempt
                                @emit 'ReplyIsAdded', {
                                  origin
                                  subject       : ObjectRef(@).data
                                  actorType     : 'replier'
                                  actionType    : 'reply'
                                  replier 		  : ObjectRef(delegate).data
                                  reply   		  : ObjectRef(comment).data
                                  repliesCount	: count
                                  relationship  : docs[0]
                                }
                              @follow client, emitActivity: no, (err)->
                              @addParticipant delegate, 'commenter', (err)-> #TODO: what should we do with this error?

  # TODO: the following is not well-factored.  It is not abstract enough to belong to "Post".
  # for the sake of expedience, I'll leave it as-is for the time being.
  fetchTeaser:(callback)->
    @beginGraphlet()
      .edges
        query         :
          targetName  : 'JComment'
          as          : 'reply'
          'data.deletedAt':
            $exists   : no
          'data.flags.isLowQuality':
            $ne       : yes
        limit         : 3
        sort          :
          timestamp   : -1
      .reverse()
      .and()
      .edges
        query         :
          targetName  : 'JTag'
          as          : 'tag'
        limit         : 5
      .nodes()
    .endGraphlet()
    .fetchRoot callback

  fetchRelativeComments:({limit, before, after}, callback)->
    limit ?= 10
    if before? and after?
      callback new KodingError "Don't use before and after together."
    selector = timestamp:
      if before? then  $lt: before
      else if after? then $gt: after
    selector['data.flags.isLowQuality'] = $ne: yes
    options = {limit, sort: timestamp: 1}
    @fetchComments selector, options, callback

  commentsByRange:(options, callback)->
    [callback, options] = [options, callback] unless callback
    {from, to} = options
    from or= 0
    if from > 1e6
      selector = timestamp:
        $gte: new Date from
        $lte: to or new Date
      queryOptions = {}
    else
      to or= Math.max()
      selector = {}
      queryOptions = skip: from
      if to
        queryOptions.limit = to - from
    selector['data.flags.isLowQuality'] = $ne: yes
    queryOptions.sort = timestamp: 1
    @fetchComments selector, queryOptions, callback

  restComments:(skipCount, callback)->
    [callback, skipCount] = [skipCount, callback] unless callback
    skipCount ?= 3
    @fetchComments {
      'data.flags.isLowQuality': $ne: yes
    },
      skip: skipCount
      sort:
        timestamp: 1
    , (err, comments)->
      if err
        callback err
      else
        # comments.reverse()
        callback null, comments

  fetchEntireMessage:(callback)->
    @beginGraphlet()
      .edges
        query         :
          targetName  :'JComment'
        sort          :
          timestamp   : 1
      .nodes()
    .endGraphlet()
    .fetchRoot callback

  save:->
    delete @data.replies #TODO: this hack should not be necessary...  but it is for some reason.
    # in any case, it should be resolved permanently once we implement Model#prune
    super<|MERGE_RESOLUTION|>--- conflicted
+++ resolved
@@ -247,52 +247,6 @@
       callback
     ]
     daisy queue
-
-<<<<<<< HEAD
-=======
-  like: secure ({connection}, callback)->
-    {delegate} = connection
-    {constructor} = @
-    unless delegate instanceof constructor.getAuthorType()
-      callback new Error 'Only instances of JAccount can like things.'
-    else
-      Relationship.one
-        sourceId: @getId()
-        targetId: delegate.getId()
-        as: 'like'
-      , (err, likedBy)=>
-        if err
-          callback err
-        else
-          unless likedBy
-            @addLikedBy delegate, respondWithCount: yes, (err, docs, count)=>
-              if err
-                callback err
-              else
-                @update ($set: 'meta.likes': count), callback
-                @fetchActivityId (err, id)->
-                  CActivity.update {_id: id}, {
-                    $set: 'sorts.likesCount': count
-                  }, log
-                @fetchOrigin (err, origin)=>
-                  if err then log "Couldn't fetch the origin"
-                  else @emit 'LikeIsAdded', {
-                    origin
-                    subject       : ObjectRef(@).data
-                    actorType     : 'liker'
-                    actionType    : 'like'
-                    liker    		  : ObjectRef(delegate).data
-                    likesCount	  : count
-                    relationship  : docs[0]
-                  }
-          else
-            @removeLikedBy delegate, respondWithCount: yes, (err, count)=>
-              if err
-                callback err
-                console.log err
-              else
-                @update ($set: 'meta.likes': count), callback
->>>>>>> d34ab7c6
 
   reply: secure (client, replyType, comment, callback)->
     {delegate} = client.connection

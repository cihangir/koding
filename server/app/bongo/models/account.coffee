--- conflicted
+++ resolved
@@ -1,20 +1,20 @@
 class JAccount extends jraphical.Module
   log4js          = require "log4js"
   log             = log4js.getLogger("[JAccount]")
-
+  
   @mixin Followable
   @::mixin Followable::
   @mixin Filterable       # brings only static methods
   @::mixin Taggable::
   @::mixin Notifiable::
   @::mixin Flaggable::
-
+  
   @getFlagRole = 'content'
 
   {ObjectId,secure,race,dash} = bongo
   {Relationship} = jraphical
   @share()
-  Experience =
+  Experience = 
     company           : String
     website           : String
     position          : String
@@ -41,17 +41,13 @@
       ]
       instance    : [
         'on','modify','follow','unfollow','fetchFollowersWithRelationship'
-<<<<<<< HEAD
-        'fetchFollowingWithRelationship'
-=======
         'fetchFollowingWithRelationship',
->>>>>>> d603f18f
         'fetchMounts','fetchActivityTeasers','fetchRepos','fetchDatabases'
         'fetchMail','fetchNotificationsTimeline','fetchActivities'
         'fetchStorage','count','addTags','fetchLimit'
         'fetchFollowedTopics', 'fetchKiteChannelId', 'setEmailPreferences'
         'fetchNonces', 'glanceMessages', 'glanceActivities', 'fetchRole'
-        'fetchAllKiteClusters','setKiteConnection','flagAccount','unflagAccount'
+        'fetchAllKites','flagAccount','unflagAccount'
       ]
     schema                  :
       skillTags             : [String]
@@ -86,7 +82,7 @@
         firstName           :
           type              : String
           required          : yes
-        lastName            :
+        lastName            : 
           type              : String
           default           : ''
         description         : String
@@ -100,10 +96,7 @@
       globalFlags           : [String]
       meta                  : require 'bongo/bundles/meta'
     relationships           : ->
-<<<<<<< HEAD
-=======
-
->>>>>>> d603f18f
+
       mount         :
         as          : 'owner'
         targetType  : JMount
@@ -123,11 +116,11 @@
       # followee      :
       #   as          : 'followee'
       #   targetType  : JAccount
-
+      
       activity      :
         as          : 'activity'
         targetType  : CActivity
-
+      
       privateMessage:
         as          : ['recipient','sender']
         targetType  : JPrivateMessage
@@ -135,26 +128,22 @@
       appStorage    :
         as          : 'appStorage'
         targetType  : JAppStorage
-
-      limit         :
+      
+      limit:
         as          : 'invite'
         targetType  : JLimit
-
-      tag           :
+      
+      tag:
         as          : 'skill'
         targetType  : JTag
       
-      kiteSubscription  :
-        as              : 'owner'
-        targetType      : JKiteSubscription
-
       content       :
         as          : 'creator'
         targetType  : [CActivity, JStatusUpdate, JCodeSnip, JComment]
 
   @findSuggestions = (seed, options, callback)->
     {limit,blacklist}  = options
-
+    
     @some {
       $or : [
           ( 'profile.nickname'  : seed )
@@ -179,7 +168,7 @@
         for doc in docs
           results.push doc.profile.fullname
         callback err, results
-
+  
   setEmailPreferences: secure (client, prefs, callback)->
     JUser.fetchUser client, (err, user)->
       if err
@@ -188,9 +177,9 @@
         Object.keys(prefs).forEach (granularity)->
           prefs[granularity] = if prefs[granularity] then 'instant' else 'never'
         user.update {$set: emailFrequency: prefs}, callback
-
+  
   glanceMessages: secure (client, callback)->
-
+  
   glanceActivities: secure (client, callback)->
     @fetchActivities {'data.flags.glanced': $ne: yes}, (err, activities)->
       if err
@@ -199,7 +188,7 @@
         queue = activities.map (activity)->
           -> activity.mark client, 'glanced', -> queue.fin()
         dash queue, callback
-
+  
   fetchNonces: secure (client, callback)->
     {delegate} = client.connection
     unless @equals delegate
@@ -216,7 +205,7 @@
                 callback err
               else
                 callback null, nonces
-
+  
   fetchKiteChannelId: secure (client, kiteName, callback)->
     {delegate} = client.connection
     unless delegate instanceof JAccount
@@ -238,7 +227,7 @@
         console.log 'aint exempt'
     else
       callback new KodingError 'Access denied'
-
+  
   unflagAccount: secure (client, flag, callback)->
     {delegate} = client.connection
     JAccount.taint @getId()
@@ -251,59 +240,37 @@
         console.log 'aint exempt'
     else
       callback new KodingError 'Access denied'
-
+  
   checkFlag:(flag)->
     flags = @getAt('globalFlags')
     flags and (flag in flags)
-
+  
   isDummyAdmin = (nickname)-> if nickname in dummyAdmins then yes else no
-
+  
   @getFlagRole =-> 'owner'
-
+  
   can:(action, target)->
     switch action
       when 'delete','flag'
         @profile.nickname in dummyAdmins or target.originId?.equals @getId()
-
+  
   fetchRole: secure ({connection}, callback)->
-
+    
     if isDummyAdmin connection.delegate.profile.nickname
       callback null, "super-admin"
     else
       callback null, "regular"
-  
-  setKiteConnection: secure ({connection}, kiteName, kiteUri, callback=->)->
-    username = connection.delegate.getAt 'profile.nickname'
-    if isDummyAdmin username
-      JKiteConnection.update {username, kiteName}, $set: {kiteUri}, callback
-    else
-      callback new KodingError "Permission denied!"
-  
-  fetchAllKiteClusters: secure ({connection}, callback)->
-    username = connection.delegate.getAt 'profile.nickname'
-    if isDummyAdmin username
-      JKiteCluster.all {
-        kiteName:
-          $ne: 'pinger'
-        kites:
-          $exists: yes
-      }, (err, clusters)->
-        if err
-          callback err
-        else
-          clusterData = []
-          queue = clusters.map (cluster)->->
-            {kiteName} = cluster
-            JKiteConnection.one {username, kiteName}, (err, connection)->
-              if err
-                queue.fin err
-              else
-                {data} = cluster
-                delete data.connectionCount
-                data.currentKiteUri = connection?.getAt('kiteUri')
-                clusterData.push data
-                queue.fin()
-          dash queue, -> callback null, clusterData
+
+  fetchAllKites: secure ({connection}, callback)->
+
+    if isDummyAdmin connection.delegate.profile.nickname
+      callback null,
+        sharedHosting :
+          hosts       : ["cl0", "cl1", "cl2", "cl3"]
+        Databases     :
+          hosts       : ["cl0", "cl1", "cl2", "cl3"]
+        terminal      :
+          hosts       : ["cl0", "cl1", "cl2", "cl3"]
     else
       callback new KodingError "Permission denied!"
 
@@ -311,22 +278,22 @@
 
   fetchPrivateChannel:(callback)->
     bongo.fetchChannel @getPrivateChannelName(), callback
-
+  
   getPrivateChannelName:-> "private-#{@getAt('profile.nickname')}-private"
 
   addTags: secure (client, tags, callback)->
     Taggable::addTags.call @, client, tags, (err)->
       if err then callback err
       else callback null
-
+  
   fetchMail:do ->
     collectParticipants = (messages, delegate, callback)->
       fetchParticipants = race (i, message, fin)->
         register = new Register # a register per message...
-        jraphical.Relationship.all
-          targetName  : 'JPrivateMessage',
-          targetId    : message.getId(),
-          sourceId    :
+        jraphical.Relationship.all 
+          targetName  : 'JPrivateMessage', 
+          targetId    : message.getId(), 
+          sourceId    : 
             $ne       : delegate.getId()
         , (err, rels)->
           if err
@@ -337,14 +304,14 @@
             fin()
       , callback
       fetchParticipants(message) for message in messages when message?
-
+    
     secure ({connection}, options, callback)->
       [callback, options] = [options, callback] unless callback
       unless @equals connection.delegate
         callback new KodingError 'Access denied.'
       else
         options or= {}
-        selector =
+        selector = 
           if options.as
             as: options.as
           else
@@ -360,23 +327,23 @@
                 callback err
               else
                 callback null, messages
-
+  
   fetchNotificationsTimeline: secure ({connection}, selector, options, callback)->
     unless @equals connection.delegate
       callback new KodingError 'Access denied.'
     else
       @fetchActivities selector, options, @constructor.collectTeasersAllCallback callback
-
+  
   fetchActivityTeasers : secure ({connection}, selector, options, callback)->
     unless @equals connection.delegate
       callback new KodingError 'Access denied.'
     else
       @fetchActivities selector, options, callback
-
+  
   modify: secure (client, fields, callback) ->
     if @equals(client.connection.delegate) and 'globalFlags' not in Object.keys(fields)
       @update $set: fields, callback
-
+  
   oldFetchMounts = @::fetchMounts
   fetchMounts: secure (client,callback)->
     if @equals client.connection.delegate
@@ -384,49 +351,31 @@
     else
       callback new KodingError "access denied for guest."
 
-  oldFetchRepos = @::fetchRepos
+  oldFetchRepos = @::fetchRepos  
   fetchRepos: secure (client,callback)->
     if @equals client.connection.delegate
       oldFetchRepos.call @,callback
     else
-      callback new KodingError "access denied for guest."
-
-  oldFetchDatabases = @::fetchDatabases
+      callback new KodingError "access denied for guest."    
+
+  oldFetchDatabases = @::fetchDatabases  
   fetchDatabases: secure (client,callback)->
     if @equals client.connection.delegate
       oldFetchDatabases.call @,callback
     else
       callback new KodingError "access denied for guest."
-<<<<<<< HEAD
-
-  createEnvironment:(options,callback)->
-    @fetchEnvironment "hosts.hostname":res.backend,(err,environment)=>
-      if err then callback err
-      else if environment
-        callback null,environment
-      else
-        environment = {hosts:[hostname:res.backend,port:0]}
-        environment.save (err)=>
-          if err then callback err
-          else
-            @addEnvironment environment,(err)=>
-              if err then callback err
-              else
-                callback null,environment
-=======
->>>>>>> d603f18f
 
   setClientId:(@clientId)->
-
+  
   getFullName:->
     {profile} = @data
     profile.firstName+' '+profile.lastName
-
+  
   fetchStorage: secure (client, options, callback)->
     account = @
     unless @equals client.connection.delegate
       return callback "Attempt to access unauthorized application storage"
-
+    
     {appId, version} = options
     @fetchAppStorage {}, {targetOptions:query:{appId}}, (error, storage)->
       if error then callback error
@@ -441,26 +390,26 @@
                 callback err, newStorage
         else
           callback error, storage
-
+  
   markAllContentAsLowQuality:->
     @fetchContents (err, contents)->
       contents.forEach (item)->
         item.update {$set: isLowQuality: yes}, console.log
         item.emit 'ContentMarkedAsLowQuality', null
-
+  
   unmarkAllContentAsLowQuality:->
     @fetchContents (err, contents)->
       contents.forEach (item)->
         item.update {$set: isLowQuality: no}, console.log
         item.emit 'ContentUnmarkedAsLowQuality', null
-
+  
   @taintedAccounts = {}
   @taint =(id)->
     @taintedAccounts[id] = yes
-
+  
   @untaint =(id)->
     delete @taintedAccounts[id]
-
+  
   @isTainted =(id)->
     isTainted = @taintedAccounts[id]
     isTainted

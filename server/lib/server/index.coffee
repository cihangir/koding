{argv} = require 'optimist'
KONFIG = require('koding-config-manager').load("main.#{argv.c}")
{webserver, mongo, mq, projectRoot, kites, uploads, basicAuth} = KONFIG

webPort = argv.p ? webserver.port

cluster = require 'cluster'

if cluster.isMaster
  cluster.fork() for i in [0...webserver.clusterSize]
  cluster.on "exit", (worker, code, signal) ->
    cluster.fork()
else
  processMonitor = (require 'processes-monitor').start
    name : "webServer on port #{webPort}"
    stats_id: "webserver." + process.pid
    interval : 30000
    limit_hard  :
      memory   : 300
      callback : ->
        console.log "[WEBSERVER #{webPort}] Using excessive memory, exiting."
        process.exit()
    die :
      after: "non-overlapping, random, 3 digits prime-number of minutes"
      middleware : (name,callback) -> koding.disconnect callback
      middlewareTimeout : 5000
    librato: KONFIG.librato

<<<<<<< HEAD
 # Services
  services = 
    webserver: 0
    worker_auth: 0
    worker_social: 0
    kite_webterm: 0
    kite_sharedhosting: 0
    kite_databases: 0
    kite_applications: 0
=======
  # Services (order is important here)
  services =
    kite_webterm:
      pattern: 'webterm'
    worker_auth:
      pattern: 'auth'
    kite_sharedhosting:
      pattern: 'kite-sharedHosting'
    kite_applications:
      pattern: 'kite-application'
    kite_databases:
      pattern: 'kite-application'
    webserver:
      pattern: 'web'
    worker_social:
      pattern: 'social'
    
  incService = (serviceKey, inc) ->
    for key, value of services
      if serviceKey.indexOf(value.pattern) > -1
        value.count = if value.count then value.count += inc else 1
        break
>>>>>>> 10eaac53

  # Presences
  koding = require './bongo'
  koding.connect ->
    koding.monitorPresence
      join: (serviceKey) ->
        incService serviceKey, 1
      leave: (serviceKey) ->
        incService serviceKey, -1

  {extend} = require 'underscore'
  express = require 'express'
  Broker = require 'broker'
  fs = require 'fs'
  hat = require 'hat'
  nodePath = require 'path'

  app = express()

  # this is a hack so express won't write the multipart to /tmp
  #delete express.bodyParser.parse['multipart/form-data']

  app.configure ->
    app.set 'case sensitive routing', on
    app.use express.cookieParser()
    app.use express.session {"secret":"foo"}
    app.use express.bodyParser()
    app.use express.compress()
    app.use express.static "#{projectRoot}/website/"

  #app.use gzippo.staticGzip "#{projectRoot}/website/"
  app.use (req, res, next)->
    res.removeHeader "X-Powered-By"
    next()

  if basicAuth
    app.use express.basicAuth basicAuth.username, basicAuth.password

  process.on 'uncaughtException',(err)->
    console.log 'there was an uncaught exception'
    console.error err
    stack = err?.stack
    console.log stack  if stack?
    # throw err
    # console.trace()

  # koding = require './bongo'

  # kiteBroker =\
  #   if kites?.vhost?
  #     new Broker extend {}, mq, vhost: kites.vhost
  #   else
  #     koding.mq

  # koding.mq.connection.on 'ready', -> console.log 'webserver - message broker is ready'

  authenticationFailed = (res, err)->
    res.send "forbidden! (reason: #{err?.message or "no session!"})", 403

  app.get "/Logout", (req, res)->
    res.clearCookie 'clientId'
    res.redirect 302, '/'

  if uploads?.enableStreamingUploads

    s3 = require('./s3') uploads.s3

    app.post '/Upload', s3..., (req, res)->
      res.send(for own key, file of req.files
        filename  : file.filename
        resource  : nodePath.join uploads.distribution, file.path
      )

    app.get '/Upload/test', (req, res)->
      res.send \
        """
        <script>
          function submitForm(form) {
            var file, fld;
            input = document.getElementById('image');
            file = input.files[0];
            fld = document.createElement('input');
            fld.hidden = true;
            fld.name = input.name + '-size';
            fld.value = file.size;
            form.appendChild(fld);
            return true;
          }
        </script>
        <form method="post" action="/upload" enctype="multipart/form-data" onsubmit="return submitForm(this)">
          <p>Title: <input type="text" name="title" /></p>
          <p>Image: <input type="file" name="image" id="image" /></p>
          <p><input type="submit" value="Upload" /></p>
        </form>
        """

  app.get "/", (req, res)->
    if frag = req.query._escaped_fragment_?
      res.send 'this is crawlable content'
    else
      # log.info "serving index.html"
      res.header 'Content-type', 'text/html'
      fs.readFile "#{projectRoot}/website/index.html", (err, data) ->
        throw err if err
        res.send data

  app.get "/-/presence/:service", (req, res) ->
    {service} = req.params
    if services[service] and services[service].count > 0
      res.send 200
    else
      res.send 404

  app.get "/-/status/:event/:kiteName",(req,res)->
    # req.params.data

    obj =
      processName : req.params.kiteName
      # processId   : KONFIG.crypto.decrypt req.params.encryptedPid

    koding.mq.emit 'public-status', req.params.event, obj
    res.send "got it."

  app.get "/-/api/user/:username/flags/:flag", (req, res)->
    {username, flag} = req.params
    {JAccount}       = koding.models

    JAccount.one "profile.nickname" : username, (err, account)->
      if err or not account
        state = false
      else
        state = account.checkFlag('super-admin') or account.checkFlag(flag)
      res.end "#{state}"

  getAlias = do->
    caseSensitiveAliases = ['auth']
    (url)->
      rooted = '/' is url.charAt 0
      url = url.slice 1  if rooted
      if url in caseSensitiveAliases
        alias = "#{url.charAt(0).toUpperCase()}#{url.slice 1}"
      if alias and rooted then "/#{alias}" else alias

  app.get '*', (req,res)->
    {url} = req
    queryIndex = url.indexOf '?'
    [urlOnly, query] =\
      if ~queryIndex then [url.slice(0, queryIndex), url.slice(queryIndex)]
      else [url, '']
    alias = getAlias urlOnly
    redirectTo = if alias then "#{alias}#{query}" else "/#!#{urlOnly}#{query}"
    res.header 'Location', redirectTo
    res.send 302

  app.listen webPort

  console.log '[WEBSERVER] running', "http://localhost:#{webPort} pid:#{process.pid}"<|MERGE_RESOLUTION|>--- conflicted
+++ resolved
@@ -26,17 +26,6 @@
       middlewareTimeout : 5000
     librato: KONFIG.librato
 
-<<<<<<< HEAD
- # Services
-  services = 
-    webserver: 0
-    worker_auth: 0
-    worker_social: 0
-    kite_webterm: 0
-    kite_sharedhosting: 0
-    kite_databases: 0
-    kite_applications: 0
-=======
   # Services (order is important here)
   services =
     kite_webterm:
@@ -59,7 +48,6 @@
       if serviceKey.indexOf(value.pattern) > -1
         value.count = if value.count then value.count += inc else 1
         break
->>>>>>> 10eaac53
 
   # Presences
   koding = require './bongo'

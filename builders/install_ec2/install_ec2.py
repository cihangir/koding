#!/usr/bin/python

#
# Usage:
#   launchInstance() 
#   createVolume() 
#   attachVolume()   

from boto.ec2 import regions
from boto.ec2.connection import EC2Connection
from boto.ec2 import blockdevicemapping
from pprint import pprint
from time import sleep
import syslog
import argparse
import sys
import route53
import config




#centos_id     = 'ami-c49030ad' # koding ami (centos)
centos_id     = 'ami-2f219746' # koding ami (centos)

<<<<<<< HEAD
cloudlinux_id = 'ami-888f2fe1' # CloudLinux
=======
#cloudlinux_id = 'ami-888f2fe1' # CloudLinux
cloudlinux_id = 'ami-dd02b4b4'
>>>>>>> 7d0bd3c4
key_name      = 'koding'
zone          = 'us-east-1b'
placement     = 'us-east-1'
#instance_type = 'm1.small'
#instance_type = 'm1.large'
security_groups = ['koding']
#security_groups = ['internal']
#security_groups = ['smtp']

syslog.openlog("install_ec2", syslog.LOG_PID, syslog.LOG_SYSLOG)


region  = regions(aws_access_key_id=config.aws_access_key_id, aws_secret_access_key=config.aws_secret_access_key)
for r in region:
    if r.__dict__['name'] == placement:
        location = r
        break

ec2 = EC2Connection(config.aws_access_key_id, config.aws_secret_access_key,region=location)


# set root device size
#bdt = blockdevicemapping.BlockDeviceType(connection=ec2)
#bdt.size = 20
#bdm = blockdevicemapping.BlockDeviceMapping(connection=ec2)
#bdm['/dev/sda'] = bdt




def getVolumeStatus(id):
    r = ec2.get_all_volumes(filters={"volume-id":id})
    while not r.__dict__['status']:
        #sys.stdout.write("Creating volume...\n")
        getVolumeStatus(id)
    else:
        #sys.stdout.write("Volume has been created\n")
        return id

def getInstanceStatus(id):
    reservations = ec2.get_all_instances()
    instances = [i for r in reservations for i in r.instances]
    for i in instances:
        if i.__dict__['id'] == id:
            if i.__dict__['state'] != 'running':
                #sys.stdout.write('deploying...\n')
                sleep(1)
                getInstanceStatus(id)
            else:
                #sys.stdout.write(i.__dict__['public_dns_name']+"\n")
                #sys.stdout.write(i.__dict__['private_ip_address']+"\n")
                return True

def getSystemAddr(id):

    reservations = ec2.get_all_instances()
    instances = [i for r in reservations for i in r.instances]
    for i in instances:
        if i.__dict__['id'] == id:
            return i.__dict__['public_dns_name']
    else:
        sys.stderr.write("getSystemAddr: Can't find instance")
        syslog.syslog(syslog.LOG_ERR,"getSystemAddr: Can't find instance")
        return False

def createVolume(size,fqdn):
    r = ec2.create_volume(size,zone)
    getVolumeStatus(r.__dict__['id'])
    ec2.create_tags([r.__dict__['id']],{"Name":fqdn})
    return  r.__dict__['id']


def attachVolume(volumeID,instanceID):
    if ec2.attach_volume(volumeID,instanceID,"/dev/sdc"):
        #sys.stdout.write("Volume attached\n")
        syslog.syslog(syslog.LOG_INFO,"attachVolume: volume attached")
        return True
    else:
        sys.stderr.write("Cant't attach volume")
        syslog.syslog(syslog.LOG_ERR,"attachVolume: Can't attach volume")
        return False



def launchInstance(fqdn, type ,instance_type, ami_id = centos_id):

    reg = "/usr/sbin/rhnreg_ks --force --activationkey 4555-b4507cea4885d1d0df2edf70ee0d52da"
    if type == "hosting":
        user_data = "#!/bin/bash\n/sbin/sysctl -w kernel.hostname=%s ; sed -i 's/centos-ami/%s/' /etc/sysconfig/network && %s" % (fqdn,fqdn,reg)
    else:
        user_data = "#!/bin/bash\n/sbin/sysctl -w kernel.hostname=%s ; sed -i 's/centos-ami/%s/' /etc/sysconfig/network" % (fqdn,fqdn)

    reservation = ec2.run_instances(
        image_id = ami_id,
        key_name = key_name,
        instance_type = instance_type,
        security_groups = security_groups,
        user_data  = user_data,
        placement = zone,
        #block_device_map = bdm,
    )
    ec2.create_tags([reservation.__dict__['instances'][0].id],{"Name":fqdn})
    getInstanceStatus(reservation.__dict__['instances'][0].id)
    return reservation.__dict__['instances'][0].id


def attachElasticIP(instacneID):

    r = ec2.allocate_address()
    pprint(r.__dict__)
    if r.__dict__['public_ip']:
        if ec2.associate_address(instacneID,r.__dict__['public_ip']):
            #sys.stdout.write("Public IP %s has been attached\n" % r.__dict__['public_ip'] )
            return r.__dict__['public_ip']
        else:
            sys.stderr.write("Can't attach public IP %s\n" % r.__dict__['public_ip'] )
            return False

if __name__ == "__main__":


    parser = argparse.ArgumentParser(description="Create EC2")
    parser.add_argument('--type', dest='type',help='specify purpose of server (hosting , webserver or proxy currently supported)',required=True)
    parser.add_argument('--env', dest='env',help='specify purpose of server (only "beta" currently supported)',required=True)
    parser.add_argument('--disk', dest='disk',help="disk size in GB")
    parser.add_argument('--pub', dest='pub',action='store_true',help="with elastic IP")
    parser.add_argument('--ec2type', dest='ec2type',help="specify instance type",required=True)
    args = parser.parse_args()


    if args.type == "hosting":
        fqdn = route53.get_new_name(args.type, args.env)
        if not fqdn: sys.exit(1)
        id = launchInstance(fqdn, args.type, args.ec2type, cloudlinux_id)
        addr = getSystemAddr(id)
        fqdn = route53.createCNAMErecord(fqdn, addr)
    elif args.type == "webserver" or args.type == "proxy":
        fqdn = route53.get_new_name(args.type, args.env)
        if not fqdn: sys.exit(1)
        id = launchInstance(fqdn, args.type, args.ec2type)
        addr = getSystemAddr(id)
        fqdn = route53.createCNAMErecord(fqdn, addr)
    else:
        sys.stderr.write("server type %s is not supported" % args.type) 
        syslog.syslog(syslog.LOG_ERR, "server type %s is not supported" % args.type)
        sys.exit(1)



    if args.disk:
        volumeID   = createVolume(args.disk,args.fqdn)
        attachVolume(volumeID,id)
    if args.pub:
        ip = attachElasticIP(id)
        fqdn = route53.createArecord(fqdn, ip)
<|MERGE_RESOLUTION|>--- conflicted
+++ resolved
@@ -23,12 +23,8 @@
 #centos_id     = 'ami-c49030ad' # koding ami (centos)
 centos_id     = 'ami-2f219746' # koding ami (centos)
 
-<<<<<<< HEAD
-cloudlinux_id = 'ami-888f2fe1' # CloudLinux
-=======
 #cloudlinux_id = 'ami-888f2fe1' # CloudLinux
 cloudlinux_id = 'ami-dd02b4b4'
->>>>>>> 7d0bd3c4
 key_name      = 'koding'
 zone          = 'us-east-1b'
 placement     = 'us-east-1'

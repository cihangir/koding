{spawn, exec}     = require 'child_process'
CoffeeScript      = require 'coffee-script'
fs                = require 'fs'
nib               = require 'nib'
path              = require 'path'
compilePistachios = require 'pistachio-compiler'
ProgressBar       = require 'progress'
SourceMap         = require 'source-map'
Stylus            = require 'stylus'
UglifyJS          = require 'uglify-js'

log =
  info  : console.log
  error : console.log
  debug : console.log
  warn  : console.log

module.exports = class Builder
  buildClient: (options)->
    @config = require('koding-config-manager').load("main.#{options.configFile}")
    @incluesFileTime = 0
    @compileChanged options, true

  compileChanged: (options, initial)->
    changed = @readIncludesFile()

    bar = new ProgressBar 'Building client... [:bar] :percent :elapseds', {total: @files.length, width:50, incomplete:" "} if initial
    for file in @files
      changed |= @compileFile file
      bar.tick() if initial
    console.log "" if initial

    if initial or changed
      @buildJS options
      @buildCSS options
      @buildHTML options
      log.info "Done building client."
      if require("os").platform() is 'linux'
        exec "notify-send \"Koding instance updated\""

    if @config.client.watch is yes
      log.info "Watching for changes..." if initial
      setTimeout =>
        @compileChanged options, false
      , 1000

  readIncludesFile: ->
    includesFile = @config.client.includesPath + "/includes.coffee"
    time = Date.parse(fs.statSync(includesFile).mtime)
    return false if @incluesFileTime == time
    @incluesFileTime = time

    @files = []
    @scripts = []
    @styles = []
    for includePath in CoffeeScript.eval(fs.readFileSync(includesFile, "utf-8"))
      cachePath = ".build/" + includePath.replace(/\//g,"_")
      file = {
        includePath: includePath
        sourcePath: @config.client.includesPath + "/" + includePath
        cachePath: cachePath
        sourceMapPath: cachePath + ".map"
        cacheTime: if fs.existsSync(cachePath) then Date.parse(fs.statSync(cachePath).mtime) else 0
        extension: path.extname(includePath)
      }

      if not (path.basename(file.sourcePath) in fs.readdirSync(path.dirname(file.sourcePath)))
        log.error "File name case is wrong: " + includePath
        process.exit 1

      @files.push file
      switch file.extension
        when ".coffee", ".js"
          @scripts.push file
        when ".styl", ".css"
          @styles.push file
        else
          throw "Unrecognized file extension."

<<<<<<< HEAD
    @compileChanged options, true

  compileChanged: (options, initial)->
    bar = new ProgressBar 'Building client... [:bar] :percent :elapseds', {total: @files.length, width:50, incomplete:" "} if initial
    changed = false
    for file in @files
      changed |= @compileFile file
      bar.tick() if initial
    console.log "" if initial

    if initial or changed
      @buildJS options
      @buildCSS options
      @buildHTML options
      log.info "Done building client."
      if require("os").platform() is 'linux'
        exec "notify-send \"Koding instance updated\""

    if @config.client.watch is yes
      log.info "Watching for changes..." if initial
      setTimeout =>
        @compileChanged options, false
      , 1000
=======
    return true
>>>>>>> 9b35428f

  compileFile: (file)->
    sourceTime = Date.parse fs.statSync(file.sourcePath).mtime

    if sourceTime <= file.cacheTime
      if not file.content?
        file.content = fs.readFileSync file.cachePath, "utf-8"
        file.sourceMap = fs.readFileSync file.sourceMapPath, "utf-8" if fs.existsSync file.sourceMapPath
      return false

    source = fs.readFileSync file.sourcePath, "utf-8"
    switch file.extension
      when ".coffee", ".js"
        if file.extension == ".coffee"
          try
            result = CoffeeScript.compile source,
              filename: file.includePath
              bare: yes
              sourceMap: yes
            js = if result.js.indexOf("pistachio") != -1 
              compilePistachios(result.js).toString()
            else
              result.js

            fixedSourceMap = new SourceMap.SourceMapGenerator file: ""
            new SourceMap.SourceMapConsumer(result.v3SourceMap).eachMapping (mapping)->
              if mapping.generatedLine > 1 && mapping.originalLine > 0
                fixedSourceMap.addMapping
                  generated:
                    line: mapping.generatedLine - 1
                    column: mapping.generatedColumn
                  original:
                    line: mapping.originalLine
                    column: mapping.originalColumn
                  source: file.includePath
            jsSourceMap = fixedSourceMap.toJSON()

            if file.includePath.indexOf("Framework") == 0
              r = /^class (\w+)/g
              while match = r.exec source
                js += "\nKD.classes." + match[1] + " = " + match[1] + ";"
          catch error
            log.error "CoffeeScript Error in #{file.includePath}: #{(error.stack.split "\n")[0]}"
            spawn.apply null, ["say", ["coffee script error"]]
            file.cacheTime = sourceTime # avoid repeated error
            return
        else
          js = source
          jsSourceMap = null

        try ast = UglifyJS.parse js
        catch e
          console.error """
            JS parse error occurred during minification: #{file.sourcePath}
            """
          throw e
        ast.figure_out_scope()
        ast = ast.transform UglifyJS.Compressor(warnings: no)
        
        uglifiedSourceMap = UglifyJS.SourceMap(orig: jsSourceMap)
        stream = UglifyJS.OutputStream source_map: uglifiedSourceMap
        ast.print stream
        file.content = stream.toString()
        file.sourceMap = uglifiedSourceMap.toString()
        fs.writeFileSync file.sourceMapPath, file.sourceMap, "utf8"
      when ".styl"
        Stylus(source).set('compress',true).use(nib()).render (err, css)=> # callback is synchronous
          log.error "error with styl file at #{file.includePath}" if err
          file.content = css
      when ".css"
        file.content = source
      else
        throw "Illegal file extension: " + file.extension

    fs.writeFileSync file.cachePath, file.content, "utf8"
    file.cacheTime = sourceTime
    return true

  buildJS: (options)->
    js = "(function(){ "
    lineOffset = 0
    sourceMap = new SourceMap.SourceMapGenerator file: @config.client.js, sourceRoot: @config.client.runtimeOptions.sourceUri
    for file in @scripts
      contentLineCount = file.content.split("\n").length
      new SourceMap.SourceMapConsumer(file.sourceMap).eachMapping (mapping)->
        sourceMap.addMapping
          generated:
            line: lineOffset + mapping.generatedLine
            column: mapping.generatedColumn
          original:
            line: mapping.originalLine
            column: mapping.originalColumn
          source: file.includePath
      js += file.content + "\n"
      lineOffset += contentLineCount
    js += "}).call(this);\n//@ sourceMappingURL=/" + @config.client.js + ".map"

    fs.writeFileSync @config.client.websitePath + "/" + @config.client.js, js
    fs.writeFileSync @config.client.websitePath + "/" + @config.client.js + ".map", sourceMap.toString()

  buildCSS: (options)->
    code = ""
    for file in @styles
      code += file.content+"\n"
    fs.writeFileSync @config.client.websitePath + "/" + @config.client.css, code

  buildHTML: (options)->
    index = fs.readFileSync @config.client.includesPath + "/" + @config.client.indexMaster, 'utf-8'
    index = index.replace "js/kd.js", "js/kd.#{@config.client.version}.js?" + Date.now()
    index = index.replace "css/kd.css", "css/kd.#{@config.client.version}.css?" + Date.now()
    index = index.replace '<!--KONFIG-->', @config.getConfigScriptTag()
    if @config.client.useStaticFileServer is no
      st = "https://api.koding.com"  # CHANGE THIS TO SOMETHING THAT MAKES SENSE tbd
      index = index.replace ///#{st}///g,""
      # log.warn "Static files will be served from NodeJS process. (because -d vpn is used - ONLY DEVS should do this.)"
    fs.writeFileSync @config.client.websitePath + "/" + @config.client.index, index<|MERGE_RESOLUTION|>--- conflicted
+++ resolved
@@ -77,33 +77,7 @@
         else
           throw "Unrecognized file extension."
 
-<<<<<<< HEAD
-    @compileChanged options, true
-
-  compileChanged: (options, initial)->
-    bar = new ProgressBar 'Building client... [:bar] :percent :elapseds', {total: @files.length, width:50, incomplete:" "} if initial
-    changed = false
-    for file in @files
-      changed |= @compileFile file
-      bar.tick() if initial
-    console.log "" if initial
-
-    if initial or changed
-      @buildJS options
-      @buildCSS options
-      @buildHTML options
-      log.info "Done building client."
-      if require("os").platform() is 'linux'
-        exec "notify-send \"Koding instance updated\""
-
-    if @config.client.watch is yes
-      log.info "Watching for changes..." if initial
-      setTimeout =>
-        @compileChanged options, false
-      , 1000
-=======
     return true
->>>>>>> 9b35428f
 
   compileFile: (file)->
     sourceTime = Date.parse fs.statSync(file.sourcePath).mtime

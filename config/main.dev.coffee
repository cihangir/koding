fs = require 'fs'
nodePath = require 'path'
deepFreeze = require 'koding-deep-freeze'

version = "0.0.1"
projectRoot = nodePath.join __dirname, '..'

rabbitPrefix = (
  try fs.readFileSync nodePath.join(projectRoot, '.rabbitvhost'), 'utf8'
  catch e
    console.log "You're missing .rabbitvhost file. Please add it with your name in it."
    throw e
).trim()
socialQueueName = "koding-social-#{rabbitPrefix}"

module.exports = deepFreeze
  aws           :
    key         : 'AKIAJSUVKX6PD254UGAA'
    secret      : 'RkZRBOR8jtbAo+to2nbYWwPlZvzG9ZjyC8yhTh1q'
  uri           :
    address     : "http://localhost:3000"
  projectRoot   : projectRoot
  version       : version
  webserver     :
    login       : 'webserver'
    port        : 3000
    clusterSize : 1
    queueName   : socialQueueName+'web'
    watch       : yes
  sourceServer  :
    enabled     : yes
    port        : 1337
  mongo         : 'dev:k9lc4G1k32nyD72@web-dev.in.koding.com:27017/koding_dev2_copy'
  runGoBroker   : no
  watchGoBroker : no
  compileGo     : no
  buildClient   : yes
  runOsKite     : no
  runLdapServer : no
  runProxy      : no
  misc          :
    claimGlobalNamesForUsers: no
    updateAllSlugs : no
    debugConnectionErrors: yes
  uploads       :
    enableStreamingUploads: no
    distribution: 'https://d2mehr5c6bceom.cloudfront.net'
    s3          :
      awsAccountId        : '616271189586'
      awsAccessKeyId      : 'AKIAJO74E23N33AFRGAQ'
      awsSecretAccessKey  : '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'
      bucket              : 'koding-uploads'
  loggr:
    push   : no
    url    : ""
    apiKey : ""
  librato :
    push      : no
    email     : ""
    token     : ""
    interval  : 60000
  # loadBalancer  :
  #   port        : 3000
  #   heartbeat   : 5000
    # httpRedirect:
    #   port      : 80 # don't forget port 80 requires sudo
  bitly :
    username  : "kodingen"
    apiKey    : "R_677549f555489f455f7ff77496446ffa"
  authWorker    :
    login       : 'authWorker'
    queueName   : socialQueueName+'auth'
    authResourceName: 'auth'
    numberOfWorkers: 1
    watch       : yes
  social        :
    login       : 'social'
    numberOfWorkers: 1
    watch       : yes
    queueName   : socialQueueName
  cacheWorker   :
    login       : 'prod-social'
    watch       : yes
    queueName   : socialQueueName+'cache'
    run         : no
  feeder        :
    queueName   : "koding-feeder"
    exchangePrefix: "followable-"
    numberOfWorkers: 2
  presence      :
    exchange    : 'services-presence'
  client        :
    version     : version
    watch       : yes
    includesPath: 'client'
    websitePath : 'website'
    js          : "js/kd.#{version}.js"
    css         : "css/kd.#{version}.css"
    indexMaster : "index-master.html"
    index       : "index.html"
    useStaticFileServer: no
    staticFilesBaseUrl: 'http://localhost:3000'
    runtimeOptions:
      resourceName: socialQueueName
      suppressLogs: no
      version   : version
      mainUri   : 'http://localhost:3000'
      broker    :
        sockJS  : 'https://dmq.koding.com:8008/subscribe'
      apiUri    : 'https://dev-api.koding.com'
      # Is this correct?
      appsUri   : 'https://dev-app.koding.com'
      sourceUri : 'http://localhost:1337'
  mq            :
    host        : 'web-dev.in.koding.com'
<<<<<<< HEAD
    login       : 'amqp_user'
    componentUser: "amqp_user"
=======
    port        : 5672
    apiPort     : 15672
    login       : 'guest'
    componentUser: "<component>"
>>>>>>> ba502cdb
    password    : 's486auEkPzvUjYfeFTMQ'
    heartbeat   : 10
    vhost       : '/'
  broker        :
    port        : 8008
    certFile    : ""
    keyFile     : ""
  kites:
    disconnectTimeout: 3e3
    vhost       : 'kite'
  email         :
    host        : 'localhost'
    protocol    : 'http:'
    defaultFromAddress: 'hello@koding.com'
  emailWorker   :
    cronInstant : '*/10 * * * * *'
    cronDaily   : '0 10 0 * * *'
    run         : no
    defaultRecepient : undefined
  guests        :
    # define this to limit the number of guset accounts
    # to be cleaned up per collection cycle.
    poolSize        : 1e4
    batchSize       : undefined
    cleanupCron     : '*/10 * * * * *'
  pidFile       : '/tmp/koding.server.pid'
  haproxy:
    webPort     : 3020<|MERGE_RESOLUTION|>--- conflicted
+++ resolved
@@ -113,15 +113,10 @@
       sourceUri : 'http://localhost:1337'
   mq            :
     host        : 'web-dev.in.koding.com'
-<<<<<<< HEAD
+    port        : 5672
+    apiPort     : 15672
     login       : 'amqp_user'
     componentUser: "amqp_user"
-=======
-    port        : 5672
-    apiPort     : 15672
-    login       : 'guest'
-    componentUser: "<component>"
->>>>>>> ba502cdb
     password    : 's486auEkPzvUjYfeFTMQ'
     heartbeat   : 10
     vhost       : '/'

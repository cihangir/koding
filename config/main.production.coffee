fs = require 'fs'
nodePath = require 'path'

deepFreeze = require 'koding-deep-freeze'

version = "0.9.11" #fs.readFileSync nodePath.join(__dirname, '../.revision'), 'utf-8'

# PROD
mongo = 'PROD-koding:34W4BXx595ib3J72k5Mh@web0.beta.system.aws.koding.com:27017/beta_koding'

projectRoot = nodePath.join __dirname, '..'

# rabbitPrefix = (
#   try fs.readFileSync nodePath.join(projectRoot, '.rabbitvhost'), 'utf8'
#   catch e then ""
# ).trim()

socialQueueName = "koding-social-prod"

module.exports = deepFreeze
  aws           :
    key         : 'AKIAJSUVKX6PD254UGAA'
    secret      : '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'
  uri           :
    address     : "https://new.koding.com"
  projectRoot   : projectRoot
  version       : version
  webserver     :
    login       : 'prod-webserver'
    port        : 3020
    clusterSize : 6
    queueName   : socialQueueName+'web'
    watch       : no
  mongo         : mongo
  runGoBroker   : yes
  watchGoBroker : no
  compileGo     : yes
  buildClient   : yes
  misc          :
    claimGlobalNamesForUsers: no
    updateAllSlugs : no
    debugConnectionErrors: yes
  uploads       :
    enableStreamingUploads: no
    distribution: 'https://d2mehr5c6bceom.cloudfront.net'
    s3          :
      awsAccountId        : '616271189586'
      awsAccessKeyId      : 'AKIAJO74E23N33AFRGAQ'
      awsSecretAccessKey  : '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'
      bucket              : 'koding-uploads'
  # loadBalancer  :
  #   port        : 3000
  #   heartbeat   : 5000
    # httpRedirect:
    #   port      : 80 # don't forget port 80 requires sudo
  bitly :
    username  : "kodingen"
    apiKey    : "R_677549f555489f455f7ff77496446ffa"
  authWorker    :
    login       : 'prod-authworker'
    queueName   : socialQueueName+'auth'
    authResourceName: 'auth'
    numberOfWorkers: 1
    watch       : no
  social        :
    login       : 'prod-social'
    numberOfWorkers: 6
    watch       : no
    queueName   : socialQueueName
  cacheWorker   :
    login       : 'prod-social'
    watch       : no
    queueName   : socialQueueName+'cache'
    run         : yes
  feeder        :
    queueName   : "koding-feeder"
    exchangePrefix: "followable-"
    numberOfWorkers: 2
  presence      :
    exchange    : 'services-presence'
  client        :
    version     : version
    watch       : no
    includesPath: 'client'
    websitePath : 'website'
    js          : "js/kd.#{version}.js"
    css         : "css/kd.#{version}.css"
    indexMaster : "index-master.html"
    index       : "index.html"
    useStaticFileServer: no
    staticFilesBaseUrl: 'https://new.koding.com'
    runtimeOptions:
      resourceName: socialQueueName
      suppressLogs: yes
      version   : version
      mainUri   : 'https://new.koding.com'
      broker    :
        sockJS  : 'https://mq.koding.com/subscribe'
      apiUri    : 'https://api.koding.com'
      # Is this correct?
      appsUri   : 'https://app.koding.com'
      sourceUri : 'http://koding.com:1337'
  mq            :
    host        : 'web0.beta.system.aws.koding.com'
    login       : 'PROD-k5it50s4676pO9O'
    componentUser: "prod-<component>"
    password    : 'Dtxym6fRJXx4GJz'
    heartbeat   : 10
    vhost       : '/'
  broker        :
    port        : 8008
    certFile    : ""
    keyFile     : ""
  kites:
    disconnectTimeout: 3e3
    vhost       : '/'
  email         :
    host        : 'koding.com'
    protocol    : 'https:'
    defaultFromAddress: 'hello@koding.com'
  emailWorker   :
    cronInstant : '*/10 * * * * *'
    cronDaily   : '0 10 0 * * *'
    run         : yes
    defaultRecepient : undefined
  guests        :
    # define this to limit the number of guset accounts
    # to be cleaned up per collection cycle.
    poolSize        : 1e4
    batchSize       : undefined
    cleanupCron     : '*/10 * * * * *'
<<<<<<< HEAD
  logger            :
    mq              :
      host          : 'web0.beta.system.aws.koding.com'
      login         : 'PROD-k5it50s4676pO9O'
      password      : 'djfjfhgh4455__5'
=======
>>>>>>> a6234969
  pidFile       : '/tmp/koding.server.pid'
  loggr:
    push: yes
    url: "http://post.loggr.net/1/logs/koding/events"
    apiKey: "eb65f620b72044118015d33b4177f805"
  librato:
    push: yes
    email: "devrim@koding.com"
    token: "3f79eeb972c201a6a8d3461d4dc5395d3a1423f4b7a2764ec140572e70a7bce0"
    interval: 60000<|MERGE_RESOLUTION|>--- conflicted
+++ resolved
@@ -36,6 +36,9 @@
   watchGoBroker : no
   compileGo     : yes
   buildClient   : yes
+  runOsKite     : no
+  runLdapServer : no
+  runProxy      : no
   misc          :
     claimGlobalNamesForUsers: no
     updateAllSlugs : no
@@ -129,14 +132,6 @@
     poolSize        : 1e4
     batchSize       : undefined
     cleanupCron     : '*/10 * * * * *'
-<<<<<<< HEAD
-  logger            :
-    mq              :
-      host          : 'web0.beta.system.aws.koding.com'
-      login         : 'PROD-k5it50s4676pO9O'
-      password      : 'djfjfhgh4455__5'
-=======
->>>>>>> a6234969
   pidFile       : '/tmp/koding.server.pid'
   loggr:
     push: yes

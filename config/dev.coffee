--- conflicted
+++ resolved
@@ -20,11 +20,7 @@
   projectRoot   : projectRoot
   version       : version
   webserver     :
-<<<<<<< HEAD
-    port        : [3000]
-=======
     port        : [3001..3005]
->>>>>>> e0f0cf44
   mongo         : mongo
   runBroker     : no
   configureBroker: no
@@ -37,15 +33,9 @@
       awsAccessKeyId      : 'AKIAJO74E23N33AFRGAQ'
       awsSecretAccessKey  : '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'
       bucket              : 'koding-uploads'
-<<<<<<< HEAD
-  # loadBalancer  :
-  #   port        : 3000
-  #   heartbeat   : 5000
-=======
   loadBalancer  :
     port        : 3000
     heartbeat   : 5000
->>>>>>> e0f0cf44
     # httpRedirect:
     #   port      : 80 # don't forget port 80 requires sudo 
   bitly :

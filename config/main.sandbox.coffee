zlib                  = require 'compress-buffer'
traverse              = require 'traverse'
log                   = console.log

Configuration = (options={}) ->

  prod_simulation_server = "10.0.0.5"

  hostname            = options.hostname       or "prod-v1_2_4-anna"
  publicHostname      = options.publicHostname or "https://koding.me"
  region              = options.region         or "aws"
  configName          = options.configName     or "prod"
  environment         = options.environment    or "prod"
  projectRoot         = options.projectRoot    or "/opt/koding"
  version             = options.tag
  tag                 = options.tag
  publicIP            = options.publicIP       or "*"

  # prod mongo "mongodb://dev:k9lc4G1k32nyD72@172.16.3.9,172.16.3.10,172.16.3.15/koding?replicaSet=koodingrs0&readPreference=primaryPreferred"
  mongo               = "#{prod_simulation_server}:27017/koding"
  redis               = {host     : "#{prod_simulation_server}:27017/koding"   , port : "6379" }
  socialapi           = {proxyUrl : "http://localhost:7000"       , port : 7000 , clusterSize : 5,     configFilePath : "#{projectRoot}/go/src/socialapi/config/feature.toml" }
  rabbitmq            = {host     : "#{prod_simulation_server}"   , port : 5672 , apiPort     : 15672, login          : "guest", password : "guest", vhost:"/"}
  etcd                = "#{prod_simulation_server}:4001"

  customDomain        =
    public            : "http://#{hostname}"
    public_           : "#{hostname}"
    local             : "http://localhost"
    local_            : "localhost"
    port              : 80


  # KONTROL DEPLOYMENT IS SEPARATED FROM PROD DEPLOY.
  kontrol             =
    url               : "https://kontrol.koding.com/kite"
    port              : 443
    useTLS            : no
    certFile          : ""
    keyFile           : ""
    publicKeyFile     : "#{projectRoot}/certs/test_kontrol_rsa_public.pem"
    privateKeyFile    : "#{projectRoot}/certs/test_kontrol_rsa_private.pem"

  broker              =
    name              : "broker"
    serviceGenericName: "broker"
    ip                : ""
    webProtocol       : "http:"
    host              : customDomain.public
    port              : 8008
    certFile          : ""
    keyFile           : ""
    authExchange      : "auth"
    authAllExchange   : "authAll"
    failoverUri       : customDomain.public

  userSitesDomain     = "#{customDomain.public_}"                 # this is for domain settings on environment backend eg. kd.io

  socialQueueName     = "koding-social-#{configName}"
  logQueueName        = socialQueueName+'log'

  regions             =
    kodingme          : "#{configName}"
    vagrant           : "vagrant"
    sj                : "sj"
    aws               : "aws"
    premium           : "vagrant"



  KONFIG              =
    environment       : environment
    regions           : regions
    region            : region
    hostname          : hostname
    publicHostname    : publicHostname
    version           : version
    broker            : broker
    uri               : {address: "#{customDomain.public}:#{customDomain.port}"}
    userSitesDomain   : userSitesDomain
    projectRoot       : projectRoot
    socialapi         : socialapi        # THIS IS WHERE WEBSERVER & SOCIAL WORKER KNOW HOW TO CONNECT TO SOCIALAPI
    mongo             : mongo
    redis             : "#{redis.host}:#{redis.port}"
    misc              : {claimGlobalNamesForUsers: no, updateAllSlugs : no, debugConnectionErrors: yes}

    # -- WORKER CONFIGURATION -- #

    webserver         : {port          : 3000                        , useCacheHeader: no}
    authWorker        : {login         : "#{rabbitmq.login}"         , queueName : socialQueueName+'auth', authExchange      : "auth"             , authAllExchange : "authAll"}
    mq                : {host          : "#{rabbitmq.host}"          , port      : rabbitmq.port         , apiAddress        : "#{rabbitmq.host}" , apiPort         : "#{rabbitmq.apiPort}", login:"#{rabbitmq.login}",componentUser:"#{rabbitmq.login}",password: "#{rabbitmq.password}",heartbeat: 0, vhost: "#{rabbitmq.vhost}"}
    elasticSearch     : {host          : "#{prod_simulation_server}" , port      : 9200                  , enabled           : no                 , queue           : "elasticSearchFeederQueue"}
    emailWorker       : {cronInstant   : '*/10 * * * * *'            , cronDaily : '0 10 0 * * *'        , run               : no                 , forcedRecipient : undefined, maxAge: 3}
    social            : {port          : 3030                        , login     : "#{rabbitmq.login}"   , queueName         : socialQueueName    , kitePort        : 8765 }
    email             : {host          : "#{customDomain.public}"    , protocol  : 'http:'               , defaultFromAddress: 'hello@koding.com' }
    newkites          : {useTLS        : no                          , certFile  : ""                    , keyFile: "#{projectRoot}/kite_home/production/kite.key"}
    log               : {login         : "#{rabbitmq.login}"         , queueName : logQueueName}
    boxproxy          : {port          : 80 }
    sourcemaps        : {port          : 3526 }
    appsproxy         : {port          : 3500 }

    kloud             : {port          : 5500                        , privateKeyFile : kontrol.privateKeyFile, publicKeyFile: kontrol.publicKeyFile, kontrolUrl: "#{"reads from kite.key by default."}"  }
    emailConfirmationCheckerWorker     : {enabled: no                , login : "#{rabbitmq.login}"        , queueName: socialQueueName+'emailConfirmationCheckerWorker',cronSchedule: '0 * * * * *',usageLimitInMinutes  : 60}

    newkontrol        : kontrol

    # -- MISC SERVICES --#
    recurly           : {apiKey        : '4a0b7965feb841238eadf94a46ef72ee'            , loggedRequests: /^(subscriptions|transactions)/}
    opsview           : {push          : no                                            , host          : '', bin: null, conf: null}
    github            : {clientId      : "f8e440b796d953ea01e5"                        , clientSecret  : "b72e2576926a5d67119d5b440107639c6499ed42"}
    odesk             : {key           : "639ec9419bc6500a64a2d5c3c29c2cf8"            , secret        : "549b7635e1e4385e",request_url: "https://www.odesk.com/api/auth/v1/oauth/token/request",access_url: "https://www.odesk.com/api/auth/v1/oauth/token/access",secret_url: "https://www.odesk.com/services/api/auth?oauth_token=",version: "1.0",signature: "HMAC-SHA1",redirect_uri : "#{customDomain.host}:#{customDomain.port}/-/oauth/odesk/callback"}
    facebook          : {clientId      : "475071279247628"                             , clientSecret  : "65cc36108bb1ac71920dbd4d561aca27", redirectUri  : "#{customDomain.host}:#{customDomain.port}/-/oauth/facebook/callback"}
    google            : {client_id     : "1058622748167.apps.googleusercontent.com"    , client_secret : "vlF2m9wue6JEvsrcAaQ-y9wq",redirect_uri : "#{customDomain.host}:#{customDomain.port}/-/oauth/google/callback"}
    twitter           : {key           : "aFVoHwffzThRszhMo2IQQ"                       , secret        : "QsTgIITMwo2yBJtpcp9sUETSHqEZ2Fh7qEQtRtOi2E",redirect_uri : "#{customDomain.host}:#{customDomain.port}/-/oauth/twitter/callback",    request_url  : "https://twitter.com/oauth/request_token",    access_url   : "https://twitter.com/oauth/access_token",secret_url: "https://twitter.com/oauth/authenticate?oauth_token=",version: "1.0",signature: "HMAC-SHA1"}
    linkedin          : {client_id     : "f4xbuwft59ui"                                , client_secret : "fBWSPkARTnxdfomg", redirect_uri : "#{customDomain.host}:#{customDomain.port}/-/oauth/linkedin/callback"}
    slack             : {token         : "xoxp-2155583316-2155760004-2158149487-a72cf4", channel       : "C024LG80K"}
    statsd            : {use           : false                                         , ip            : "#{customDomain.host}", port: 8125}
    graphite          : {use           : false                                         , host          : "#{customDomain.host}", port: 2003}
    sessionCookie     : {maxAge        : 1000 * 60 * 60 * 24 * 14                      , secure        : no}
    logLevel          : {neo4jfeeder   : "notice", oskite: "info", terminal: "info"    , kontrolproxy  : "notice", kontroldaemon : "notice",userpresence  : "notice", vmproxy: "notice", graphitefeeder: "notice", sync: "notice", topicModifier : "notice",  postModifier  : "notice", router: "notice", rerouting: "notice", overview: "notice", amqputil: "notice",rabbitMQ: "notice",ldapserver: "notice",broker: "notice"}
    aws               : {key           : 'AKIAJSUVKX6PD254UGAA'                        , secret        : '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'}
    embedly           : {apiKey        : '94991069fb354d4e8fdb825e52d4134a'}
    troubleshoot      : {recipientEmail: "can@koding.com"}
    rollbar           : "71c25e4dc728431b88f82bd3e7a600c9"
    mixpanel          : "a57181e216d9f713e19d5ce6d6fb6cb3"

    #--- CLIENT-SIDE BUILD CONFIGURATION ---#

    client            : {watch: yes, version       : version, includesPath:'client', indexMaster: "index-master.html", index: "default.html", useStaticFileServer: no, staticFilesBaseUrl: "#{customDomain.public}:#{customDomain.port}"}

  #-------- runtimeOptions: PROPERTIES SHARED WITH BROWSER --------#
  KONFIG.client.runtimeOptions =
    kites             : require './kites.coffee'           # browser passes this version information to kontrol, so it connects to correct version of the kite.
    algolia: #TODO change these credentials
      appId: '8KD9RHY1OA'
      apiKey: 'e4a8ebe91bf848b67c9ac31a6178c64b'
      indexSuffix: '.feature'
    logToExternal     : no                                 # rollbar, mixpanel etc.
    suppressLogs      : no
    logToInternal     : no                                 # log worker
    authExchange      : "auth"
    environment       : environment                        # this is where browser knows what kite environment to query for
    version           : version
    resourceName      : socialQueueName
    userSitesDomain   : userSitesDomain
    logResourceName   : logQueueName
    socialApiUri      : "/xhr"
    apiUri            : "/"
    mainUri           : "/"
    sourceMapsUri     : "/sourcemaps"
    appsUri           : "/appsproxy"

    uploadsUri        : 'https://koding-uploads.s3.amazonaws.com'
    uploadsUriForGroup: 'https://koding-groups.s3.amazonaws.com'
    # logApiUri         : "#{customDomain.public}:4030/xhr"
    fileFetchTimeout  : 1000 * 15
    userIdleMs        : 1000 * 60 * 5
    embedly           : {apiKey       : "94991069fb354d4e8fdb825e52d4134a"     }
    broker            : {uri          : "/subscribe" }
    github            : {clientId     : "f8e440b796d953ea01e5" }
    newkontrol        : {url          : "#{kontrol.url}"}
    sessionCookie     : {maxAge       : 1000 * 60 * 60 * 24 * 14, secure: no   }
    troubleshoot      : {idleTime     : 1000 * 60 * 60          , externalUrl  : "https://s3.amazonaws.com/koding-ping/healthcheck.json"}
    externalProfiles  :
      google          : {nicename: 'Google'  }
      linkedin        : {nicename: 'LinkedIn'}
      twitter         : {nicename: 'Twitter' }
      odesk           : {nicename: 'oDesk'   , urlLocation: 'info.profile_url' }
      facebook        : {nicename: 'Facebook', urlLocation: 'link'             }
      github          : {nicename: 'GitHub'  , urlLocation: 'html_url'         }

      # END: PROPERTIES SHARED WITH BROWSER #


  #--- RUNTIME CONFIGURATION: WORKERS AND KITES ---#
  GOBIN = "#{projectRoot}/go/bin"


  # THESE COMMANDS WILL EXECUTE SEQUENTIALLY.

  KONFIG.workers =

    broker              : command : "#{GOBIN}/broker    -c #{configName}"
    rerouting           : command : "#{GOBIN}/rerouting -c #{configName}"
    kloud               : command : "#{GOBIN}/kloud     -c #{configName} -env prod -r #{region} -port #{KONFIG.kloud.port} -public-key #{KONFIG.kloud.publicKeyFile} -private-key #{KONFIG.kloud.privateKeyFile} -register-url https://koding.io/kloud"
    kontrol             : command : "#{GOBIN}/kontrol   -c #{configName} -r #{region} -m #{etcd}"
    socialapi           : command : "#{GOBIN}/api                -c #{socialapi.configFilePath}"
    dailyemailnotifier  : command : "#{GOBIN}/dailyemailnotifier -c #{socialapi.configFilePath}"
    notification        : command : "#{GOBIN}/notification       -c #{socialapi.configFilePath}"
    popularpost         : command : "#{GOBIN}/popularpost        -c #{socialapi.configFilePath}"
    populartopic        : command : "#{GOBIN}/populartopic       -c #{socialapi.configFilePath}"
    pinnedpost          : command : "#{GOBIN}/pinnedpost         -c #{socialapi.configFilePath}"
    realtime            : command : "#{GOBIN}/realtime           -c #{socialapi.configFilePath}"
    sitemapfeeder       : command : "#{GOBIN}/sitemapfeeder      -c #{socialapi.configFilePath}"
    sitemapgenerator    : command : "#{GOBIN}/sitemapgenerator   -c #{socialapi.configFilePath}"
    emailnotifier       : command : "#{GOBIN}/emailnotifier      -c #{socialapi.configFilePath}"
    topicfeed           : command : "#{GOBIN}/topicfeed          -c #{socialapi.configFilePath}"
    trollmode           : command : "#{GOBIN}/trollmode          -c #{socialapi.configFilePath}"

    appsproxy           : command : "node   #{projectRoot}/servers/appsproxy/web.js               -c #{configName} -p #{KONFIG.appsproxy.port}"
    authworker          : command : "coffee #{projectRoot}/workers/auth/lib/auth/main.coffee      -c #{configName}"
    socialworker        : command : "coffee #{projectRoot}/workers/social/lib/social/main.coffee  -c #{configName} -p #{KONFIG.social.port}      -r #{region} --disable-newrelic --kite-port=13020"
    sourcemaps          : command : "coffee #{projectRoot}/servers/sourcemaps/main.coffee         -c #{configName} -p #{KONFIG.sourcemaps.port}"
    emailsender         : command : "coffee #{projectRoot}/workers/emailsender/main.coffee        -c #{configName}"
    webserver           : command : "coffee #{projectRoot}/servers/lib/server/index.coffee        -c #{configName} -p #{KONFIG.webserver.port}   --disable-newrelic"




  #-------------------------------------------------------------------------#
  #---- SECTION: AUTO GENERATED CONFIGURATION FILES ------------------------#
  #---- DO NOT CHANGE ANYTHING BELOW. IT'S GENERATED FROM WHAT'S ABOVE  ----#
  #-------------------------------------------------------------------------#

  KONFIG.JSON = JSON.stringify KONFIG

  b64z = (str,strict=yes,compress=yes)->
    if str
      _b64 = new Buffer(str)
      _b64 = zlib.compress _b64 if compress
      # log "[b64z] before #{str.length} after #{_b64.length}"
      return _b64.toString('base64')
    else
      if strict
        throw "base64 STRING is empty, check main.#{configName}.coffee. this will break the prod machine, exiting."
      else
        return ""

<<<<<<< HEAD
  prodKeys =
    id_rsa     : fs.readFileSync("./install/keys/id_rsa","utf8")
    id_rsa_pub : fs.readFileSync("./install/keys/id_rsa.pub","utf8")
=======
>>>>>>> 114f1fe2

  nginxConf = """
    upstream webs      { server 127.0.0.1:#{KONFIG.webserver.port} ;}
    upstream social    { server 127.0.0.1:#{KONFIG.social.port}    ;}
    upstream subscribe { server 127.0.0.1:#{KONFIG.broker.port}    ;}
    upstream kloud     { server 127.0.0.1:#{KONFIG.kloud.port}     ;}
    upstream appsproxy { server 127.0.0.1:#{KONFIG.appsproxy.port} ;}

    # TBD @arslan -> make kontrol kite horizontally scalable then enable;
    # upstream kontrol     {server 127.0.0.1:#{kontrol.port};}

    map $http_upgrade $connection_upgrade { default upgrade; '' close; }

    # TBD ssl_config

    server {
      listen 80 default_server;
      listen [::]:80 default_server ipv6only=on;
      listen 443;

      root /usr/share/nginx/html;
      index index.html index.htm;

      # Make site accessible from http://localhost/
      server_name localhost;

      location /deploy-output.txt {alias /var/log/cloud-init-output.log; }

      server_name #{hostname};
      location / {
        auth_basic            "Restricted";
        auth_basic_user_file  /etc/nginx/conf.d/.htpasswd;
        proxy_pass            http://webs;
        proxy_set_header      X-Real-IP       $remote_addr;
        proxy_set_header      X-Forwarded-For $proxy_add_x_forwarded_for;
        proxy_next_upstream   error timeout invalid_header http_500;
        proxy_connect_timeout 1;
      }

      location /xhr {
        proxy_pass            http://social;
        proxy_set_header      X-Real-IP       $remote_addr;
        proxy_set_header      X-Forwarded-For $proxy_add_x_forwarded_for;
        proxy_next_upstream   error timeout invalid_header http_500;
        proxy_connect_timeout 1;
      }

      location /appsproxy {
        proxy_pass            http://appsproxy;
        proxy_set_header      X-Real-IP       $remote_addr;
        proxy_set_header      X-Forwarded-For $proxy_add_x_forwarded_for;
        proxy_next_upstream   error timeout invalid_header http_500;
        proxy_connect_timeout 1;
      }


      location /kloud {
        proxy_pass            http://kloud;
        proxy_set_header      X-Real-IP       $remote_addr;
        proxy_set_header      X-Forwarded-For $proxy_add_x_forwarded_for;
        proxy_next_upstream   error timeout invalid_header http_500;
        proxy_connect_timeout 1;
      }

      # TBD. ADD WEBSOCKET SUPPORT HERE

      location ~^/subscribe/.* {
        proxy_pass http://subscribe;

        proxy_http_version 1.1;
        proxy_set_header      Upgrade    $http_upgrade;
        proxy_set_header      Connection "upgrade";
        proxy_set_header      Host            $host;
        proxy_set_header      X-Real-IP       $remote_addr;
        proxy_set_header      X-Forwarded-For $proxy_add_x_forwarded_for;
        proxy_next_upstream   error timeout invalid_header http_500;
        proxy_connect_timeout 1;
      }

      location /websocket {
        proxy_pass http://subscribe;

        proxy_http_version 1.1;
        proxy_set_header      Upgrade         $http_upgrade;
        proxy_set_header      Connection      "upgrade";
        proxy_set_header      Host            $host;
        proxy_set_header      X-Real-IP       $remote_addr;
        proxy_set_header      X-Forwarded-For $proxy_add_x_forwarded_for;
        proxy_next_upstream   error timeout invalid_header http_500;
        proxy_connect_timeout 1;
      }
    }
  """

  generateEnvVariables = (KONFIG)->
    conf = {}
    travis = traverse(KONFIG)
    travis.paths().forEach (path) -> conf["KONFIG_#{path.join("_")}".toUpperCase()] = travis.get(path) unless typeof travis.get(path) is 'object'
    return conf


  generateSupervisorConf = (KONFIG)->
    supervisorEnvironmentStr = "HOME='/root',GOPATH='#{projectRoot}/go',GOBIN='#{projectRoot}/go/bin',KONFIG_JSON='#{KONFIG.JSON}'"
    # supervisorEnvironmentStr += "#{key}='#{val}'," for key,val of KONFIG.ENV
    conf = """
      [supervisord]
      environment=#{supervisorEnvironmentStr}\n
      [inet_http_server]
      port=*:9001\n
      """
    conf +="""
      [program:#{key}]
      command=#{val.command}\n
    """ for key,val of KONFIG.workers
    return conf

  generateRunFile = (KONFIG) ->
    envvars = ->
      env = """
      export GOPATH=#{projectRoot}/go
      export GOBIN=#{projectRoot}/go/bin
      export HOME=/root
      export KONFIG_JSON='#{KONFIG.JSON}'
      \n
      """
      # env += "export #{key}='#{val}'\n" for key,val of KONFIG.ENV
      return env

    workersRunList = ->
      workers = ""
      for key,val of KONFIG.workers
        workers +="#------------- worker: #{key} -------------#\n"
        workers +="#{val.command} &>#{projectRoot}/.logs/#{key}.log & \n"
        workers +="#{key}pid=$! \n"
        workers +="echo [#{key}] started with pid: $#{key}pid \n\n"
      return workers


    runContents = """
      #!/bin/bash
      #{envvars()}

      function install() {
        touch /root/run.install.start
        cd /opt
        git clone --branch '#{tag}' --depth 1 git@github.com:koding/koding.git koding

        cd /opt/koding

        # retrieve machine settings from the git tag namely, write nginx and supervisor conf.
        ms=`git tag -l -n1 | grep '#{tag}'`
        ms=${ms##*machine-settings-b64-zip-}  # get the part after the last separator
        echo $ms | base64 --decode | gunzip > #{projectRoot}/machineSettings
        bash #{projectRoot}/machineSettings

        git submodule init
        git submodule update --recursive
        npm i gulp stylus coffee-script -g
        npm i --unsafe-perm
        /usr/local/bin/coffee /opt/koding/build-client.coffee --watch false
        bash #{projectRoot}/go/build.sh
        cd #{projectRoot}/go/src/socialapi
        make install
        cd #{projectRoot}/node_modules_koding/koding-broker-client
        cake build
        mkdir $HOME/.kite
        echo copying #{KONFIG.newkites.keyFile} to $HOME/.kite/kite.key
        cp #{KONFIG.newkites.keyFile} $HOME/.kite/kite.key
        touch /root/run.install.end
      }

      function services() {
        touch /root/run.services.start
        service nginx restart
        service supervisor restart
        touch /root/run.services.end

      }

      if [[ "$1" == "" ]]; then
        install
        services
        exit 0
      elif [ "$1" == "install" ]; then
        install
      elif [ "$1" == "services" ]; then
        services
      else
        echo "unknown argument."
      fi
      """


    run = """
      #cloud-config

      # this file cannot exceed 16k therefore, i'm placing supervisor and nginxConf
      # into git tag message and reading it from there.
      # tl;dr - keep this small.

      disable_root: false
      hostname : #{hostname}

      packages:
        - mosh
        - supervisor
        - golang
        - nodejs
        - npm
        - git
        - graphicsmagick
        - mosh
        - nginx

      write_files:
        - path : /root/.ssh/id_rsa
          permissions: '0600'
          content : |
<<<<<<< HEAD
            #{prodKeys.id_rsa}

        - path : /root/.ssh/id_rsa.pub
          content : #{prodKeys.id_rsa_pub}
        - path : /root/.ssh/authorized_keys
          content : |

=======
            -----BEGIN RSA PRIVATE KEY-----
            MIIEpAIBAAKCAQEAxJUfKx05K3kymTkgISnFOoh1PY/jJ3dlUnAUE8WqCXlDQi+C
            FIJO+pKGNNyo8z2fF43iCGfc9h3a0qvhvyWY4f6tkllSBdWLWwV2O8edRJXIwMyu
            ku8SIXeNg0Qg0+iqZKUZJEnv6MSUcDNejFS0AVz4Dw3pSfLT+xTEWD4j9hM6I8BQ
            qEYM2wqkyqjjIVS0bGQE0buohLiWymI4J95B5MbKuofo5eAUxkFOA+vTt66RSbWB
            BAFVg0jIDMJ4bXU28JBO8GXt0N7GkpLRPd1IEjoJ8d0iKghT6KMtwzEWyr2k6Qta
            3FybcFbjhKJneitK+ln5BXiU917p3cYAG3xRDwIDAQABAoIBACyBKiZDnm7GKHth
            4HFBmKIwxIIkciO8Nxcbwp/bTyyH5H82bDeibKjzxShwkFtJJxxZBcQrZ23cwm6R
            dTEmHN+FHdyVFim196+qo+LSxTsCwglMDXW8ZBlpjIMcSGZRNUpFylRZ3NOQtZ5V
            MuGIR5xLZOlbl+Yi8HTWdcEYiGGsAPemKTaalSAK91ak1kkb0wDpUJU/NK01glSk
            HqqsUAzmGmd19VLJhRRKNVpGbI+zhJbgl7rn0CynTdJDDtuwYwQZYjxtHDp3/UiW
            lLkBToe74L7WrNH6ZZgCCFDFx9nUAnbHPEvh6vnN5s+Ce46F69pKWihvBEyH23UT
            8wzl3IECgYEA7AnHjlK0buZLJr1IQ5YD8vd7LIK7wwHeaPOh+dhZrvn3twfibSRu
            55ew/2wmd/E5yyzgdDBGQCjPKwfs/2FnPg01KlMObAkGn0KG8j0/NecQdlv9PJgv
            lriLY7rm5O40aKMevdQ3PinvkS+KTUdbd6GfVyC77zh9HnIhW2xllc8CgYEA1TUg
            pzKQSwn8fxyKctKFf+4QEogdUPIWLgJCF8kgJGaSAl1r/wwEbQIhF8SeTEL199Cm
            5uk8w6oGlsNbPgZkF8PBuwFS3x2cbIbC+/HdWZmiPmx96o/pEZ9sWKQyX46nN9es
            5HqxULgB0m/9AxzAtFZTwV5pBWkXdIwBQuyroMECgYEAwB7JpeddY7Lg0nxYeGJ/
            fmC/iiAy8evwet5rJbBadxiQ7xJk009HUgvfDleaDCB1WRGC9C9iztAop67A0bEX
            VqNrdbK612aVVEXTDxKZA6e6d4wyWALLIVO+aQN08juMvuqemAZGnLuHelYGrRX6
            tioARuum7HS/KmvdCMv293MCgYEAhS8x3aAFaQqs8w52IfIGOPsSiTED9yuy1TzN
            4qPd8z8rmFSZgPIV1a6N05YcOJFfq1Vo3Tf3oFaW1Rjl52IApqO/Yj0acovByj2I
            ke/tkOoa4pnNMniBZGPNP7YaTX0EUirlMri+CSlY4gbY61fLvRtsKI/8VMfoQgKv
            Swoi0EECgYAHjz0jBVfpGLkkYAcaYOMcV4yFxkax4ZiuBMK4TcsrL6/KiietjmdK
            mxiIASXhNP0ZEEdAHgBr6o3EQHnJksXo7VTTBRcXOSmE7httIRrOC06qAB0kV4Ub
            qoNO+NWbDkfJB/YtKtRdUtW6QmmdUHowT10TZH24Ig7CdrdrV46X3A==
            -----END RSA PRIVATE KEY-----

        - path : /root/.ssh/id_rsa.pub
          content : ssh-rsa AAAAB3NzaC1yc2EAAAADAQABAAABAQDElR8rHTkreTKZOSAhKcU6iHU9j+Mnd2VScBQTxaoJeUNCL4IUgk76koY03KjzPZ8XjeIIZ9z2HdrSq+G/JZjh/q2SWVIF1YtbBXY7x51ElcjAzK6S7xIhd42DRCDT6KpkpRkkSe/oxJRwM16MVLQBXPgPDelJ8tP7FMRYPiP2EzojwFCoRgzbCqTKqOMhVLRsZATRu6iEuJbKYjgn3kHkxsq6h+jl4BTGQU4D69O3rpFJtYEEAVWDSMgMwnhtdTbwkE7wZe3Q3saSktE93UgSOgnx3SIqCFPooy3DMRbKvaTpC1rcXJtwVuOEomd6K0r6WfkFeJT3XundxgAbfFEP ubuntu@kodingme
        - path : /root/.ssh/authorized_keys
          content : |

            # wercker
            ssh-rsa AAAAB3NzaC1yc2EAAAADAQABAAABAQCTFF4indUR+kivtLUzJ7DjltGE7e/kqcuE8NKok0s7jfn8Cz3ClqEM5KjxQCCBc5t9VpuNVAPy1xFJnGJs35cBQKL7FAUYK6faq+RpQ+vC2QxLbls/SaMzIPQigcO4NBGjyzR4rUzcCM2zon3y0Q9KaMKU8nQkcFfbyYB98En7S7W04gKskAVeSYZ7xrxIQNyfpmojYzlTUETYLj4kNCbkZFaO1ig4THOi4ZGRvfnfv/8AAFddoTVVUIf6QbHt1P5GfSGyhGcFfFFwGWs/4xJMiTqG/UO2NjPbO0OqR73Lw4ftgm5mjXWvK878RKQwzMcNcGXaNGK71QhS8zo96fl9 wercker / koding / key

>>>>>>> 114f1fe2
            # devrim        --#
            ssh-rsa AAAAB3NzaC1yc2EAAAADAQABAAABAQDGy37UYYQjRUyBZ1gYERhmOcyRyF0pFvlc+d91VT6iiIituaR+SpGruyj3NSmTZQ8Px8/ebaIJQaV+8v/YyIJXAQoCo2voo/OO2WhVIzv2HUfyzXcomzV40sd8mqZJnNCQYdxkFbUZv26kOzikie0DlCoVstM9P8XAURSszO0llD4f0CKS7Galwql0plccBxJEK9oNWCMp3F6v3EIX6qdL8eUJko7tJDPiyPIuuaixxd4EBE/l2UBGvqG0REoDrBNJ8maKV3CKhw60LYis8EfKFhQg5055doDNxKSDiCMopXrfoiAQKEJ92MBTjs7YwuUDp5s39THbX9bHoyanbVIL devrim@koding.com

            # cihangir      --#
            ssh-rsa AAAAB3NzaC1yc2EAAAADAQABAAABAQC8u3tdgzNBq51ZNK0zXW1FziMU90drNgvY8uLi/zNOL1QuBwbRMNNGj/1ZyZmY+hV3VdmexA9AxsOofWEyvzUtL/hkJCmYglWGnTtIawOyDqTXi8Wjz4d00WW69zOiQqpAIAah5ejVsq9gpHslBy4amU+ExcxYoMYoz3ozccim++HkovLr9EhctfJuWvoPtrqljg4D9bn10eR0gdKNROxpnHPfX/Ge7NGcYAsvod5GsUI5zOV3lGfqJTKs+N1jxuqPVUKhoDiEimUQ4SoxBDneETdhRCZRVIQV7cwTfgw+kF58DqgTJCbwzyTyl9n7827Qi1Ha38oWhkAK+cB3uUgT cihangir@koding.com

<<<<<<< HEAD
            #-- Sonmez imac --#
            ssh-rsa AAAAB3NzaC1yc2EAAAADAQABAAABAQDrLvWTozcvXzJkUrMVoTdf2j4zY6dZ7nst9Ro2zXSHlnFtUeRmbYH4cd87LleqkgBRoJ5Wy6Ai9nqH3MJq6XSVWp21xyU4DEmq27+6eVvBHENfdQQPq3imiC7sejwH8Yslx7reVi90/ZSwEEKA6rNOoD0InRN1zUCFWoKMQFY0aw9GAxBeDAStQR3H+Zr8nhaSZw4gySLZ3Ps3j45sAeIMjNk0MUZprTHKjIpz5Ni+5OpT4cxC8Ji2aCC3Xvc8sLndZ7mHWFrM0RuBh2GJ0e8juTBAt7D+IOZi2y41NfQA6LQr1N9DHdBDpMqUjby0jJZsMiwtD7730n0xcoKhSqAr Sonmez's iMac

            #-- Sonmez macbook --#
=======
            #-- Sonmez's iMac --#
            ssh-rsa AAAAB3NzaC1yc2EAAAADAQABAAABAQDrLvWTozcvXzJkUrMVoTdf2j4zY6dZ7nst9Ro2zXSHlnFtUeRmbYH4cd87LleqkgBRoJ5Wy6Ai9nqH3MJq6XSVWp21xyU4DEmq27+6eVvBHENfdQQPq3imiC7sejwH8Yslx7reVi90/ZSwEEKA6rNOoD0InRN1zUCFWoKMQFY0aw9GAxBeDAStQR3H+Zr8nhaSZw4gySLZ3Ps3j45sAeIMjNk0MUZprTHKjIpz5Ni+5OpT4cxC8Ji2aCC3Xvc8sLndZ7mHWFrM0RuBh2GJ0e8juTBAt7D+IOZi2y41NfQA6LQr1N9DHdBDpMqUjby0jJZsMiwtD7730n0xcoKhSqAr Sonmez's iMac

            #-- Sonmez's MacBook Pro --#
>>>>>>> 114f1fe2
            ssh-rsa AAAAB3NzaC1yc2EAAAADAQABAAABAQCYOpuDUC52QNgoM2O6Ja7SW6zm3Hmpxdu0nUKw6MKDcnKK7dOADRwpDmoPsj/Aw/p9fetjJaacjxlPQwGHCjUcVgk3/zVwi8P4StkKnxHuhRBEj+YeTQ3vaWbJ3Syk2FnjZRSlqi4a7cEiMMjHQAflx3BdeYqO1F7+kB4bsoM/0/NQJkv0UnphFW1y9zk65mi3CTHAyFTU/Tz5LEsBWp35XorwQ+vmJ9OJNNDF3mhOejYkob0s3CbwoL6xaidTD0eT1VBz+ceggpaLP57vG2l6yl1zYSzf5jhBGjM6b9a3NyOO1RjrBpgZ2TfQrPTxTnzTy7V6gmNcv/heiREw7Mpv Sonmez's MacBook Pro

        - path : /root/.ssh/config
          content : |
            Host github.com
              StrictHostKeyChecking no

        - path: /root/run.b64z
          content : #{b64z runContents}
        - path: /root/run
          permissions: '0755'
        - path: /etc/nginx/conf.d/.htpasswd
          content: koding:$apr1$K17a7D.N$vuaxDfc4kJvHAg7Id43wk1

      runcmd:
        - echo 127.0.0.1 `hostname` >> /etc/hosts
        - echo '{"https://index.docker.io/v1/":{"auth":"ZGV2cmltOm45czQvV2UuTWRqZWNq","email":"devrim@koding.com"}}' > /root/.dockercfg
        - curl http://169.254.169.254/latest/meta-data/instance-id >/root/instance-id
        - curl -s https://get.docker.io/ubuntu/ | sudo sh
        - ln -sf /usr/bin/nodejs /usr/bin/node
        - ln -sf /usr/bin/supervisorctl /usr/bin/s
        - cat /root/run.b64z | base64 --decode | gunzip > /root/run
        - /root/run
        - echo "deploy done."

      final_message: "The system is finally up, after $UPTIME seconds"

    """

    return run

  machineSettings = """
        \n
        echo '#{b64z nginxConf}'                      | base64 --decode | gunzip >  /etc/nginx/sites-enabled/default;
        echo "nginx configured."
        echo '#{b64z generateSupervisorConf(KONFIG)}' | base64 --decode | gunzip >  /etc/supervisor/conf.d/koding.conf;
        echo "supervisor configured."
  """


  KONFIG.machineSettings = b64z machineSettings
  KONFIG.runFile         = generateRunFile KONFIG

  return KONFIG

<<<<<<< HEAD
module.exports = Configuration


=======
module.exports = Configuration
>>>>>>> 114f1fe2
<|MERGE_RESOLUTION|>--- conflicted
+++ resolved
@@ -226,12 +226,6 @@
       else
         return ""
 
-<<<<<<< HEAD
-  prodKeys =
-    id_rsa     : fs.readFileSync("./install/keys/id_rsa","utf8")
-    id_rsa_pub : fs.readFileSync("./install/keys/id_rsa.pub","utf8")
-=======
->>>>>>> 114f1fe2
 
   nginxConf = """
     upstream webs      { server 127.0.0.1:#{KONFIG.webserver.port} ;}
@@ -450,15 +444,6 @@
         - path : /root/.ssh/id_rsa
           permissions: '0600'
           content : |
-<<<<<<< HEAD
-            #{prodKeys.id_rsa}
-
-        - path : /root/.ssh/id_rsa.pub
-          content : #{prodKeys.id_rsa_pub}
-        - path : /root/.ssh/authorized_keys
-          content : |
-
-=======
             -----BEGIN RSA PRIVATE KEY-----
             MIIEpAIBAAKCAQEAxJUfKx05K3kymTkgISnFOoh1PY/jJ3dlUnAUE8WqCXlDQi+C
             FIJO+pKGNNyo8z2fF43iCGfc9h3a0qvhvyWY4f6tkllSBdWLWwV2O8edRJXIwMyu
@@ -495,24 +480,16 @@
             # wercker
             ssh-rsa AAAAB3NzaC1yc2EAAAADAQABAAABAQCTFF4indUR+kivtLUzJ7DjltGE7e/kqcuE8NKok0s7jfn8Cz3ClqEM5KjxQCCBc5t9VpuNVAPy1xFJnGJs35cBQKL7FAUYK6faq+RpQ+vC2QxLbls/SaMzIPQigcO4NBGjyzR4rUzcCM2zon3y0Q9KaMKU8nQkcFfbyYB98En7S7W04gKskAVeSYZ7xrxIQNyfpmojYzlTUETYLj4kNCbkZFaO1ig4THOi4ZGRvfnfv/8AAFddoTVVUIf6QbHt1P5GfSGyhGcFfFFwGWs/4xJMiTqG/UO2NjPbO0OqR73Lw4ftgm5mjXWvK878RKQwzMcNcGXaNGK71QhS8zo96fl9 wercker / koding / key
 
->>>>>>> 114f1fe2
             # devrim        --#
             ssh-rsa AAAAB3NzaC1yc2EAAAADAQABAAABAQDGy37UYYQjRUyBZ1gYERhmOcyRyF0pFvlc+d91VT6iiIituaR+SpGruyj3NSmTZQ8Px8/ebaIJQaV+8v/YyIJXAQoCo2voo/OO2WhVIzv2HUfyzXcomzV40sd8mqZJnNCQYdxkFbUZv26kOzikie0DlCoVstM9P8XAURSszO0llD4f0CKS7Galwql0plccBxJEK9oNWCMp3F6v3EIX6qdL8eUJko7tJDPiyPIuuaixxd4EBE/l2UBGvqG0REoDrBNJ8maKV3CKhw60LYis8EfKFhQg5055doDNxKSDiCMopXrfoiAQKEJ92MBTjs7YwuUDp5s39THbX9bHoyanbVIL devrim@koding.com
 
             # cihangir      --#
             ssh-rsa AAAAB3NzaC1yc2EAAAADAQABAAABAQC8u3tdgzNBq51ZNK0zXW1FziMU90drNgvY8uLi/zNOL1QuBwbRMNNGj/1ZyZmY+hV3VdmexA9AxsOofWEyvzUtL/hkJCmYglWGnTtIawOyDqTXi8Wjz4d00WW69zOiQqpAIAah5ejVsq9gpHslBy4amU+ExcxYoMYoz3ozccim++HkovLr9EhctfJuWvoPtrqljg4D9bn10eR0gdKNROxpnHPfX/Ge7NGcYAsvod5GsUI5zOV3lGfqJTKs+N1jxuqPVUKhoDiEimUQ4SoxBDneETdhRCZRVIQV7cwTfgw+kF58DqgTJCbwzyTyl9n7827Qi1Ha38oWhkAK+cB3uUgT cihangir@koding.com
 
-<<<<<<< HEAD
-            #-- Sonmez imac --#
-            ssh-rsa AAAAB3NzaC1yc2EAAAADAQABAAABAQDrLvWTozcvXzJkUrMVoTdf2j4zY6dZ7nst9Ro2zXSHlnFtUeRmbYH4cd87LleqkgBRoJ5Wy6Ai9nqH3MJq6XSVWp21xyU4DEmq27+6eVvBHENfdQQPq3imiC7sejwH8Yslx7reVi90/ZSwEEKA6rNOoD0InRN1zUCFWoKMQFY0aw9GAxBeDAStQR3H+Zr8nhaSZw4gySLZ3Ps3j45sAeIMjNk0MUZprTHKjIpz5Ni+5OpT4cxC8Ji2aCC3Xvc8sLndZ7mHWFrM0RuBh2GJ0e8juTBAt7D+IOZi2y41NfQA6LQr1N9DHdBDpMqUjby0jJZsMiwtD7730n0xcoKhSqAr Sonmez's iMac
-
-            #-- Sonmez macbook --#
-=======
             #-- Sonmez's iMac --#
             ssh-rsa AAAAB3NzaC1yc2EAAAADAQABAAABAQDrLvWTozcvXzJkUrMVoTdf2j4zY6dZ7nst9Ro2zXSHlnFtUeRmbYH4cd87LleqkgBRoJ5Wy6Ai9nqH3MJq6XSVWp21xyU4DEmq27+6eVvBHENfdQQPq3imiC7sejwH8Yslx7reVi90/ZSwEEKA6rNOoD0InRN1zUCFWoKMQFY0aw9GAxBeDAStQR3H+Zr8nhaSZw4gySLZ3Ps3j45sAeIMjNk0MUZprTHKjIpz5Ni+5OpT4cxC8Ji2aCC3Xvc8sLndZ7mHWFrM0RuBh2GJ0e8juTBAt7D+IOZi2y41NfQA6LQr1N9DHdBDpMqUjby0jJZsMiwtD7730n0xcoKhSqAr Sonmez's iMac
 
             #-- Sonmez's MacBook Pro --#
->>>>>>> 114f1fe2
             ssh-rsa AAAAB3NzaC1yc2EAAAADAQABAAABAQCYOpuDUC52QNgoM2O6Ja7SW6zm3Hmpxdu0nUKw6MKDcnKK7dOADRwpDmoPsj/Aw/p9fetjJaacjxlPQwGHCjUcVgk3/zVwi8P4StkKnxHuhRBEj+YeTQ3vaWbJ3Syk2FnjZRSlqi4a7cEiMMjHQAflx3BdeYqO1F7+kB4bsoM/0/NQJkv0UnphFW1y9zk65mi3CTHAyFTU/Tz5LEsBWp35XorwQ+vmJ9OJNNDF3mhOejYkob0s3CbwoL6xaidTD0eT1VBz+ceggpaLP57vG2l6yl1zYSzf5jhBGjM6b9a3NyOO1RjrBpgZ2TfQrPTxTnzTy7V6gmNcv/heiREw7Mpv Sonmez's MacBook Pro
 
         - path : /root/.ssh/config
@@ -558,10 +535,4 @@
 
   return KONFIG
 
-<<<<<<< HEAD
-module.exports = Configuration
-
-
-=======
-module.exports = Configuration
->>>>>>> 114f1fe2
+module.exports = Configuration
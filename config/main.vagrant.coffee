fs              = require 'fs'
nodePath        = require 'path'
deepFreeze      = require 'koding-deep-freeze'

version         = "0.0.1"
mongo           = 'localhost:27017/koding'
mongoKontrol    = 'localhost:27017/kontrol'
projectRoot     = nodePath.join __dirname, '..'
socialQueueName = "koding-social-vagrant"

authExchange    = "auth"
authAllExchange = "authAll"

embedlyApiKey   = '94991069fb354d4e8fdb825e52d4134a'

environment     = "vagrant"
regions         =
  vagrant       : "vagrant"
  sj            : "sj"
  aws           : "aws"

cookieMaxAge = 1000 * 60 * 60 * 24 * 14 # two weeks
cookieSecure = no

module.exports =
  environment   : environment
  regions       : regions
  version       : version
  aws           :
    key         : 'AKIAJSUVKX6PD254UGAA'
    secret      : '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'
  uri           :
    address     : "http://lvh.me:3020"
  userSitesDomain: 'lvh.me'
  containerSubnet: "10.128.2.0/9"
  vmPool        : "vms"
  projectRoot   : projectRoot
  webserver     :
    useCacheHeader: no
    login       : 'prod-webserver'
    port        : 3020
    clusterSize : 1
    queueName   : socialQueueName+'web'
    watch       : yes
  sourceServer  :
    enabled     : yes
    port        : 3526
  mongo         : mongo
  mongoKontrol  : mongoKontrol
  mongoReplSet  : null
  neo4j         :
    read        : "http://localhost"
    write       : "http://localhost"
    port        : 7474
  runNeo4jFeeder: yes
  runGoBroker   : yes
  runGoBrokerKite: yes
  runPremiumBrokerKite: yes
  runKontrol    : yes
  runRerouting  : yes
  runUserPresence: yes
  runPersistence: no
  compileGo     : yes
  buildClient   : yes
  runOsKite     : yes
  runProxy      : yes
  redis         : "localhost:6379"
  misc          :
    claimGlobalNamesForUsers: no
    updateAllSlugs : no
    debugConnectionErrors: yes
  uploads       :
    enableStreamingUploads: no
    distribution: 'https://d2mehr5c6bceom.cloudfront.net'
    s3          :
      awsAccountId        : '616271189586'
      awsAccessKeyId      : 'AKIAJO74E23N33AFRGAQ'
      awsSecretAccessKey  : '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'
      bucket              : 'koding-uploads'
  # loadBalancer  :
  #   port        : 3000
  #   heartbeat   : 5000
    # httpRedirect:
    #   port      : 80 # don't forget port 80 requires sudo
  bitly :
    username  : "kodingen"
    apiKey    : "R_677549f555489f455f7ff77496446ffa"
  authWorker    :
    login       : 'prod-auth-worker'
    queueName   : socialQueueName+'auth'
    authExchange: authExchange
    authAllExchange: authAllExchange
    numberOfWorkers: 1
    watch       : yes
  emailConfirmationCheckerWorker :
    enabled              : no
    login                : 'prod-social'
    queueName            : socialQueueName+'emailConfirmationCheckerWorker'
    numberOfWorkers      : 1
    watch                : yes
    cronSchedule         : '0 * * * * *'
    usageLimitInMinutes  : 60
  elasticSearch          :
    host                 : "localhost"
    port                 : 9200
    enabled              : no
    queue                : "elasticSearchFeederQueue"
  guestCleanerWorker     :
    enabled              : yes
    login                : 'prod-social'
    queueName            : socialQueueName+'guestcleaner'
    numberOfWorkers      : 2
    watch                : yes
    cronSchedule         : '00 * * * * *'
    usageLimitInMinutes  : 60
  sitemapWorker          :
    enabled              : yes
    login                : 'prod-social'
    queueName            : socialQueueName+'sitemapworker'
    numberOfWorkers      : 2
    watch                : yes
    cronSchedule         : '00 00 00 * * *'
  topicModifier          :
    cronSchedule         : '0 */5 * * * *'
  social        :
    login       : 'prod-social'
    numberOfWorkers: 1
    watch       : yes
    queueName   : socialQueueName
    verbose     : no
  cacheWorker   :
    login       : 'prod-social'
    watch       : yes
    queueName   : socialQueueName+'cache'
    run         : no
  followFeed    :
    host        : 'localhost'
    port        : 5672
    componentUser: 'guest'
    password    : 'guest'
    vhost       : 'followfeed'
  graphFeederWorker:
    numberOfWorkers: 2
  presence      :
    exchange    : 'services-presence'
  client        :
    version     : version
    watch       : yes
    watchDuration : 300
    includesPath: 'client'
    indexMaster : "index-master.html"
    index       : "default.html"
    useStaticFileServer: no
    staticFilesBaseUrl: 'http://lvh.me:3020'
    runtimeOptions:
      sessionCookie :
        maxAge      : cookieMaxAge
        secure      : cookieSecure
      environment        : environment
      activityFetchCount : 20
      precompiledApi     : no
      authExchange       : authExchange
      github         :
        clientId     : "f8e440b796d953ea01e5"
      embedly        :
        apiKey       : embedlyApiKey
      userSitesDomain: 'lvh.me'
      useNeo4j: yes
      logToExternal: no  # rollbar, mixpanel etc.
      resourceName: socialQueueName
      socialApiUri: 'http://lvh.me:3030/xhr'
      suppressLogs: no
      broker    :
        servicesEndpoint: 'http://lvh.me:3020/-/services/broker'
        sockJS  : 'http://lvh.me:8008/subscribe'
      brokerKite:
        servicesEndpoint: 'http://lvh.me:3020/-/services/brokerKite'
        brokerExchange: 'brokerKite'
        sockJS  : 'http://lvh.me:8009/subscribe'
      premiumBrokerKite:
        servicesEndpoint: 'http://lvh.me:3020/-/services/premiumBrokerKite'
        brokerExchange: 'premiumBrokerKite'
        sockJS  : 'http://lvh.me:8010/subscribe'
      apiUri    : 'http://lvh.me:3020'
      version   : version
      mainUri   : 'http://lvh.me:3020'
      appsUri   : 'https://koding-apps.s3.amazonaws.com'
      uploadsUri: 'https://koding-uploads.s3.amazonaws.com'
      uploadsUriForGroup: 'https://koding-groups.s3.amazonaws.com'
      sourceUri : 'http://lvh.me:3526'
      newkontrol:
        url     : 'ws://127.0.0.1:4000/kontrol'
      fileFetchTimeout: 15 * 1000 # seconds
      externalProfiles  :
        github          :
          nicename      : 'GitHub'
          urlLocation   : 'html_url'
        odesk           :
          nicename      : 'oDesk'
          urlLocation   : 'info.profile_url'
        facebook        :
          nicename      : 'Facebook'
          urlLocation   : 'link'
        google          :
          nicename      : 'Google'
        linkedin        :
          nicename      : 'LinkedIn'
        twitter         :
          nicename      : 'Twitter'
        # bitbucket     :
        #   nicename    : 'BitBucket'
  mq            :
    host        : 'localhost'
    port        : 5672
    apiAddress  : "localhost"
    apiPort     : 15672
    login       : 'PROD-k5it50s4676pO9O'
    componentUser: "PROD-k5it50s4676pO9O"
    password    : 'djfjfhgh4455__5'
    # heartbeat disabled in vagrant, because it'll interfere with node-inspector
    # when the debugger is paused, the target is not able to send the heartbeat,
    # so it'll disconnect from RabbitMQ if heartbeat is enabled.
    heartbeat   : 0
    vhost       : '/'
  broker        :
    name        : "broker"
    ip          : ""
    port        : 8008
    certFile    : ""
    keyFile     : ""
    webProtocol : 'http:'
    webHostname : 'lvh.me'
    webPort     : 8008
    authExchange: authExchange
    authAllExchange: authAllExchange
  brokerKite    :
    name        : "brokerKite"
    ip          : ""
    port        : 8009
    certFile    : ""
    keyFile     : ""
    webProtocol : 'http:'
    webHostname : 'lvh.me'
    webPort     : 8009
    authExchange: authExchange
    authAllExchange: authAllExchange
  premiumBrokerKite :
    name        : "premiumBrokerKite"
    ip          : ""
    port        : 8010
    certFile    : ""
    keyFile     : ""
    webProtocol : 'http:'
    webHostname : 'lvh.me'
    webPort     : 8010
    authExchange: authExchange
    authAllExchange: authAllExchange
  kites:
    disconnectTimeout: 3e3
    vhost       : 'kite'
  email         :
    host        : 'lvh.me:3020'
    protocol    : 'http:'
    defaultFromAddress: 'hello@koding.com'
  emailWorker   :
    cronInstant : '*/10 * * * * *'
    cronDaily   : '0 10 0 * * *'
    run         : no
    forcedRecipient : undefined
  emailSender     :
    run           : no
  guests          :
    # define this to limit the number of guset accounts
    # to be cleaned up per collection cycle.
    poolSize      : 1e4
    batchSize     : undefined
    cleanupCron   : '*/10 * * * * *'
  pidFile         : '/tmp/koding.server.pid'
  loggr           :
    push          : no
    url           : ""
    apiKey        : ""
  librato         :
    push          : no
    email         : ""
    token         : ""
    interval      : 60000
  haproxy         :
    webPort       : 3020
  newkontrol      :
    username        : "devrim"
    port            : 4000
    useTLS          : no
    certFile        : ""
    keyFile         : ""
    publicKeyFile   : "/opt/koding/certs/test_kontrol_rsa_public.pem"
    privateKeyFile  : "/opt/koding/certs/test_kontrol_rsa_private.pem"
  proxyKite       :
    domain        : "127.0.0.1"
    certFile      : "/opt/koding/certs/vagrant_127.0.0.1_cert.pem"
    keyFile       : "/opt/koding/certs/vagrant_127.0.0.1_key.pem"
  etcd            : [ {host: "127.0.0.1", port: 4001} ]
  kontrold        :
    vhost         : "/"
    overview      :
      apiHost     : "127.0.0.1"
      apiPort     : 8888
      port        : 8080
      kodingHost  : "example.com"
      socialHost  : "social.example.com"
    api           :
      port        : 8888
      url         : "http://lvh.me"
    proxy         :
      port        : 80
<<<<<<< HEAD
      portssl     : 8081
=======
      portssl     : 443
>>>>>>> d1d808db
      ftpip       : '127.0.0.1'
  # crypto :
  #   encrypt: (str,key=Math.floor(Date.now()/1000/60))->
  #     crypto = require "crypto"
  #     str = str+""
  #     key = key+""
  #     cipher = crypto.createCipher('aes-256-cbc',""+key)
  #     cipher.update(str,'utf-8')
  #     a = cipher.final('hex')
  #     return a
  #   decrypt: (str,key=Math.floor(Date.now()/1000/60))->
  #     crypto = require "crypto"
  #     str = str+""
  #     key = key+""
  #     decipher = crypto.createDecipher('aes-256-cbc',""+key)
  #     decipher.update(str,'hex')
  #     b = decipher.final('utf-8')
  #     return b
  recurly         :
    apiKey        : '4a0b7965feb841238eadf94a46ef72ee' # koding-test.recurly.com
    loggedRequests: /^(subscriptions|transactions)/
  embedly       :
    apiKey      : embedlyApiKey
  opsview       :
    push        : no
    host        : ''
    bin         : null
    conf        : null
  github        :
    clientId    : "f8e440b796d953ea01e5"
    clientSecret : "b72e2576926a5d67119d5b440107639c6499ed42"
  odesk          :
    key          : "639ec9419bc6500a64a2d5c3c29c2cf8"
    secret       : "549b7635e1e4385e"
    request_url  : "https://www.odesk.com/api/auth/v1/oauth/token/request"
    access_url   : "https://www.odesk.com/api/auth/v1/oauth/token/access"
    secret_url   : "https://www.odesk.com/services/api/auth?oauth_token="
    version      : "1.0"
    signature    : "HMAC-SHA1"
    redirect_uri : "http://lvh.me:3020/-/oauth/odesk/callback"
  facebook       :
    clientId     : "475071279247628"
    clientSecret : "65cc36108bb1ac71920dbd4d561aca27"
    redirectUri  : "http://lvh.me:3020/-/oauth/facebook/callback"
  google         :
    client_id    : "1058622748167.apps.googleusercontent.com"
    client_secret: "vlF2m9wue6JEvsrcAaQ-y9wq"
    redirect_uri : "http://lvh.me:3020/-/oauth/google/callback"
  statsd         :
    use          : false
    ip           : "lvh.me"
    port         : 8125
  graphite       :
    use          : false
    host         : "lvh.me"
    port         : 2003
  linkedin       :
    client_id    : "f4xbuwft59ui"
    client_secret: "fBWSPkARTnxdfomg"
    redirect_uri : "http://lvh.me:3020/-/oauth/linkedin/callback"
  twitter        :
    key          : "aFVoHwffzThRszhMo2IQQ"
    secret       : "QsTgIITMwo2yBJtpcp9sUETSHqEZ2Fh7qEQtRtOi2E"
    redirect_uri : "http://127.0.0.1:3020/-/oauth/twitter/callback"
    request_url  : "https://twitter.com/oauth/request_token"
    access_url   : "https://twitter.com/oauth/access_token"
    secret_url   : "https://twitter.com/oauth/authenticate?oauth_token="
    version      : "1.0"
    signature    : "HMAC-SHA1"
  mixpanel       : "a57181e216d9f713e19d5ce6d6fb6cb3"
  rollbar        : "71c25e4dc728431b88f82bd3e7a600c9"
  slack          :
    token        : "xoxp-2155583316-2155760004-2158149487-a72cf4"
    channel      : "C024LG80K"
  logLevel        :
    neo4jfeeder   : "notice"
    oskite        : "notice"
    kontrolproxy  : "notice"
    kontroldaemon : "notice"
    userpresence  : "notice"
    vmproxy       : "notice"
    graphitefeeder: "notice"
    sync          : "notice"
    topicModifier : "notice"
    postModifier  : "notice"
    router        : "notice"
    rerouting     : "notice"
    overview      : "notice"
    amqputil      : "notice"
    rabbitMQ      : "notice"
    ldapserver    : "notice"
    broker        : "notice"
  defaultVMConfigs:
    freeVM        :
      storage     : 3072
      ram         : 1024
      cpu         : 1
  sessionCookie   :
    maxAge        : cookieMaxAge
    secure        : cookieSecure<|MERGE_RESOLUTION|>--- conflicted
+++ resolved
@@ -313,11 +313,7 @@
       url         : "http://lvh.me"
     proxy         :
       port        : 80
-<<<<<<< HEAD
-      portssl     : 8081
-=======
       portssl     : 443
->>>>>>> d1d808db
       ftpip       : '127.0.0.1'
   # crypto :
   #   encrypt: (str,key=Math.floor(Date.now()/1000/60))->

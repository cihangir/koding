--- conflicted
+++ resolved
@@ -158,9 +158,7 @@
       newkontrol:
         host    : '127.0.0.1'
         port    : 4000
-<<<<<<< HEAD
       fileFetchTimeout: 15 * 1000 # seconds
-=======
       externalProfiles  :
         github          :
           nicename      : 'GitHub'
@@ -179,7 +177,6 @@
           nicename      : 'Twitter'
         # bitbucket     :
         #   nicename    : 'BitBucket'
->>>>>>> 0dbeb886
   mq            :
     host        : 'localhost'
     port        : 5672

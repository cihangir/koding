fs = require 'fs'
nodePath = require 'path'
deepFreeze = require 'koding-deep-freeze'

version = (fs.readFileSync nodePath.join(__dirname, '../VERSION'), 'utf-8').trim()
projectRoot = nodePath.join __dirname, '..'

socialQueueName = "koding-social-#{version}"

authExchange    = "auth-#{version}"
authAllExchange = "authAll-#{version}"

embedlyApiKey   = '94991069fb354d4e8fdb825e52d4134a'

environment     = "staging"
regions         =
  vagrant       : "vagrant"
  sj            : "sj"
  aws           : "aws"

module.exports =
  environment   : environment
  regions       : regions
  version       : version
  aws           :
    key         : 'AKIAJSUVKX6PD254UGAA'
    secret      : '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'
  uri           :
    address     : "https://koding.com"
  userSitesDomain: 'staging.kd.io'
  containerSubnet: "10.128.2.0/9"
  vmPool        : "vms-staging"
  projectRoot   : projectRoot
  webserver     :
    useCacheHeader: yes
    login       : 'prod-webserver'
    port        : 3000
    clusterSize : 1
    queueName   : socialQueueName+'web'
    watch       : yes
  sourceServer  :
    enabled     : yes
    port        : 1337
  neo4j         :
    read        : "http://172.16.6.12"
    write       : "http://172.16.6.12"
    port        : 7474
  mongo         : 'dev:k9lc4G1k32nyD72@68.68.97.107:27017/koding'
  mongoKontrol  : 'dev:k9lc4G1k32nyD72@68.68.97.107:27017/kontrol'
  mongoReplSet  : null
  runNeo4jFeeder: yes
  runGoBroker   : no
  runGoBrokerKite: no
  runPremiumBrokerKite: no
  runKontrol    : yes
  runRerouting  : yes
  runUserPresence: yes
  runPersistence: yes
  compileGo     : no
  buildClient   : yes
  runOsKite     : no
  runProxy      : no
  redis         : "172.16.3.13:6379"
  misc          :
    claimGlobalNamesForUsers: no
    updateAllSlugs : no
    debugConnectionErrors: yes
  uploads       :
    enableStreamingUploads: yes
    distribution: 'https://d2mehr5c6bceom.cloudfront.net'
    s3          :
      awsAccountId        : '616271189586'
      awsAccessKeyId      : 'AKIAJO74E23N33AFRGAQ'
      awsSecretAccessKey  : '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'
      bucket              : 'koding-uploads'
  loggr:
    push: no
    url: "http://post.loggr.net/1/logs/koding/events"
    apiKey: "eb65f620b72044118015d33b4177f805"
  librato :
    push      : no
    email     : ""
    token     : ""
    interval  : 60000
  # loadBalancer  :
  #   port        : 3000
  #   heartbeat   : 5000
    # httpRedirect:
    #   port      : 80 # don't forget port 80 requires sudo
  bitly :
    username  : "kodingen"
    apiKey    : "R_677549f555489f455f7ff77496446ffa"
  authWorker    :
    authExchange: authExchange
    authAllExchange: authAllExchange
    login       : 'prod-authworker'
    queueName   : socialQueueName+'auth'
    numberOfWorkers: 2
    watch       : yes
  emailConfirmationCheckerWorker :
    enabled              : yes
    login                : 'prod-social'
    queueName            : socialQueueName+'emailConfirmationCheckerWorker'
    numberOfWorkers      : 1
    watch                : yes
    cronSchedule         : '0 * * * * *'
    usageLimitInMinutes  : 60
  elasticSearch          :
    host                 : "localhost"
    port                 : 9200
    enabled              : no
    queue                : "elasticSearchFeederQueue"
  guestCleanerWorker     :
    enabled              : yes
    login                : 'prod-social'
    queueName            : socialQueueName+'guestcleaner'
    numberOfWorkers      : 2
    watch                : yes
    cronSchedule         : '00 * * * * *'
    usageLimitInMinutes  : 60
  sitemapWorker          :
    enabled              : yes
    login                : 'prod-social'
    queueName            : socialQueueName+'sitemapworker'
    numberOfWorkers      : 2
    watch                : yes
    cronSchedule         : '00 00 00 * * *'
  topicModifier          :
    cronSchedule         : '0 */5 * * * *'
  graphFeederWorker:
    numberOfWorkers: 2
  social        :
    login       : 'prod-social'
    numberOfWorkers: 7
    watch       : yes
    queueName   : socialQueueName
    verbose     : no
  cacheWorker   :
    login       : 'prod-social'
    watch       : yes
    queueName   : socialQueueName+'cache'
    run         : no
  presence        :
    exchange      : 'services-presence'
  client          :
    version       : version
    watch         : no
    watchDuration : 300
    includesPath  : 'client'
    indexMaster   : "index-master.html"
    index         : "default.html"
    useStaticFileServer: no
    staticFilesBaseUrl: "https://koding.com"
    runtimeOptions:
      environment        : environment
      activityFetchCount : 20
      precompiledApi     : yes
      authExchange       : authExchange
      github         :
        clientId     : "5891e574253e65ddb7ea"
      embedly        :
        apiKey       : embedlyApiKey
      userSitesDomain: 'kd.io'
      useNeo4j: yes
      logToExternal : yes
      resourceName: socialQueueName
      suppressLogs: no
      version   : version
      mainUri   : "http://koding.com"
      broker    :
        servicesEndpoint: "/-/services/broker"
        sockJS   : "http://stage-broker-#{version}.sj.koding.com/subscribe"
      brokerKite:
        servicesEndpoint: "/-/services/brokerKite"
        brokerExchange: 'brokerKite'
        sockJS   : "http://stage-brokerkite-#{version}.sj.koding.com/subscribe"
      premiumBrokerKite:
        servicesEndpoint: "/-/services/premiumBrokerKite"
        brokerExchange: 'premiumBrokerKite'
        sockJS   : "http://stage-premiumbrokerkite-#{version}.sj.koding.com/subscribe"
      apiUri    : 'https://koding.com'
      appsUri   : 'https://koding-apps.s3.amazonaws.com'
      uploadsUri: 'https://koding-uploads.s3.amazonaws.com'
      uploadsUriForGroup: 'https://koding-groups.s3.amazonaws.com'
      sourceUri : "http://stage-webserver-#{version}.sj.koding.com:1337"
      github    :
        clientId: "f733c52d991ae9642365"
      newkontrol:
        url         : 'ws://stage-kontrol.sj.koding.com:4000/kontrol'
      fileFetchTimeout: 15 * 1000 # seconds
      externalProfiles  :
        github          :
          nicename      : 'GitHub'
          urlLocation   : 'html_url'
        odesk           :
          nicename      : 'oDesk'
          urlLocation   : 'info.profile_url'
        facebook        :
          nicename      : 'Facebook'
          urlLocation   : 'link'
        google          :
          nicename      : 'Google'
        linkedin        :
          nicename      : 'LinkedIn'
        twitter         :
          nicename      : 'Twitter'
        # bitbucket     :
        #   nicename    : 'BitBucket'
  mq            :
    host        : '172.16.6.14'
    port        : 5672
    apiAddress  : "172.16.6.14"
    apiPort     : 15672
    login       : 'guest'
    componentUser: "guest"
    password    : 'djfjfhgh4455__5'
    heartbeat   : 20
    vhost       : 'new'
  broker        :
    name        : "broker"
    ip          : ""
    port        : 443
    certFile    : "/opt/ssl_certs/wildcard.koding.com.cert"
    keyFile     : "/opt/ssl_certs/wildcard.koding.com.key"
    webProtocol : 'https:'
    webHostname : "broker-#{version}.sj.koding.com"
    webPort     : null
    authExchange: authExchange
    authAllExchange: authAllExchange
  brokerKite    :
    name        : "brokerKite"
    ip          : ""
    port        : 443
    certFile    : "/opt/ssl_certs/wildcard.koding.com.cert"
    keyFile     : "/opt/ssl_certs/wildcard.koding.com.key"
    webProtocol : 'https:'
    webHostname : "brokerKite-#{version}.sj.koding.com"
    webPort     : null
    authExchange: authExchange
    authAllExchange: authAllExchange
  premiumBrokerKite:
    name        : "premiumBrokerKite"
    ip          : ""
    port        : 443
    certFile    : "/opt/ssl_certs/wildcard.koding.com.cert"
    keyFile     : "/opt/ssl_certs/wildcard.koding.com.key"
    webProtocol : 'https:'
    webHostname : "premiumbrokerkite-#{version}.sj.koding.com"
    webPort     : null
    authExchange: authExchange
    authAllExchange: authAllExchange
  kites:
    disconnectTimeout: 3e3
    vhost       : 'kite'
  email         :
    host        : "latest.koding.com"
    protocol    : 'https:'
    defaultFromAddress: 'hello@koding.com'
  emailWorker   :
    cronInstant : '*/10 * * * * *'
    cronDaily   : '0 10 0 * * *'
    run         : no
    forcedRecipient : undefined
  emailSender   :
    run         : no
  guests        :
    # define this to limit the number of guset accounts
    # to be cleaned up per collection cycle.
    poolSize        : 1e4
    batchSize       : undefined
    cleanupCron     : '*/10 * * * * *'
  pidFile       : '/tmp/koding.server.pid'
  haproxy:
    webPort     : 3020
  newkontrol      :
    username        : "koding-kites"
    port            : 4000
    useTLS          : no
    certFile        : ""
    keyFile         : ""
    publicKeyFile   : "/opt/koding/certs/test_kontrol_rsa_public.pem"
    privateKeyFile  : "/opt/koding/certs/test_kontrol_rsa_private.pem"
  proxyKite       :
    domain        : "127.0.0.1"
    certFile      : "/opt/koding/certs/y_koding_com_cert.pem"
    keyFile       : "/opt/koding/certs/y_koding_com_key.pem"
  etcd            : [ {host: "127.0.0.1", port: 4001} ]
  kontrold        :
    vhost         : "/"
    overview      :
      apiHost     : "172.16.6.16"
      apiPort     : 80
      port        : 8080
      switchHost  : "y.koding.com"
    api           :
      port        : 80
      url         : "http://stage-kontrol.sj.koding.com"
    proxy         :
      port        : 80
      portssl     : 443
      ftpip       : '54.208.3.200'
<<<<<<< HEAD
  recurly       :
    apiKey      : '4a0b7965feb841238eadf94a46ef72ee' # koding-test.recurly.com
=======
  recurly         :
    apiKey        : '4a0b7965feb841238eadf94a46ef72ee' # koding-test.recurly.com
    loggedRequests: /^(subscriptions|transactions)/
>>>>>>> ca6799c1
  embedly       :
    apiKey      : embedlyApiKey
  opsview :
    push  : yes
    host  : 'opsview.in.koding.com'
    bin   : '/usr/local/nagios/bin/send_nsca'
    conf  : '/usr/local/nagios/etc/send_nsca.cfg'
  followFeed    :
    host        : '172.16.6.14'
    port        : 5672
    componentUser: 'guest'
    password    : 'djfjfhgh4455__5'
    vhost       : 'followfeed'
  github        :
    clientId    : "5891e574253e65ddb7ea"
    clientSecret: "9c8e89e9ae5818a2896c01601e430808ad31c84a"
  odesk          :
    key          : "639ec9419bc6500a64a2d5c3c29c2cf8"
    secret       : "549b7635e1e4385e"
    request_url  : "https://www.odesk.com/api/auth/v1/oauth/token/request"
    access_url   : "https://www.odesk.com/api/auth/v1/oauth/token/access"
    secret_url   : "https://www.odesk.com/services/api/auth?oauth_token="
    version      : "1.0"
    signature    : "HMAC-SHA1"
    redirect_uri : "http://koding.com/-/oauth/odesk/callback"
  facebook       :
    clientId     : "475071279247628"
    clientSecret : "65cc36108bb1ac71920dbd4d561aca27"
    redirectUri  : "https://koding.com/-/oauth/facebook/callback"
  google         :
    client_id    : "1058622748167.apps.googleusercontent.com"
    client_secret: "vlF2m9wue6JEvsrcAaQ-y9wq"
    redirect_uri : "http://localhost:3020/-/oauth/google/callback"
  statsd         :
    use          : true
    ip           : "172.168.2.7"
    port         : 8125
  linkedin       :
    client_id    : "aza9cks1zb3d"
    client_secret: "zIMa5kPYbZjHfOsq"
    redirect_uri : "http://koding.com/-/oauth/linkedin/callback"
  twitter        :
    key          : "tvkuPsOd7qzTlFoJORwo6w"
    secret       : "48HXyTkCYy4hvUuRa7t4vvhipv4h04y6Aq0n5wDYmA"
    redirect_uri : "http://koding.com/-/oauth/twitter/callback"
    request_url  : "https://twitter.com/oauth/request_token"
    access_url   : "https://twitter.com/oauth/access_token"
    secret_url   : "https://twitter.com/oauth/authenticate?oauth_token="
    version      : "1.0"
    signature    : "HMAC-SHA1"
  mixpanel       : "113c2731b47a5151f4be44ddd5af0e7a"
  rollbar        : "8108a4c027604f59bac7a8315c205afe"
  slack          :
    token        : "xoxp-2155583316-2155760004-2158149487-a72cf4"
    channel      : "C024LG80K"
  logLevel        :
    neo4jfeeder   : "info"
    oskite        : "info"
    kontrolproxy  : "debug"
    kontroldaemon : "info"
    userpresence  : "info"
    vmproxy       : "info"
    graphitefeeder: "info"
    sync          : "info"
    topicModifier : "info"
    postModifier  : "info"
    router        : "info"
    rerouting     : "info"
    overview      : "info"
    amqputil      : "info"
    rabbitMQ      : "info"
    ldapserver    : "info"
    broker        : "info"
  defaultVMConfigs:
    freeVM        :
      storage     : 4096
      ram         : 1024
      cpu         : 1
  graphite       :
    use          : true
    host         : "172.168.2.7"
    port         : 2003<|MERGE_RESOLUTION|>--- conflicted
+++ resolved
@@ -299,14 +299,9 @@
       port        : 80
       portssl     : 443
       ftpip       : '54.208.3.200'
-<<<<<<< HEAD
-  recurly       :
-    apiKey      : '4a0b7965feb841238eadf94a46ef72ee' # koding-test.recurly.com
-=======
   recurly         :
     apiKey        : '4a0b7965feb841238eadf94a46ef72ee' # koding-test.recurly.com
     loggedRequests: /^(subscriptions|transactions)/
->>>>>>> ca6799c1
   embedly       :
     apiKey      : embedlyApiKey
   opsview :

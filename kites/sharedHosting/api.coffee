--- conflicted
+++ resolved
@@ -212,10 +212,6 @@
     #   else
     #     cb null
     exec "stat #{kpmAppPath}", (err, stdout, stderr)->
-<<<<<<< HEAD
-      console.log err, stdout, stderr
-=======
->>>>>>> daf8c6c8
       if err or stderr.length
         cb "[ERROR] App files not found! Download cancelled."
       else

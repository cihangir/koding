package main

import (
	"flag"
	"fmt"
	"os"
	"os/user"
	"path/filepath"
	"time"

	"github.com/koding/klient/app"
	"github.com/koding/klient/protocol"
	"github.com/koding/klient/registration"
)

var (
	flagIP          = flag.String("ip", "", "Change public ip")
	flagPort        = flag.Int("port", 56789, "Change running port")
	flagVersion     = flag.Bool("version", false, "Show version and exit")
	flagEnvironment = flag.String("env", protocol.Environment, "Change environment")
	flagRegion      = flag.String("region", protocol.Region, "Change region")
	flagRegisterURL = flag.String("register-url", "", "Change register URL to kontrol")
	flagDebug       = flag.Bool("debug", false, "Debug mode")
	flagScreenrc    = flag.String("screenrc", "/opt/koding/etc/screenrc", "Default screenrc path")
	flagDBPath      = flag.String("dbpath", "", "Bolt DB database path. Must be absolute)")

	// Registration flags
	flagKiteHome   = flag.String("kite-home", "~/.kite/", "Change kite home path")
	flagUsername   = flag.String("username", "", "Username to be registered to Kontrol")
	flagToken      = flag.String("token", "", "Token to be passed to Kontrol to register")
	flagRegister   = flag.Bool("register", false, "Register to Kontrol with your Koding Password")
	flagKontrolURL = flag.String("kontrol-url", "",
		"Change kontrol URL to be used for registration")

	// Update parameters
	flagUpdateInterval = flag.Duration("update-interval", time.Minute*5,
		"Change interval for checking for new updates")
	flagUpdateURL = flag.String("update-url",
		"https://s3.amazonaws.com/koding-klient/"+protocol.Environment+"/latest-version.txt",
		"Change update endpoint for latest version")

	// Tunnel flags
	flagTunnelServerAddr = flag.String("tunnel-server", "", "Tunnel server address")
	flagTunnelLocalAddr  = flag.String("tunnel-local", "", "Address of local server to be tunneled (optional)")
)

func main() {
	// Call realMain instead of doing the work here so we can use
	// `defer` statements within the function and have them work properly.
	// (defers aren't called with os.Exit)
	os.Exit(realMain())
}

func realMain() int {
	flag.Parse()
	if *flagVersion {
		fmt.Println(protocol.Version)
		return 0
	}

	if *flagRegister {
		if err := registration.Register(*flagKontrolURL, *flagKiteHome, *flagUsername, *flagToken); err != nil {
			fmt.Fprintln(os.Stderr, err.Error())
			return 1
		}
		return 0
	}

	dbPath := ""
	u, err := user.Current()
	if err == nil {
		dbPath = filepath.Join(u.HomeDir, "/.config/koding/klient.bolt")
	}

	if *flagDBPath != "" {
		dbPath = *flagDBPath
	}

	conf := &app.KlientConfig{
		Name:             protocol.Name,
		Version:          protocol.Version,
		DBPath:           dbPath,
		IP:               *flagIP,
		Port:             *flagPort,
		Environment:      *flagEnvironment,
		Region:           *flagRegion,
		RegisterURL:      *flagRegisterURL,
		KontrolURL:       *flagKontrolURL,
		Debug:            *flagDebug,
		UpdateInterval:   *flagUpdateInterval,
		UpdateURL:        *flagUpdateURL,
		ScreenrcPath:     *flagScreenrc,
		TunnelServerAddr: *flagTunnelServerAddr,
		TunnelLocalAddr:  *flagTunnelLocalAddr,
	}

	a := app.NewKlient(conf)
	defer a.Close()

<<<<<<< HEAD
	// run inital fix commands, only for Ubuntu
	if err := fix.Run(u.Username); err != nil {
		fmt.Fprintln(os.Stderr, err.Error())
	}
=======
	// Change tunnel server based on environment
	// tunnelServerAddr := *flagTunnelServerAddr
	// if tunnelServerAddr == "" {
	// 	switch protocol.Environment {
	// 	case "development":
	// 		tunnelServerAddr = "devtunnelproxy.koding.com"
	// 	case "production":
	// 		tunnelServerAddr = "tunnelproxy.koding.com"
	// 	}
	// }
	//
	// // Open Pandora's box
	// go klienttunnel.Start(a.Kite(), &tunnel.ClientConfig{
	// 	ServerAddr: tunnelServerAddr,
	// 	LocalAddr:  *flagTunnelLocalAddr,
	// 	Debug:      *flagDebug,
	// })
>>>>>>> 2699981c

	// Run Forrest, Run!
	a.Run()

	return 0
}<|MERGE_RESOLUTION|>--- conflicted
+++ resolved
@@ -97,31 +97,6 @@
 	a := app.NewKlient(conf)
 	defer a.Close()
 
-<<<<<<< HEAD
-	// run inital fix commands, only for Ubuntu
-	if err := fix.Run(u.Username); err != nil {
-		fmt.Fprintln(os.Stderr, err.Error())
-	}
-=======
-	// Change tunnel server based on environment
-	// tunnelServerAddr := *flagTunnelServerAddr
-	// if tunnelServerAddr == "" {
-	// 	switch protocol.Environment {
-	// 	case "development":
-	// 		tunnelServerAddr = "devtunnelproxy.koding.com"
-	// 	case "production":
-	// 		tunnelServerAddr = "tunnelproxy.koding.com"
-	// 	}
-	// }
-	//
-	// // Open Pandora's box
-	// go klienttunnel.Start(a.Kite(), &tunnel.ClientConfig{
-	// 	ServerAddr: tunnelServerAddr,
-	// 	LocalAddr:  *flagTunnelLocalAddr,
-	// 	Debug:      *flagDebug,
-	// })
->>>>>>> 2699981c
-
 	// Run Forrest, Run!
 	a.Run()
 

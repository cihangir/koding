--- conflicted
+++ resolved
@@ -19,9 +19,6 @@
     }
   }
   
-<<<<<<< HEAD
-  private function initialize_config ($config_json) {
-=======
   public function add_cluster ($kite_name, $cluster=NULL) {
     if (!isset($cluster)) {
       $cluster = $this->get_cluster($kite_name);
@@ -57,7 +54,6 @@
   }
   
   public function initialize_config ($config_json) {
->>>>>>> 577aaa38
     $config = json_decode($config_json);
     $db = get_mongo_db();
     foreach ($config->kites as $kite_name => $kite) {
